--- conflicted
+++ resolved
@@ -1,725 +1,716 @@
-<!DOCTYPE html>
-<html class="theme-green">
-
-  <head>
-    <meta http-equiv="Content-Type" content="text/html; charset=UTF-8"/>
-    <title>main.cpp - GCC Code Coverage Report</title>
-    <meta name="viewport" content="width=device-width, initial-scale=1.0"/>
-    <link rel="stylesheet" href="coverage.css"/>
-    <script src="coverage.js"></script>
-  </head>
-
-  <body>
-
-    <header>
-      <h1>GCC Code Coverage Report</h1>
-      <hr/>
-      <div class="summary">
-<div>
-  <table class="legend">
-    <tr>
-      <th scope="row">Directory:</th>
-      <td>.</td>
-    </tr>
-    <tr>
-      <th scope="row">Coverage:</th>
-      <td class="legend">
-        <span class="coverage-low">low: &ge; 0%</span>
-        <span class="coverage-medium">medium: &ge; 75.0%</span>
-        <span class="coverage-high">high: &ge; 90.0%</span>
-      </td>
-    </tr>
-  </table>
-</div>
-<div>
-  <table class="coverage">
-    <tr>
-      <th></th>
-      <th scope="col">Coverage</th>
-      <th scope="col">Exec / Excl / Total</th>
-    </tr>
-    <tr>
-      <th scope="row">Lines:</th>
-      <td class="coverage-medium">81.6%</td>
-      <td class="coverage-medium">31 / 4 / 42</td>
-    </tr>
-    <tr>
-      <th scope="row">Functions:</th>
-      <td class="coverage-high">100.0%</td>
-      <td class="coverage-high">7 / 0 / 7</td>
-    </tr>
-    <tr>
-      <th scope="row">Branches:</th>
-      <td class="coverage-low">50.0%</td>
-      <td class="coverage-low">18 / 10 / 46</td>
-    </tr>
-  </table>
-</div>
-      </div>
-      <hr/>
-    </header>
-    <nav>
-<div class="m-3">
-  <details>
-    <summary>List of functions</summary>
-<div class="functionslist Box m-3">
-<<<<<<< HEAD
-  <div class="Box-row py-2 d-flex position-relative">
-    <div role="rowheader" class="color-fg-muted flex-auto min-width-0 col-md-2 sorted-ascending" onClick="sortGridTable(this)">Function (File:Line)</div>
-    <div role="rowheader" class="color-fg-muted flex-auto min-width-0 d-flex flex-justify-end flex-wrap flex-items-baseline" onClick="sortGridTable(this)">Calls</div>
-    <div role="rowheader" class="color-fg-muted d-flex flex-justify-end flex-wrap col-2" onClick="sortGridTable(this)">Lines</div>
-    <div role="rowheader" class="color-fg-muted d-flex flex-justify-end flex-wrap col-2" onClick="sortGridTable(this)">Branches</div>
-    <div role="rowheader" class="color-fg-muted d-flex flex-justify-end flex-wrap col-2" onClick="sortGridTable(this)">Blocks</div>
-=======
-  <div class="Box-header py-2 d-flex sticky">
-    <div role="rowheader" class="color-fg-muted flex-auto min-width-0 col-md-2">Function (File:Line)</div>
-    <div role="rowheader" class="color-fg-muted flex-auto min-width-0 d-flex flex-justify-end flex-wrap flex-items-baseline">Calls</div>
-    <div role="rowheader" class="color-fg-muted d-flex flex-justify-end flex-wrap col-2">Lines</div>
-    <div role="rowheader" class="color-fg-muted d-flex flex-justify-end flex-wrap col-2">Branches</div>
-    <div role="rowheader" class="color-fg-muted d-flex flex-justify-end flex-wrap col-2">Blocks</div>
->>>>>>> 2881eb42
-  </div>
-  <div class="Box-row Box-row--focus-gray py-2 d-flex">
-    <div role="gridcell" class="color-fg-muted flex-auto min-width-0 col-md-2"><a href="#l51">main (main.cpp:51)</a>    </div>
-    <div role="gridcell" class="color-fg-muted flex-auto min-width-0 d-flex flex-justify-end flex-wrap flex-items-baseline" data-sort="1">called 1 time</div>
-    <div role="gridcell" class="color-fg-muted d-flex flex-justify-end flex-wrap col-2">91.7%</div>
-    <div role="gridcell" class="color-fg-muted d-flex flex-justify-end flex-wrap col-2">50.0%</div>
-    <div role="gridcell" class="color-fg-muted d-flex flex-justify-end flex-wrap col-2">62.2%</div>
-  </div>
-  <div class="Box-row Box-row--focus-gray py-2 d-flex">
-    <div role="gridcell" class="color-fg-muted flex-auto min-width-0 col-md-2"><a href="#l8">ns1::Bar1::Bar1() (main.cpp:8)</a>    </div>
-    <div role="gridcell" class="color-fg-muted flex-auto min-width-0 d-flex flex-justify-end flex-wrap flex-items-baseline" data-sort="3">called 3 times</div>
-    <div role="gridcell" class="color-fg-muted d-flex flex-justify-end flex-wrap col-2">100.0%</div>
-    <div role="gridcell" class="color-fg-muted d-flex flex-justify-end flex-wrap col-2">-%</div>
-    <div role="gridcell" class="color-fg-muted d-flex flex-justify-end flex-wrap col-2">100.0%</div>
-  </div>
-  <div class="Box-row Box-row--focus-gray py-2 d-flex">
-    <div role="gridcell" class="color-fg-muted flex-auto min-width-0 col-md-2"><a href="#l10">ns1::Bar1::~Bar1() (main.cpp:10)</a>    </div>
-    <div role="gridcell" class="color-fg-muted flex-auto min-width-0 d-flex flex-justify-end flex-wrap flex-items-baseline" data-sort="3">called 3 times</div>
-    <div role="gridcell" class="color-fg-muted d-flex flex-justify-end flex-wrap col-2">0.0%</div>
-    <div role="gridcell" class="color-fg-muted d-flex flex-justify-end flex-wrap col-2">-%</div>
-    <div role="gridcell" class="color-fg-muted d-flex flex-justify-end flex-wrap col-2">100.0%</div>
-  </div>
-  <div class="Box-row Box-row--focus-gray py-2 d-flex">
-    <div role="gridcell" class="color-fg-muted flex-auto min-width-0 col-md-2"><a href="#l24">ns2::Bar2::Bar2() (main.cpp:24)</a>    </div>
-    <div role="gridcell" class="color-fg-muted flex-auto min-width-0 d-flex flex-justify-end flex-wrap flex-items-baseline" data-sort="2">called 2 times</div>
-    <div role="gridcell" class="color-fg-muted d-flex flex-justify-end flex-wrap col-2">100.0%</div>
-    <div role="gridcell" class="color-fg-muted d-flex flex-justify-end flex-wrap col-2">-%</div>
-    <div role="gridcell" class="color-fg-muted d-flex flex-justify-end flex-wrap col-2">100.0%</div>
-  </div>
-  <div class="Box-row Box-row--focus-gray py-2 d-flex">
-    <div role="gridcell" class="color-fg-muted flex-auto min-width-0 col-md-2"><a href="#l26">ns2::Bar2::~Bar2() (main.cpp:26)</a>    </div>
-    <div role="gridcell" class="color-fg-muted flex-auto min-width-0 d-flex flex-justify-end flex-wrap flex-items-baseline" data-sort="2">called 2 times</div>
-    <div role="gridcell" class="color-fg-muted d-flex flex-justify-end flex-wrap col-2">0.0%</div>
-    <div role="gridcell" class="color-fg-muted d-flex flex-justify-end flex-wrap col-2">-%</div>
-    <div role="gridcell" class="color-fg-muted d-flex flex-justify-end flex-wrap col-2">100.0%</div>
-  </div>
-  <div class="Box-row Box-row--focus-gray py-2 d-flex">
-    <div role="gridcell" class="color-fg-muted flex-auto min-width-0 col-md-2"><a href="#l40">ns3::Bar3::Bar3() (main.cpp:40)</a>    </div>
-    <div role="gridcell" class="color-fg-muted flex-auto min-width-0 d-flex flex-justify-end flex-wrap flex-items-baseline" data-sort="1">called 1 time</div>
-    <div role="gridcell" class="color-fg-muted d-flex flex-justify-end flex-wrap col-2">100.0%</div>
-    <div role="gridcell" class="color-fg-muted d-flex flex-justify-end flex-wrap col-2">-%</div>
-    <div role="gridcell" class="color-fg-muted d-flex flex-justify-end flex-wrap col-2">100.0%</div>
-  </div>
-  <div class="Box-row Box-row--focus-gray py-2 d-flex">
-    <div role="gridcell" class="color-fg-muted flex-auto min-width-0 col-md-2"><a href="#l42">ns3::Bar3::~Bar3() (main.cpp:42)</a>    </div>
-    <div role="gridcell" class="color-fg-muted flex-auto min-width-0 d-flex flex-justify-end flex-wrap flex-items-baseline" data-sort="1">called 1 time</div>
-    <div role="gridcell" class="color-fg-muted d-flex flex-justify-end flex-wrap col-2">0.0%</div>
-    <div role="gridcell" class="color-fg-muted d-flex flex-justify-end flex-wrap col-2">-%</div>
-    <div role="gridcell" class="color-fg-muted d-flex flex-justify-end flex-wrap col-2">100.0%</div>
-  </div>
-</div>  </details>
-</div>
-
-    </nav>
-    <main>
-<div class="Box m-3 file-source">
-  <div class="Box-header d-flex flex-space-between sticky">
-    main.cpp
-    <div class="toggle-buttons">
-      <button type="button" class="button_toggle_coveredLine show_coveredLine" value="coveredLine" title="Toggle covered lines">25 covered</button>
-      <button type="button" class="button_toggle_uncoveredLine show_uncoveredLine" value="uncoveredLine" title="Toggle uncovered lines">1 uncovered</button>
-      <button type="button" class="button_toggle_partialCoveredLine show_partialCoveredLine" value="partialCoveredLine" title="Toggle partial covered lines">6 partial covered</button>
-      <button type="button" class="button_toggle_excludedLine show_excludedLine" value="excludedLine" title="Toggle excluded lines">4 excluded</button>
-    </div>
-    <div class="nav">
-      <a class="nav prev" href="coverage.html"></a>
-      <a class="nav index" href="coverage.html"></a>
-      <a class="nav next" href="coverage.html"></a>
-    </div>
-  </div>
-  <div style="overflow-x: auto;">
-    <table class="text-mono text-small">
-      <tr>
-        <th align="right">Line</th>
-        <th align="right">Branch</th>
-        <th align="right">Exec</th>
-        <th align="left" style="width: 100%;">Source</th>
-      </tr>
-      <tr class="source-line">
-        <td class="lineno"><a id="l1" href="#l1">1</a></td>
-        <td class="linebranch">
-        </td>
-        <td class="linecount  show_"></td>
-        <td class="src  show_"><span class="cp">#include</span><span class="w"> </span><span class="cpf">&lt;iostream&gt;</span></td>
-      </tr>
-      <tr class="source-line">
-        <td class="lineno"><a id="l2" href="#l2">2</a></td>
-        <td class="linebranch">
-        </td>
-        <td class="linecount  show_"></td>
-        <td class="src  show_"></td>
-      </tr>
-      <tr class="source-line">
-        <td class="lineno"><a id="l3" href="#l3">3</a></td>
-        <td class="linebranch">
-        </td>
-        <td class="linecount  show_"></td>
-        <td class="src  show_"><span class="k">namespace</span><span class="w"> </span><span class="nn">ns1</span></td>
-      </tr>
-      <tr class="source-line">
-        <td class="lineno"><a id="l4" href="#l4">4</a></td>
-        <td class="linebranch">
-        </td>
-        <td class="linecount  show_"></td>
-        <td class="src  show_"><span class="p">{</span></td>
-      </tr>
-      <tr class="source-line">
-        <td class="lineno"><a id="l5" href="#l5">5</a></td>
-        <td class="linebranch">
-        </td>
-        <td class="linecount  show_"></td>
-        <td class="src  show_"><span class="w">  </span><span class="k">class</span><span class="w"> </span><span class="nc">Bar1</span></td>
-      </tr>
-      <tr class="source-line">
-        <td class="lineno"><a id="l6" href="#l6">6</a></td>
-        <td class="linebranch">
-        </td>
-        <td class="linecount  show_"></td>
-        <td class="src  show_"><span class="w">  </span><span class="p">{</span></td>
-      </tr>
-      <tr class="source-line">
-        <td class="lineno"><a id="l7" href="#l7">7</a></td>
-        <td class="linebranch">
-        </td>
-        <td class="linecount  show_"></td>
-        <td class="src  show_"><span class="w">    </span><span class="k">public</span><span class="o">:</span></td>
-      </tr>
-      <tr class="source-line">
-        <td class="lineno"><a id="l8" href="#l8">8</a></td>
-        <td class="linebranch">
-        </td>
-        <td class="linecount coveredLine show_coveredLine">3</td>
-        <td class="src coveredLine show_coveredLine"><span class="w">      </span><span class="n">Bar1</span><span class="p">()</span><span class="w"> </span><span class="o">:</span><span class="w"> </span><span class="n">m_bar_1</span><span class="p">(</span><span class="mi">1</span><span class="p">)</span></td>
-      </tr>
-      <tr class="source-line">
-        <td class="lineno"><a id="l9" href="#l9">9</a></td>
-        <td class="linebranch">
-        </td>
-        <td class="linecount coveredLine show_coveredLine">3</td>
-        <td class="src coveredLine show_coveredLine"><span class="w">      </span><span class="p">{</span><span class="w"> </span><span class="o">++</span><span class="n">m_counter_bar1</span><span class="p">;</span><span class="w"> </span><span class="p">}</span></td>
-      </tr>
-      <tr class="source-line">
-        <td class="lineno"><a id="l10" href="#l10">10</a></td>
-        <td class="linebranch">
-        </td>
-        <td class="linecount coveredLine show_coveredLine">3</td>
-        <td class="src coveredLine show_coveredLine"><span class="w">      </span><span class="k">virtual</span><span class="w"> </span><span class="o">~</span><span class="n">Bar1</span><span class="p">()</span></td>
-      </tr>
-      <tr class="source-line">
-        <td class="lineno"><a id="l11" href="#l11">11</a></td>
-        <td class="linebranch">
-        </td>
-        <td class="linecount coveredLine show_coveredLine">3</td>
-        <td class="src coveredLine show_coveredLine"><span class="w">      </span><span class="p">{</span><span class="w"> </span><span class="o">--</span><span class="n">m_counter_bar1</span><span class="p">;</span><span class="w"> </span><span class="p">}</span><span class="w"> </span><span class="c1">// possible compiler-generated destruction code - auto-detected and excluded</span></td>
-      </tr>
-      <tr class="source-line">
-        <td class="lineno"><a id="l12" href="#l12">12</a></td>
-        <td class="linebranch">
-        </td>
-        <td class="linecount  show_"></td>
-        <td class="src  show_"></td>
-      </tr>
-      <tr class="source-line">
-        <td class="lineno"><a id="l13" href="#l13">13</a></td>
-        <td class="linebranch">
-        </td>
-        <td class="linecount  show_"></td>
-        <td class="src  show_"><span class="w">      </span><span class="kt">int</span><span class="w"> </span><span class="n">m_bar_1</span><span class="p">;</span></td>
-      </tr>
-      <tr class="source-line">
-        <td class="lineno"><a id="l14" href="#l14">14</a></td>
-        <td class="linebranch">
-        </td>
-        <td class="linecount  show_"></td>
-        <td class="src  show_"><span class="w">      </span><span class="k">static</span><span class="w"> </span><span class="kt">int</span><span class="w"> </span><span class="n">m_counter_bar1</span><span class="p">;</span></td>
-      </tr>
-      <tr class="source-line">
-        <td class="lineno"><a id="l15" href="#l15">15</a></td>
-        <td class="linebranch">
-        </td>
-        <td class="linecount  show_"></td>
-        <td class="src  show_"><span class="w">  </span><span class="p">};</span></td>
-      </tr>
-      <tr class="source-line">
-        <td class="lineno"><a id="l16" href="#l16">16</a></td>
-        <td class="linebranch">
-        </td>
-        <td class="linecount  show_"></td>
-        <td class="src  show_"><span class="w">  </span><span class="kt">int</span><span class="w"> </span><span class="n">Bar1</span><span class="o">::</span><span class="n">m_counter_bar1</span><span class="w"> </span><span class="o">=</span><span class="w"> </span><span class="mi">0</span><span class="p">;</span></td>
-      </tr>
-      <tr class="source-line">
-        <td class="lineno"><a id="l17" href="#l17">17</a></td>
-        <td class="linebranch">
-        </td>
-        <td class="linecount  show_"></td>
-        <td class="src  show_"><span class="p">}</span></td>
-      </tr>
-      <tr class="source-line">
-        <td class="lineno"><a id="l18" href="#l18">18</a></td>
-        <td class="linebranch">
-        </td>
-        <td class="linecount  show_"></td>
-        <td class="src  show_"></td>
-      </tr>
-      <tr class="source-line">
-        <td class="lineno"><a id="l19" href="#l19">19</a></td>
-        <td class="linebranch">
-        </td>
-        <td class="linecount  show_"></td>
-        <td class="src  show_"><span class="k">namespace</span><span class="w"> </span><span class="nn">ns2</span></td>
-      </tr>
-      <tr class="source-line">
-        <td class="lineno"><a id="l20" href="#l20">20</a></td>
-        <td class="linebranch">
-        </td>
-        <td class="linecount  show_"></td>
-        <td class="src  show_"><span class="p">{</span></td>
-      </tr>
-      <tr class="source-line">
-        <td class="lineno"><a id="l21" href="#l21">21</a></td>
-        <td class="linebranch">
-        </td>
-        <td class="linecount  show_"></td>
-        <td class="src  show_"><span class="w">  </span><span class="k">class</span><span class="w"> </span><span class="nc">Bar2</span><span class="w"> </span><span class="o">:</span><span class="w"> </span><span class="k">public</span><span class="w"> </span><span class="n">ns1</span><span class="o">::</span><span class="n">Bar1</span></td>
-      </tr>
-      <tr class="source-line">
-        <td class="lineno"><a id="l22" href="#l22">22</a></td>
-        <td class="linebranch">
-        </td>
-        <td class="linecount  show_"></td>
-        <td class="src  show_"><span class="w">  </span><span class="p">{</span></td>
-      </tr>
-      <tr class="source-line">
-        <td class="lineno"><a id="l23" href="#l23">23</a></td>
-        <td class="linebranch">
-        </td>
-        <td class="linecount  show_"></td>
-        <td class="src  show_"><span class="w">    </span><span class="k">public</span><span class="o">:</span></td>
-      </tr>
-      <tr class="source-line">
-        <td class="lineno"><a id="l24" href="#l24">24</a></td>
-        <td class="linebranch">
-        </td>
-        <td class="linecount coveredLine show_coveredLine">2</td>
-        <td class="src coveredLine show_coveredLine"><span class="w">      </span><span class="n">Bar2</span><span class="p">()</span><span class="w"> </span><span class="o">:</span><span class="w"> </span><span class="n">m_bar_2</span><span class="p">(</span><span class="mi">2</span><span class="p">)</span></td>
-      </tr>
-      <tr class="source-line">
-        <td class="lineno"><a id="l25" href="#l25">25</a></td>
-        <td class="linebranch">
-        </td>
-        <td class="linecount coveredLine show_coveredLine">2</td>
-        <td class="src coveredLine show_coveredLine"><span class="w">      </span><span class="p">{</span><span class="w"> </span><span class="o">++</span><span class="n">m_counter_bar2</span><span class="p">;</span><span class="w"> </span><span class="p">}</span></td>
-      </tr>
-      <tr class="source-line">
-        <td class="lineno"><a id="l26" href="#l26">26</a></td>
-        <td class="linebranch">
-        </td>
-        <td class="linecount coveredLine show_coveredLine">2</td>
-        <td class="src coveredLine show_coveredLine"><span class="w">      </span><span class="k">virtual</span><span class="w"> </span><span class="o">~</span><span class="n">Bar2</span><span class="p">()</span></td>
-      </tr>
-      <tr class="source-line">
-        <td class="lineno"><a id="l27" href="#l27">27</a></td>
-        <td class="linebranch">
-        </td>
-        <td class="linecount coveredLine show_coveredLine">2</td>
-        <td class="src coveredLine show_coveredLine"><span class="w">      </span><span class="p">{</span><span class="w"> </span><span class="o">--</span><span class="n">m_counter_bar2</span><span class="p">;</span><span class="w"> </span><span class="p">}</span><span class="w"> </span><span class="c1">// possible compiler-generated destruction code - auto-detected and excluded</span></td>
-      </tr>
-      <tr class="source-line">
-        <td class="lineno"><a id="l28" href="#l28">28</a></td>
-        <td class="linebranch">
-        </td>
-        <td class="linecount  show_"></td>
-        <td class="src  show_"></td>
-      </tr>
-      <tr class="source-line">
-        <td class="lineno"><a id="l29" href="#l29">29</a></td>
-        <td class="linebranch">
-        </td>
-        <td class="linecount  show_"></td>
-        <td class="src  show_"><span class="w">      </span><span class="kt">int</span><span class="w"> </span><span class="n">m_bar_2</span><span class="p">;</span></td>
-      </tr>
-      <tr class="source-line">
-        <td class="lineno"><a id="l30" href="#l30">30</a></td>
-        <td class="linebranch">
-        </td>
-        <td class="linecount  show_"></td>
-        <td class="src  show_"><span class="w">      </span><span class="k">static</span><span class="w"> </span><span class="kt">int</span><span class="w"> </span><span class="n">m_counter_bar2</span><span class="p">;</span></td>
-      </tr>
-      <tr class="source-line">
-        <td class="lineno"><a id="l31" href="#l31">31</a></td>
-        <td class="linebranch">
-        </td>
-        <td class="linecount  show_"></td>
-        <td class="src  show_"><span class="w">  </span><span class="p">};</span></td>
-      </tr>
-      <tr class="source-line">
-        <td class="lineno"><a id="l32" href="#l32">32</a></td>
-        <td class="linebranch">
-        </td>
-        <td class="linecount  show_"></td>
-        <td class="src  show_"><span class="w">  </span><span class="kt">int</span><span class="w"> </span><span class="n">Bar2</span><span class="o">::</span><span class="n">m_counter_bar2</span><span class="w"> </span><span class="o">=</span><span class="w"> </span><span class="mi">0</span><span class="p">;</span></td>
-      </tr>
-      <tr class="source-line">
-        <td class="lineno"><a id="l33" href="#l33">33</a></td>
-        <td class="linebranch">
-        </td>
-        <td class="linecount  show_"></td>
-        <td class="src  show_"><span class="p">}</span></td>
-      </tr>
-      <tr class="source-line">
-        <td class="lineno"><a id="l34" href="#l34">34</a></td>
-        <td class="linebranch">
-        </td>
-        <td class="linecount  show_"></td>
-        <td class="src  show_"></td>
-      </tr>
-      <tr class="source-line">
-        <td class="lineno"><a id="l35" href="#l35">35</a></td>
-        <td class="linebranch">
-        </td>
-        <td class="linecount  show_"></td>
-        <td class="src  show_"><span class="k">namespace</span><span class="w"> </span><span class="nn">ns3</span></td>
-      </tr>
-      <tr class="source-line">
-        <td class="lineno"><a id="l36" href="#l36">36</a></td>
-        <td class="linebranch">
-        </td>
-        <td class="linecount  show_"></td>
-        <td class="src  show_"><span class="p">{</span></td>
-      </tr>
-      <tr class="source-line">
-        <td class="lineno"><a id="l37" href="#l37">37</a></td>
-        <td class="linebranch">
-        </td>
-        <td class="linecount  show_"></td>
-        <td class="src  show_"><span class="w">  </span><span class="k">class</span><span class="w"> </span><span class="nc">Bar3</span><span class="w"> </span><span class="o">:</span><span class="w"> </span><span class="k">public</span><span class="w"> </span><span class="n">ns2</span><span class="o">::</span><span class="n">Bar2</span></td>
-      </tr>
-      <tr class="source-line">
-        <td class="lineno"><a id="l38" href="#l38">38</a></td>
-        <td class="linebranch">
-        </td>
-        <td class="linecount  show_"></td>
-        <td class="src  show_"><span class="w">  </span><span class="p">{</span></td>
-      </tr>
-      <tr class="source-line">
-        <td class="lineno"><a id="l39" href="#l39">39</a></td>
-        <td class="linebranch">
-        </td>
-        <td class="linecount  show_"></td>
-        <td class="src  show_"><span class="w">    </span><span class="k">public</span><span class="o">:</span></td>
-      </tr>
-      <tr class="source-line">
-        <td class="lineno"><a id="l40" href="#l40">40</a></td>
-        <td class="linebranch">
-        </td>
-        <td class="linecount coveredLine show_coveredLine">1</td>
-        <td class="src coveredLine show_coveredLine"><span class="w">      </span><span class="n">Bar3</span><span class="p">()</span><span class="w"> </span><span class="o">:</span><span class="w"> </span><span class="n">m_bar_3</span><span class="p">(</span><span class="mi">3</span><span class="p">)</span></td>
-      </tr>
-      <tr class="source-line">
-        <td class="lineno"><a id="l41" href="#l41">41</a></td>
-        <td class="linebranch">
-        </td>
-        <td class="linecount coveredLine show_coveredLine">1</td>
-        <td class="src coveredLine show_coveredLine"><span class="w">      </span><span class="p">{</span><span class="w"> </span><span class="o">++</span><span class="n">m_counter_bar3</span><span class="p">;</span><span class="w"> </span><span class="p">}</span></td>
-      </tr>
-      <tr class="source-line">
-        <td class="lineno"><a id="l42" href="#l42">42</a></td>
-        <td class="linebranch">
-        </td>
-        <td class="linecount coveredLine show_coveredLine">1</td>
-        <td class="src coveredLine show_coveredLine"><span class="w">      </span><span class="k">virtual</span><span class="w"> </span><span class="o">~</span><span class="n">Bar3</span><span class="p">()</span></td>
-      </tr>
-      <tr class="source-line">
-        <td class="lineno"><a id="l43" href="#l43">43</a></td>
-        <td class="linebranch">
-        </td>
-        <td class="linecount coveredLine show_coveredLine">1</td>
-        <td class="src coveredLine show_coveredLine"><span class="w">      </span><span class="p">{</span><span class="w"> </span><span class="o">--</span><span class="n">m_counter_bar3</span><span class="p">;</span><span class="w"> </span><span class="p">}</span><span class="w"> </span><span class="c1">// possible compiler-generated destruction code - auto-detected and excluded</span></td>
-      </tr>
-      <tr class="source-line">
-        <td class="lineno"><a id="l44" href="#l44">44</a></td>
-        <td class="linebranch">
-        </td>
-        <td class="linecount  show_"></td>
-        <td class="src  show_"></td>
-      </tr>
-      <tr class="source-line">
-        <td class="lineno"><a id="l45" href="#l45">45</a></td>
-        <td class="linebranch">
-        </td>
-        <td class="linecount  show_"></td>
-        <td class="src  show_"><span class="w">      </span><span class="kt">int</span><span class="w"> </span><span class="n">m_bar_3</span><span class="p">;</span></td>
-      </tr>
-      <tr class="source-line">
-        <td class="lineno"><a id="l46" href="#l46">46</a></td>
-        <td class="linebranch">
-        </td>
-        <td class="linecount  show_"></td>
-        <td class="src  show_"><span class="w">      </span><span class="k">static</span><span class="w"> </span><span class="kt">int</span><span class="w"> </span><span class="n">m_counter_bar3</span><span class="p">;</span></td>
-      </tr>
-      <tr class="source-line">
-        <td class="lineno"><a id="l47" href="#l47">47</a></td>
-        <td class="linebranch">
-        </td>
-        <td class="linecount  show_"></td>
-        <td class="src  show_"><span class="w">  </span><span class="p">};</span></td>
-      </tr>
-      <tr class="source-line">
-        <td class="lineno"><a id="l48" href="#l48">48</a></td>
-        <td class="linebranch">
-        </td>
-        <td class="linecount  show_"></td>
-        <td class="src  show_"><span class="w">  </span><span class="kt">int</span><span class="w"> </span><span class="n">Bar3</span><span class="o">::</span><span class="n">m_counter_bar3</span><span class="w"> </span><span class="o">=</span><span class="w"> </span><span class="mi">0</span><span class="p">;</span></td>
-      </tr>
-      <tr class="source-line">
-        <td class="lineno"><a id="l49" href="#l49">49</a></td>
-        <td class="linebranch">
-        </td>
-        <td class="linecount  show_"></td>
-        <td class="src  show_"><span class="p">}</span></td>
-      </tr>
-      <tr class="source-line">
-        <td class="lineno"><a id="l50" href="#l50">50</a></td>
-        <td class="linebranch">
-        </td>
-        <td class="linecount  show_"></td>
-        <td class="src  show_"></td>
-      </tr>
-      <tr class="source-line">
-        <td class="lineno"><a id="l51" href="#l51">51</a></td>
-        <td class="linebranch">
-        </td>
-        <td class="linecount coveredLine show_coveredLine">1</td>
-        <td class="src coveredLine show_coveredLine"><span class="kt">int</span><span class="w"> </span><span class="n">main</span><span class="p">(</span><span class="kt">int</span><span class="w"> </span><span class="n">argc</span><span class="p">,</span><span class="w"> </span><span class="kt">char</span><span class="o">*</span><span class="w"> </span><span class="n">argv</span><span class="p">[])</span><span class="w"> </span><span class="p">{</span></td>
-      </tr>
-      <tr class="source-line">
-        <td class="lineno"><a id="l52" href="#l52">52</a></td>
-        <td class="linebranch">
-        </td>
-        <td class="linecount  show_"></td>
-        <td class="src  show_"><span class="w">  </span><span class="k">try</span><span class="w"> </span><span class="p">{</span></td>
-      </tr>
-      <tr class="source-line">
-        <td class="lineno"><a id="l53" href="#l53">53</a></td>
-        <td class="linebranch">
-        </td>
-        <td class="linecount coveredLine show_coveredLine">1</td>
-        <td class="src coveredLine show_coveredLine"><span class="w">    </span><span class="n">ns1</span><span class="o">::</span><span class="n">Bar1</span><span class="w"> </span><span class="n">bar1</span><span class="p">;</span></td>
-      </tr>
-      <tr class="source-line">
-        <td class="lineno"><a id="l54" href="#l54">54</a></td>
-        <td class="linebranch">
-          <details class="linebranchDetails">
-            <summary class="linebranchSummary">3/6</summary>
-            <div class="linebranchContents">
-              <div class="takenBranch">&check; Branch 3 &rightarrow; 4 taken 1 time.</div>
-              <div class="notTakenBranch">&cross; Branch 3 &rightarrow; 33 not taken.</div>
-              <div class="takenBranch">&check; Branch 4 &rightarrow; 5 taken 1 time.</div>
-              <div class="notTakenBranch">&cross; Branch 4 &rightarrow; 33 not taken.</div>
-              <div class="takenBranch">&check; Branch 5 &rightarrow; 6 taken 1 time.</div>
-              <div class="notTakenBranch">&cross; Branch 5 &rightarrow; 33 not taken.</div>
-            </div>
-          </details>
-        </td>
-        <td class="linecount partialCoveredLine show_partialCoveredLine">1</td>
-        <td class="src partialCoveredLine show_partialCoveredLine"><span class="w">    </span><span class="n">std</span><span class="o">::</span><span class="n">cout</span><span class="w"> </span><span class="o">&lt;&lt;</span><span class="w"> </span><span class="s">&quot;bar1.m_bar_1: &quot;</span><span class="w"> </span><span class="o">&lt;&lt;</span><span class="w"> </span><span class="n">bar1</span><span class="p">.</span><span class="n">m_bar_1</span><span class="w"> </span><span class="o">&lt;&lt;</span><span class="w"> </span><span class="n">std</span><span class="o">::</span><span class="n">endl</span><span class="p">;</span></td>
-      </tr>
-      <tr class="source-line">
-        <td class="lineno"><a id="l55" href="#l55">55</a></td>
-        <td class="linebranch">
-        </td>
-        <td class="linecount coveredLine show_coveredLine">1</td>
-        <td class="src coveredLine show_coveredLine"><span class="w">    </span><span class="n">ns2</span><span class="o">::</span><span class="n">Bar2</span><span class="w"> </span><span class="n">bar2</span><span class="p">;</span></td>
-      </tr>
-      <tr class="source-line">
-        <td class="lineno"><a id="l56" href="#l56">56</a></td>
-        <td class="linebranch">
-          <details class="linebranchDetails">
-            <summary class="linebranchSummary">3/6</summary>
-            <div class="linebranchContents">
-              <div class="takenBranch">&check; Branch 7 &rightarrow; 8 taken 1 time.</div>
-              <div class="notTakenBranch">&cross; Branch 7 &rightarrow; 31 not taken.</div>
-              <div class="takenBranch">&check; Branch 8 &rightarrow; 9 taken 1 time.</div>
-              <div class="notTakenBranch">&cross; Branch 8 &rightarrow; 31 not taken.</div>
-              <div class="takenBranch">&check; Branch 9 &rightarrow; 10 taken 1 time.</div>
-              <div class="notTakenBranch">&cross; Branch 9 &rightarrow; 31 not taken.</div>
-            </div>
-          </details>
-        </td>
-        <td class="linecount partialCoveredLine show_partialCoveredLine">1</td>
-        <td class="src partialCoveredLine show_partialCoveredLine"><span class="w">    </span><span class="n">std</span><span class="o">::</span><span class="n">cout</span><span class="w"> </span><span class="o">&lt;&lt;</span><span class="w"> </span><span class="s">&quot;bar2.m_bar_1: &quot;</span><span class="w"> </span><span class="o">&lt;&lt;</span><span class="w"> </span><span class="n">bar2</span><span class="p">.</span><span class="n">m_bar_1</span><span class="w"> </span><span class="o">&lt;&lt;</span><span class="w"> </span><span class="n">std</span><span class="o">::</span><span class="n">endl</span><span class="p">;</span></td>
-      </tr>
-      <tr class="source-line">
-        <td class="lineno"><a id="l57" href="#l57">57</a></td>
-        <td class="linebranch">
-          <details class="linebranchDetails">
-            <summary class="linebranchSummary">3/6</summary>
-            <div class="linebranchContents">
-              <div class="takenBranch">&check; Branch 10 &rightarrow; 11 taken 1 time.</div>
-              <div class="notTakenBranch">&cross; Branch 10 &rightarrow; 31 not taken.</div>
-              <div class="takenBranch">&check; Branch 11 &rightarrow; 12 taken 1 time.</div>
-              <div class="notTakenBranch">&cross; Branch 11 &rightarrow; 31 not taken.</div>
-              <div class="takenBranch">&check; Branch 12 &rightarrow; 13 taken 1 time.</div>
-              <div class="notTakenBranch">&cross; Branch 12 &rightarrow; 31 not taken.</div>
-            </div>
-          </details>
-        </td>
-        <td class="linecount partialCoveredLine show_partialCoveredLine">1</td>
-        <td class="src partialCoveredLine show_partialCoveredLine"><span class="w">    </span><span class="n">std</span><span class="o">::</span><span class="n">cout</span><span class="w"> </span><span class="o">&lt;&lt;</span><span class="w"> </span><span class="s">&quot;bar2.m_bar_2: &quot;</span><span class="w"> </span><span class="o">&lt;&lt;</span><span class="w"> </span><span class="n">bar2</span><span class="p">.</span><span class="n">m_bar_2</span><span class="w"> </span><span class="o">&lt;&lt;</span><span class="w"> </span><span class="n">std</span><span class="o">::</span><span class="n">endl</span><span class="p">;</span></td>
-      </tr>
-      <tr class="source-line">
-        <td class="lineno"><a id="l58" href="#l58">58</a></td>
-        <td class="linebranch">
-        </td>
-        <td class="linecount coveredLine show_coveredLine">1</td>
-        <td class="src coveredLine show_coveredLine"><span class="w">    </span><span class="n">ns3</span><span class="o">::</span><span class="n">Bar3</span><span class="w"> </span><span class="n">bar3</span><span class="p">;</span></td>
-      </tr>
-      <tr class="source-line">
-        <td class="lineno"><a id="l59" href="#l59">59</a></td>
-        <td class="linebranch">
-          <details class="linebranchDetails">
-            <summary class="linebranchSummary">3/6</summary>
-            <div class="linebranchContents">
-              <div class="takenBranch">&check; Branch 14 &rightarrow; 15 taken 1 time.</div>
-              <div class="notTakenBranch">&cross; Branch 14 &rightarrow; 29 not taken.</div>
-              <div class="takenBranch">&check; Branch 15 &rightarrow; 16 taken 1 time.</div>
-              <div class="notTakenBranch">&cross; Branch 15 &rightarrow; 29 not taken.</div>
-              <div class="takenBranch">&check; Branch 16 &rightarrow; 17 taken 1 time.</div>
-              <div class="notTakenBranch">&cross; Branch 16 &rightarrow; 29 not taken.</div>
-            </div>
-          </details>
-        </td>
-        <td class="linecount partialCoveredLine show_partialCoveredLine">1</td>
-        <td class="src partialCoveredLine show_partialCoveredLine"><span class="w">    </span><span class="n">std</span><span class="o">::</span><span class="n">cout</span><span class="w"> </span><span class="o">&lt;&lt;</span><span class="w"> </span><span class="s">&quot;bar3.m_bar_1: &quot;</span><span class="w"> </span><span class="o">&lt;&lt;</span><span class="w"> </span><span class="n">bar3</span><span class="p">.</span><span class="n">m_bar_1</span><span class="w"> </span><span class="o">&lt;&lt;</span><span class="w"> </span><span class="n">std</span><span class="o">::</span><span class="n">endl</span><span class="p">;</span></td>
-      </tr>
-      <tr class="source-line">
-        <td class="lineno"><a id="l60" href="#l60">60</a></td>
-        <td class="linebranch">
-          <details class="linebranchDetails">
-            <summary class="linebranchSummary">3/6</summary>
-            <div class="linebranchContents">
-              <div class="takenBranch">&check; Branch 17 &rightarrow; 18 taken 1 time.</div>
-              <div class="notTakenBranch">&cross; Branch 17 &rightarrow; 29 not taken.</div>
-              <div class="takenBranch">&check; Branch 18 &rightarrow; 19 taken 1 time.</div>
-              <div class="notTakenBranch">&cross; Branch 18 &rightarrow; 29 not taken.</div>
-              <div class="takenBranch">&check; Branch 19 &rightarrow; 20 taken 1 time.</div>
-              <div class="notTakenBranch">&cross; Branch 19 &rightarrow; 29 not taken.</div>
-            </div>
-          </details>
-        </td>
-        <td class="linecount partialCoveredLine show_partialCoveredLine">1</td>
-        <td class="src partialCoveredLine show_partialCoveredLine"><span class="w">    </span><span class="n">std</span><span class="o">::</span><span class="n">cout</span><span class="w"> </span><span class="o">&lt;&lt;</span><span class="w"> </span><span class="s">&quot;bar3.m_bar_2: &quot;</span><span class="w"> </span><span class="o">&lt;&lt;</span><span class="w"> </span><span class="n">bar3</span><span class="p">.</span><span class="n">m_bar_2</span><span class="w"> </span><span class="o">&lt;&lt;</span><span class="w"> </span><span class="n">std</span><span class="o">::</span><span class="n">endl</span><span class="p">;</span></td>
-      </tr>
-      <tr class="source-line">
-        <td class="lineno"><a id="l61" href="#l61">61</a></td>
-        <td class="linebranch">
-          <details class="linebranchDetails">
-            <summary class="linebranchSummary">3/6</summary>
-            <div class="linebranchContents">
-              <div class="takenBranch">&check; Branch 20 &rightarrow; 21 taken 1 time.</div>
-              <div class="notTakenBranch">&cross; Branch 20 &rightarrow; 29 not taken.</div>
-              <div class="takenBranch">&check; Branch 21 &rightarrow; 22 taken 1 time.</div>
-              <div class="notTakenBranch">&cross; Branch 21 &rightarrow; 29 not taken.</div>
-              <div class="takenBranch">&check; Branch 22 &rightarrow; 23 taken 1 time.</div>
-              <div class="notTakenBranch">&cross; Branch 22 &rightarrow; 29 not taken.</div>
-            </div>
-          </details>
-        </td>
-        <td class="linecount partialCoveredLine show_partialCoveredLine">1</td>
-        <td class="src partialCoveredLine show_partialCoveredLine"><span class="w">    </span><span class="n">std</span><span class="o">::</span><span class="n">cout</span><span class="w"> </span><span class="o">&lt;&lt;</span><span class="w"> </span><span class="s">&quot;bar3.m_bar_3: &quot;</span><span class="w"> </span><span class="o">&lt;&lt;</span><span class="w"> </span><span class="n">bar3</span><span class="p">.</span><span class="n">m_bar_3</span><span class="w"> </span><span class="o">&lt;&lt;</span><span class="w"> </span><span class="n">std</span><span class="o">::</span><span class="n">endl</span><span class="p">;</span></td>
-      </tr>
-      <tr class="source-line">
-        <td class="lineno"><a id="l62" href="#l62">62</a></td>
-        <td class="linebranch">
-        </td>
-        <td class="linecount excludedLine show_excludedLine">&minus;</td>
-        <td class="src excludedLine show_excludedLine"><span class="w">  </span><span class="p">}</span><span class="w"> </span><span class="k">catch</span><span class="w"> </span><span class="p">(</span><span class="k">const</span><span class="w"> </span><span class="n">std</span><span class="o">::</span><span class="n">exception</span><span class="w"> </span><span class="o">&amp;</span><span class="n">e</span><span class="p">)</span><span class="w"> </span><span class="p">{</span><span class="w"> </span><span class="c1">// </span><span class="cs">LCOV_EXCL_START</span></td>
-      </tr>
-      <tr class="source-line">
-        <td class="lineno"><a id="l63" href="#l63">63</a></td>
-        <td class="linebranch">
-        </td>
-        <td class="linecount excludedLine show_excludedLine">&minus;</td>
-        <td class="src excludedLine show_excludedLine"><span class="w">    </span><span class="n">std</span><span class="o">::</span><span class="n">cout</span><span class="w"> </span><span class="o">&lt;&lt;</span><span class="w"> </span><span class="s">&quot;caught exception&quot;</span><span class="p">;</span></td>
-      </tr>
-      <tr class="source-line">
-        <td class="lineno"><a id="l64" href="#l64">64</a></td>
-        <td class="linebranch">
-        </td>
-        <td class="linecount excludedLine show_excludedLine">&minus;</td>
-        <td class="src excludedLine show_excludedLine"><span class="w">    </span><span class="n">std</span><span class="o">::</span><span class="n">cout</span><span class="w"> </span><span class="o">&lt;&lt;</span><span class="w"> </span><span class="s">&quot;: &quot;</span><span class="w"> </span><span class="o">&lt;&lt;</span><span class="w"> </span><span class="n">e</span><span class="p">.</span><span class="n">what</span><span class="p">();</span></td>
-      </tr>
-      <tr class="source-line">
-        <td class="lineno"><a id="l65" href="#l65">65</a></td>
-        <td class="linebranch">
-        </td>
-        <td class="linecount excludedLine show_excludedLine">&minus;</td>
-        <td class="src excludedLine show_excludedLine"><span class="w">    </span><span class="n">std</span><span class="o">::</span><span class="n">cout</span><span class="w"> </span><span class="o">&lt;&lt;</span><span class="w"> </span><span class="n">std</span><span class="o">::</span><span class="n">endl</span><span class="p">;</span></td>
-      </tr>
-      <tr class="source-line">
-        <td class="lineno"><a id="l66" href="#l66">66</a></td>
-        <td class="linebranch">
-        </td>
-        <td class="linecount uncoveredLine show_uncoveredLine">&cross;</td>
-        <td class="src uncoveredLine show_uncoveredLine"><span class="w">  </span><span class="p">}</span><span class="w"> </span><span class="c1">// </span><span class="cs">LCOV_EXCL_STOP</span></td>
-      </tr>
-      <tr class="source-line">
-        <td class="lineno"><a id="l67" href="#l67">67</a></td>
-        <td class="linebranch">
-        </td>
-        <td class="linecount  show_"></td>
-        <td class="src  show_"></td>
-      </tr>
-      <tr class="source-line">
-        <td class="lineno"><a id="l68" href="#l68">68</a></td>
-        <td class="linebranch">
-        </td>
-        <td class="linecount coveredLine show_coveredLine">1</td>
-        <td class="src coveredLine show_coveredLine"><span class="w">  </span><span class="k">return</span><span class="w"> </span><span class="mi">0</span><span class="p">;</span></td>
-      </tr>
-      <tr class="source-line">
-        <td class="lineno"><a id="l69" href="#l69">69</a></td>
-        <td class="linebranch">
-        </td>
-        <td class="linecount  show_"></td>
-        <td class="src  show_"><span class="p">}</span><span class="w"> </span><span class="c1">// compiler-generated destruction code - auto-detected and excluded</span></td>
-      </tr>
-      <tr class="source-line">
-        <td class="lineno"><a id="l70" href="#l70">70</a></td>
-        <td class="linebranch">
-        </td>
-        <td class="linecount  show_"></td>
-        <td class="src  show_"></td>
-      </tr>
-    </table>
-  </div>
-</div>
-      <hr/>
-    </main>
-    <footer class="text-center">
-      Created using <a href="http://gcovr.com/en/main">GCOVR (Version 8.4+main)</a>
-      at 2025-09-28 18:09:21+00:00
-    </footer>
-  </body>
-</html>
+<!DOCTYPE html>
+<html class="theme-green">
+
+  <head>
+    <meta http-equiv="Content-Type" content="text/html; charset=UTF-8"/>
+    <title>main.cpp - GCC Code Coverage Report</title>
+    <meta name="viewport" content="width=device-width, initial-scale=1.0"/>
+    <link rel="stylesheet" href="coverage.css"/>
+    <script src="coverage.js"></script>
+  </head>
+
+  <body>
+
+    <header>
+      <h1>GCC Code Coverage Report</h1>
+      <hr/>
+      <div class="summary">
+<div>
+  <table class="legend">
+    <tr>
+      <th scope="row">Directory:</th>
+      <td>.</td>
+    </tr>
+    <tr>
+      <th scope="row">Coverage:</th>
+      <td class="legend">
+        <span class="coverage-low">low: &ge; 0%</span>
+        <span class="coverage-medium">medium: &ge; 75.0%</span>
+        <span class="coverage-high">high: &ge; 90.0%</span>
+      </td>
+    </tr>
+  </table>
+</div>
+<div>
+  <table class="coverage">
+    <tr>
+      <th></th>
+      <th scope="col">Coverage</th>
+      <th scope="col">Exec / Excl / Total</th>
+    </tr>
+    <tr>
+      <th scope="row">Lines:</th>
+      <td class="coverage-medium">81.6%</td>
+      <td class="coverage-medium">31 / 4 / 42</td>
+    </tr>
+    <tr>
+      <th scope="row">Functions:</th>
+      <td class="coverage-high">100.0%</td>
+      <td class="coverage-high">7 / 0 / 7</td>
+    </tr>
+    <tr>
+      <th scope="row">Branches:</th>
+      <td class="coverage-low">50.0%</td>
+      <td class="coverage-low">18 / 10 / 46</td>
+    </tr>
+  </table>
+</div>
+      </div>
+      <hr/>
+    </header>
+    <nav>
+<div class="m-3">
+  <details>
+    <summary>List of functions</summary>
+<div class="Box m-3 functionslist">
+  <div class="Box-header py-2 d-flex sticky">
+    <div role="rowheader" class="color-fg-muted flex-auto min-width-0 col-md-2 sortable sorted-ascending">Function (File:Line)</div>
+    <div role="rowheader" class="color-fg-muted flex-auto min-width-0 d-flex flex-justify-end flex-wrap flex-items-baseline sortable">Calls</div>
+    <div role="rowheader" class="color-fg-muted d-flex flex-justify-end flex-wrap col-2 sortable">Lines</div>
+    <div role="rowheader" class="color-fg-muted d-flex flex-justify-end flex-wrap col-2 sortable">Branches</div>
+    <div role="rowheader" class="color-fg-muted d-flex flex-justify-end flex-wrap col-2 sortable">Blocks</div>
+  </div>
+  <div class="Box-row Box-row--focus-gray py-2 d-flex">
+    <div role="gridcell" class="color-fg-muted flex-auto min-width-0 col-md-2"><a href="#l51">main (main.cpp:51)</a>    </div>
+    <div role="gridcell" class="color-fg-muted flex-auto min-width-0 d-flex flex-justify-end flex-wrap flex-items-baseline" data-sort="1">called 1 time</div>
+    <div role="gridcell" class="color-fg-muted d-flex flex-justify-end flex-wrap col-2">91.7%</div>
+    <div role="gridcell" class="color-fg-muted d-flex flex-justify-end flex-wrap col-2">50.0%</div>
+    <div role="gridcell" class="color-fg-muted d-flex flex-justify-end flex-wrap col-2">62.2%</div>
+  </div>
+  <div class="Box-row Box-row--focus-gray py-2 d-flex">
+    <div role="gridcell" class="color-fg-muted flex-auto min-width-0 col-md-2"><a href="#l8">ns1::Bar1::Bar1() (main.cpp:8)</a>    </div>
+    <div role="gridcell" class="color-fg-muted flex-auto min-width-0 d-flex flex-justify-end flex-wrap flex-items-baseline" data-sort="3">called 3 times</div>
+    <div role="gridcell" class="color-fg-muted d-flex flex-justify-end flex-wrap col-2">100.0%</div>
+    <div role="gridcell" class="color-fg-muted d-flex flex-justify-end flex-wrap col-2">-%</div>
+    <div role="gridcell" class="color-fg-muted d-flex flex-justify-end flex-wrap col-2">100.0%</div>
+  </div>
+  <div class="Box-row Box-row--focus-gray py-2 d-flex">
+    <div role="gridcell" class="color-fg-muted flex-auto min-width-0 col-md-2"><a href="#l10">ns1::Bar1::~Bar1() (main.cpp:10)</a>    </div>
+    <div role="gridcell" class="color-fg-muted flex-auto min-width-0 d-flex flex-justify-end flex-wrap flex-items-baseline" data-sort="3">called 3 times</div>
+    <div role="gridcell" class="color-fg-muted d-flex flex-justify-end flex-wrap col-2">0.0%</div>
+    <div role="gridcell" class="color-fg-muted d-flex flex-justify-end flex-wrap col-2">-%</div>
+    <div role="gridcell" class="color-fg-muted d-flex flex-justify-end flex-wrap col-2">100.0%</div>
+  </div>
+  <div class="Box-row Box-row--focus-gray py-2 d-flex">
+    <div role="gridcell" class="color-fg-muted flex-auto min-width-0 col-md-2"><a href="#l24">ns2::Bar2::Bar2() (main.cpp:24)</a>    </div>
+    <div role="gridcell" class="color-fg-muted flex-auto min-width-0 d-flex flex-justify-end flex-wrap flex-items-baseline" data-sort="2">called 2 times</div>
+    <div role="gridcell" class="color-fg-muted d-flex flex-justify-end flex-wrap col-2">100.0%</div>
+    <div role="gridcell" class="color-fg-muted d-flex flex-justify-end flex-wrap col-2">-%</div>
+    <div role="gridcell" class="color-fg-muted d-flex flex-justify-end flex-wrap col-2">100.0%</div>
+  </div>
+  <div class="Box-row Box-row--focus-gray py-2 d-flex">
+    <div role="gridcell" class="color-fg-muted flex-auto min-width-0 col-md-2"><a href="#l26">ns2::Bar2::~Bar2() (main.cpp:26)</a>    </div>
+    <div role="gridcell" class="color-fg-muted flex-auto min-width-0 d-flex flex-justify-end flex-wrap flex-items-baseline" data-sort="2">called 2 times</div>
+    <div role="gridcell" class="color-fg-muted d-flex flex-justify-end flex-wrap col-2">0.0%</div>
+    <div role="gridcell" class="color-fg-muted d-flex flex-justify-end flex-wrap col-2">-%</div>
+    <div role="gridcell" class="color-fg-muted d-flex flex-justify-end flex-wrap col-2">100.0%</div>
+  </div>
+  <div class="Box-row Box-row--focus-gray py-2 d-flex">
+    <div role="gridcell" class="color-fg-muted flex-auto min-width-0 col-md-2"><a href="#l40">ns3::Bar3::Bar3() (main.cpp:40)</a>    </div>
+    <div role="gridcell" class="color-fg-muted flex-auto min-width-0 d-flex flex-justify-end flex-wrap flex-items-baseline" data-sort="1">called 1 time</div>
+    <div role="gridcell" class="color-fg-muted d-flex flex-justify-end flex-wrap col-2">100.0%</div>
+    <div role="gridcell" class="color-fg-muted d-flex flex-justify-end flex-wrap col-2">-%</div>
+    <div role="gridcell" class="color-fg-muted d-flex flex-justify-end flex-wrap col-2">100.0%</div>
+  </div>
+  <div class="Box-row Box-row--focus-gray py-2 d-flex">
+    <div role="gridcell" class="color-fg-muted flex-auto min-width-0 col-md-2"><a href="#l42">ns3::Bar3::~Bar3() (main.cpp:42)</a>    </div>
+    <div role="gridcell" class="color-fg-muted flex-auto min-width-0 d-flex flex-justify-end flex-wrap flex-items-baseline" data-sort="1">called 1 time</div>
+    <div role="gridcell" class="color-fg-muted d-flex flex-justify-end flex-wrap col-2">0.0%</div>
+    <div role="gridcell" class="color-fg-muted d-flex flex-justify-end flex-wrap col-2">-%</div>
+    <div role="gridcell" class="color-fg-muted d-flex flex-justify-end flex-wrap col-2">100.0%</div>
+  </div>
+</div>  </details>
+</div>
+
+    </nav>
+    <main>
+<div class="Box m-3 file-source">
+  <div class="Box-header d-flex flex-space-between sticky">
+    main.cpp
+    <div class="toggle-buttons">
+      <button type="button" class="button_toggle_coveredLine show_coveredLine" value="coveredLine" title="Toggle covered lines">25 covered</button>
+      <button type="button" class="button_toggle_uncoveredLine show_uncoveredLine" value="uncoveredLine" title="Toggle uncovered lines">1 uncovered</button>
+      <button type="button" class="button_toggle_partialCoveredLine show_partialCoveredLine" value="partialCoveredLine" title="Toggle partial covered lines">6 partial covered</button>
+      <button type="button" class="button_toggle_excludedLine show_excludedLine" value="excludedLine" title="Toggle excluded lines">4 excluded</button>
+    </div>
+    <div class="nav">
+      <a class="nav prev" href="coverage.html"></a>
+      <a class="nav index" href="coverage.html"></a>
+      <a class="nav next" href="coverage.html"></a>
+    </div>
+  </div>
+  <div style="overflow-x: auto;">
+    <table class="text-mono text-small">
+      <tr>
+        <th align="right">Line</th>
+        <th align="right">Branch</th>
+        <th align="right">Exec</th>
+        <th align="left" style="width: 100%;">Source</th>
+      </tr>
+      <tr class="source-line">
+        <td class="lineno"><a id="l1" href="#l1">1</a></td>
+        <td class="linebranch">
+        </td>
+        <td class="linecount  show_"></td>
+        <td class="src  show_"><span class="cp">#include</span><span class="w"> </span><span class="cpf">&lt;iostream&gt;</span></td>
+      </tr>
+      <tr class="source-line">
+        <td class="lineno"><a id="l2" href="#l2">2</a></td>
+        <td class="linebranch">
+        </td>
+        <td class="linecount  show_"></td>
+        <td class="src  show_"></td>
+      </tr>
+      <tr class="source-line">
+        <td class="lineno"><a id="l3" href="#l3">3</a></td>
+        <td class="linebranch">
+        </td>
+        <td class="linecount  show_"></td>
+        <td class="src  show_"><span class="k">namespace</span><span class="w"> </span><span class="nn">ns1</span></td>
+      </tr>
+      <tr class="source-line">
+        <td class="lineno"><a id="l4" href="#l4">4</a></td>
+        <td class="linebranch">
+        </td>
+        <td class="linecount  show_"></td>
+        <td class="src  show_"><span class="p">{</span></td>
+      </tr>
+      <tr class="source-line">
+        <td class="lineno"><a id="l5" href="#l5">5</a></td>
+        <td class="linebranch">
+        </td>
+        <td class="linecount  show_"></td>
+        <td class="src  show_"><span class="w">  </span><span class="k">class</span><span class="w"> </span><span class="nc">Bar1</span></td>
+      </tr>
+      <tr class="source-line">
+        <td class="lineno"><a id="l6" href="#l6">6</a></td>
+        <td class="linebranch">
+        </td>
+        <td class="linecount  show_"></td>
+        <td class="src  show_"><span class="w">  </span><span class="p">{</span></td>
+      </tr>
+      <tr class="source-line">
+        <td class="lineno"><a id="l7" href="#l7">7</a></td>
+        <td class="linebranch">
+        </td>
+        <td class="linecount  show_"></td>
+        <td class="src  show_"><span class="w">    </span><span class="k">public</span><span class="o">:</span></td>
+      </tr>
+      <tr class="source-line">
+        <td class="lineno"><a id="l8" href="#l8">8</a></td>
+        <td class="linebranch">
+        </td>
+        <td class="linecount coveredLine show_coveredLine">3</td>
+        <td class="src coveredLine show_coveredLine"><span class="w">      </span><span class="n">Bar1</span><span class="p">()</span><span class="w"> </span><span class="o">:</span><span class="w"> </span><span class="n">m_bar_1</span><span class="p">(</span><span class="mi">1</span><span class="p">)</span></td>
+      </tr>
+      <tr class="source-line">
+        <td class="lineno"><a id="l9" href="#l9">9</a></td>
+        <td class="linebranch">
+        </td>
+        <td class="linecount coveredLine show_coveredLine">3</td>
+        <td class="src coveredLine show_coveredLine"><span class="w">      </span><span class="p">{</span><span class="w"> </span><span class="o">++</span><span class="n">m_counter_bar1</span><span class="p">;</span><span class="w"> </span><span class="p">}</span></td>
+      </tr>
+      <tr class="source-line">
+        <td class="lineno"><a id="l10" href="#l10">10</a></td>
+        <td class="linebranch">
+        </td>
+        <td class="linecount coveredLine show_coveredLine">3</td>
+        <td class="src coveredLine show_coveredLine"><span class="w">      </span><span class="k">virtual</span><span class="w"> </span><span class="o">~</span><span class="n">Bar1</span><span class="p">()</span></td>
+      </tr>
+      <tr class="source-line">
+        <td class="lineno"><a id="l11" href="#l11">11</a></td>
+        <td class="linebranch">
+        </td>
+        <td class="linecount coveredLine show_coveredLine">3</td>
+        <td class="src coveredLine show_coveredLine"><span class="w">      </span><span class="p">{</span><span class="w"> </span><span class="o">--</span><span class="n">m_counter_bar1</span><span class="p">;</span><span class="w"> </span><span class="p">}</span><span class="w"> </span><span class="c1">// possible compiler-generated destruction code - auto-detected and excluded</span></td>
+      </tr>
+      <tr class="source-line">
+        <td class="lineno"><a id="l12" href="#l12">12</a></td>
+        <td class="linebranch">
+        </td>
+        <td class="linecount  show_"></td>
+        <td class="src  show_"></td>
+      </tr>
+      <tr class="source-line">
+        <td class="lineno"><a id="l13" href="#l13">13</a></td>
+        <td class="linebranch">
+        </td>
+        <td class="linecount  show_"></td>
+        <td class="src  show_"><span class="w">      </span><span class="kt">int</span><span class="w"> </span><span class="n">m_bar_1</span><span class="p">;</span></td>
+      </tr>
+      <tr class="source-line">
+        <td class="lineno"><a id="l14" href="#l14">14</a></td>
+        <td class="linebranch">
+        </td>
+        <td class="linecount  show_"></td>
+        <td class="src  show_"><span class="w">      </span><span class="k">static</span><span class="w"> </span><span class="kt">int</span><span class="w"> </span><span class="n">m_counter_bar1</span><span class="p">;</span></td>
+      </tr>
+      <tr class="source-line">
+        <td class="lineno"><a id="l15" href="#l15">15</a></td>
+        <td class="linebranch">
+        </td>
+        <td class="linecount  show_"></td>
+        <td class="src  show_"><span class="w">  </span><span class="p">};</span></td>
+      </tr>
+      <tr class="source-line">
+        <td class="lineno"><a id="l16" href="#l16">16</a></td>
+        <td class="linebranch">
+        </td>
+        <td class="linecount  show_"></td>
+        <td class="src  show_"><span class="w">  </span><span class="kt">int</span><span class="w"> </span><span class="n">Bar1</span><span class="o">::</span><span class="n">m_counter_bar1</span><span class="w"> </span><span class="o">=</span><span class="w"> </span><span class="mi">0</span><span class="p">;</span></td>
+      </tr>
+      <tr class="source-line">
+        <td class="lineno"><a id="l17" href="#l17">17</a></td>
+        <td class="linebranch">
+        </td>
+        <td class="linecount  show_"></td>
+        <td class="src  show_"><span class="p">}</span></td>
+      </tr>
+      <tr class="source-line">
+        <td class="lineno"><a id="l18" href="#l18">18</a></td>
+        <td class="linebranch">
+        </td>
+        <td class="linecount  show_"></td>
+        <td class="src  show_"></td>
+      </tr>
+      <tr class="source-line">
+        <td class="lineno"><a id="l19" href="#l19">19</a></td>
+        <td class="linebranch">
+        </td>
+        <td class="linecount  show_"></td>
+        <td class="src  show_"><span class="k">namespace</span><span class="w"> </span><span class="nn">ns2</span></td>
+      </tr>
+      <tr class="source-line">
+        <td class="lineno"><a id="l20" href="#l20">20</a></td>
+        <td class="linebranch">
+        </td>
+        <td class="linecount  show_"></td>
+        <td class="src  show_"><span class="p">{</span></td>
+      </tr>
+      <tr class="source-line">
+        <td class="lineno"><a id="l21" href="#l21">21</a></td>
+        <td class="linebranch">
+        </td>
+        <td class="linecount  show_"></td>
+        <td class="src  show_"><span class="w">  </span><span class="k">class</span><span class="w"> </span><span class="nc">Bar2</span><span class="w"> </span><span class="o">:</span><span class="w"> </span><span class="k">public</span><span class="w"> </span><span class="n">ns1</span><span class="o">::</span><span class="n">Bar1</span></td>
+      </tr>
+      <tr class="source-line">
+        <td class="lineno"><a id="l22" href="#l22">22</a></td>
+        <td class="linebranch">
+        </td>
+        <td class="linecount  show_"></td>
+        <td class="src  show_"><span class="w">  </span><span class="p">{</span></td>
+      </tr>
+      <tr class="source-line">
+        <td class="lineno"><a id="l23" href="#l23">23</a></td>
+        <td class="linebranch">
+        </td>
+        <td class="linecount  show_"></td>
+        <td class="src  show_"><span class="w">    </span><span class="k">public</span><span class="o">:</span></td>
+      </tr>
+      <tr class="source-line">
+        <td class="lineno"><a id="l24" href="#l24">24</a></td>
+        <td class="linebranch">
+        </td>
+        <td class="linecount coveredLine show_coveredLine">2</td>
+        <td class="src coveredLine show_coveredLine"><span class="w">      </span><span class="n">Bar2</span><span class="p">()</span><span class="w"> </span><span class="o">:</span><span class="w"> </span><span class="n">m_bar_2</span><span class="p">(</span><span class="mi">2</span><span class="p">)</span></td>
+      </tr>
+      <tr class="source-line">
+        <td class="lineno"><a id="l25" href="#l25">25</a></td>
+        <td class="linebranch">
+        </td>
+        <td class="linecount coveredLine show_coveredLine">2</td>
+        <td class="src coveredLine show_coveredLine"><span class="w">      </span><span class="p">{</span><span class="w"> </span><span class="o">++</span><span class="n">m_counter_bar2</span><span class="p">;</span><span class="w"> </span><span class="p">}</span></td>
+      </tr>
+      <tr class="source-line">
+        <td class="lineno"><a id="l26" href="#l26">26</a></td>
+        <td class="linebranch">
+        </td>
+        <td class="linecount coveredLine show_coveredLine">2</td>
+        <td class="src coveredLine show_coveredLine"><span class="w">      </span><span class="k">virtual</span><span class="w"> </span><span class="o">~</span><span class="n">Bar2</span><span class="p">()</span></td>
+      </tr>
+      <tr class="source-line">
+        <td class="lineno"><a id="l27" href="#l27">27</a></td>
+        <td class="linebranch">
+        </td>
+        <td class="linecount coveredLine show_coveredLine">2</td>
+        <td class="src coveredLine show_coveredLine"><span class="w">      </span><span class="p">{</span><span class="w"> </span><span class="o">--</span><span class="n">m_counter_bar2</span><span class="p">;</span><span class="w"> </span><span class="p">}</span><span class="w"> </span><span class="c1">// possible compiler-generated destruction code - auto-detected and excluded</span></td>
+      </tr>
+      <tr class="source-line">
+        <td class="lineno"><a id="l28" href="#l28">28</a></td>
+        <td class="linebranch">
+        </td>
+        <td class="linecount  show_"></td>
+        <td class="src  show_"></td>
+      </tr>
+      <tr class="source-line">
+        <td class="lineno"><a id="l29" href="#l29">29</a></td>
+        <td class="linebranch">
+        </td>
+        <td class="linecount  show_"></td>
+        <td class="src  show_"><span class="w">      </span><span class="kt">int</span><span class="w"> </span><span class="n">m_bar_2</span><span class="p">;</span></td>
+      </tr>
+      <tr class="source-line">
+        <td class="lineno"><a id="l30" href="#l30">30</a></td>
+        <td class="linebranch">
+        </td>
+        <td class="linecount  show_"></td>
+        <td class="src  show_"><span class="w">      </span><span class="k">static</span><span class="w"> </span><span class="kt">int</span><span class="w"> </span><span class="n">m_counter_bar2</span><span class="p">;</span></td>
+      </tr>
+      <tr class="source-line">
+        <td class="lineno"><a id="l31" href="#l31">31</a></td>
+        <td class="linebranch">
+        </td>
+        <td class="linecount  show_"></td>
+        <td class="src  show_"><span class="w">  </span><span class="p">};</span></td>
+      </tr>
+      <tr class="source-line">
+        <td class="lineno"><a id="l32" href="#l32">32</a></td>
+        <td class="linebranch">
+        </td>
+        <td class="linecount  show_"></td>
+        <td class="src  show_"><span class="w">  </span><span class="kt">int</span><span class="w"> </span><span class="n">Bar2</span><span class="o">::</span><span class="n">m_counter_bar2</span><span class="w"> </span><span class="o">=</span><span class="w"> </span><span class="mi">0</span><span class="p">;</span></td>
+      </tr>
+      <tr class="source-line">
+        <td class="lineno"><a id="l33" href="#l33">33</a></td>
+        <td class="linebranch">
+        </td>
+        <td class="linecount  show_"></td>
+        <td class="src  show_"><span class="p">}</span></td>
+      </tr>
+      <tr class="source-line">
+        <td class="lineno"><a id="l34" href="#l34">34</a></td>
+        <td class="linebranch">
+        </td>
+        <td class="linecount  show_"></td>
+        <td class="src  show_"></td>
+      </tr>
+      <tr class="source-line">
+        <td class="lineno"><a id="l35" href="#l35">35</a></td>
+        <td class="linebranch">
+        </td>
+        <td class="linecount  show_"></td>
+        <td class="src  show_"><span class="k">namespace</span><span class="w"> </span><span class="nn">ns3</span></td>
+      </tr>
+      <tr class="source-line">
+        <td class="lineno"><a id="l36" href="#l36">36</a></td>
+        <td class="linebranch">
+        </td>
+        <td class="linecount  show_"></td>
+        <td class="src  show_"><span class="p">{</span></td>
+      </tr>
+      <tr class="source-line">
+        <td class="lineno"><a id="l37" href="#l37">37</a></td>
+        <td class="linebranch">
+        </td>
+        <td class="linecount  show_"></td>
+        <td class="src  show_"><span class="w">  </span><span class="k">class</span><span class="w"> </span><span class="nc">Bar3</span><span class="w"> </span><span class="o">:</span><span class="w"> </span><span class="k">public</span><span class="w"> </span><span class="n">ns2</span><span class="o">::</span><span class="n">Bar2</span></td>
+      </tr>
+      <tr class="source-line">
+        <td class="lineno"><a id="l38" href="#l38">38</a></td>
+        <td class="linebranch">
+        </td>
+        <td class="linecount  show_"></td>
+        <td class="src  show_"><span class="w">  </span><span class="p">{</span></td>
+      </tr>
+      <tr class="source-line">
+        <td class="lineno"><a id="l39" href="#l39">39</a></td>
+        <td class="linebranch">
+        </td>
+        <td class="linecount  show_"></td>
+        <td class="src  show_"><span class="w">    </span><span class="k">public</span><span class="o">:</span></td>
+      </tr>
+      <tr class="source-line">
+        <td class="lineno"><a id="l40" href="#l40">40</a></td>
+        <td class="linebranch">
+        </td>
+        <td class="linecount coveredLine show_coveredLine">1</td>
+        <td class="src coveredLine show_coveredLine"><span class="w">      </span><span class="n">Bar3</span><span class="p">()</span><span class="w"> </span><span class="o">:</span><span class="w"> </span><span class="n">m_bar_3</span><span class="p">(</span><span class="mi">3</span><span class="p">)</span></td>
+      </tr>
+      <tr class="source-line">
+        <td class="lineno"><a id="l41" href="#l41">41</a></td>
+        <td class="linebranch">
+        </td>
+        <td class="linecount coveredLine show_coveredLine">1</td>
+        <td class="src coveredLine show_coveredLine"><span class="w">      </span><span class="p">{</span><span class="w"> </span><span class="o">++</span><span class="n">m_counter_bar3</span><span class="p">;</span><span class="w"> </span><span class="p">}</span></td>
+      </tr>
+      <tr class="source-line">
+        <td class="lineno"><a id="l42" href="#l42">42</a></td>
+        <td class="linebranch">
+        </td>
+        <td class="linecount coveredLine show_coveredLine">1</td>
+        <td class="src coveredLine show_coveredLine"><span class="w">      </span><span class="k">virtual</span><span class="w"> </span><span class="o">~</span><span class="n">Bar3</span><span class="p">()</span></td>
+      </tr>
+      <tr class="source-line">
+        <td class="lineno"><a id="l43" href="#l43">43</a></td>
+        <td class="linebranch">
+        </td>
+        <td class="linecount coveredLine show_coveredLine">1</td>
+        <td class="src coveredLine show_coveredLine"><span class="w">      </span><span class="p">{</span><span class="w"> </span><span class="o">--</span><span class="n">m_counter_bar3</span><span class="p">;</span><span class="w"> </span><span class="p">}</span><span class="w"> </span><span class="c1">// possible compiler-generated destruction code - auto-detected and excluded</span></td>
+      </tr>
+      <tr class="source-line">
+        <td class="lineno"><a id="l44" href="#l44">44</a></td>
+        <td class="linebranch">
+        </td>
+        <td class="linecount  show_"></td>
+        <td class="src  show_"></td>
+      </tr>
+      <tr class="source-line">
+        <td class="lineno"><a id="l45" href="#l45">45</a></td>
+        <td class="linebranch">
+        </td>
+        <td class="linecount  show_"></td>
+        <td class="src  show_"><span class="w">      </span><span class="kt">int</span><span class="w"> </span><span class="n">m_bar_3</span><span class="p">;</span></td>
+      </tr>
+      <tr class="source-line">
+        <td class="lineno"><a id="l46" href="#l46">46</a></td>
+        <td class="linebranch">
+        </td>
+        <td class="linecount  show_"></td>
+        <td class="src  show_"><span class="w">      </span><span class="k">static</span><span class="w"> </span><span class="kt">int</span><span class="w"> </span><span class="n">m_counter_bar3</span><span class="p">;</span></td>
+      </tr>
+      <tr class="source-line">
+        <td class="lineno"><a id="l47" href="#l47">47</a></td>
+        <td class="linebranch">
+        </td>
+        <td class="linecount  show_"></td>
+        <td class="src  show_"><span class="w">  </span><span class="p">};</span></td>
+      </tr>
+      <tr class="source-line">
+        <td class="lineno"><a id="l48" href="#l48">48</a></td>
+        <td class="linebranch">
+        </td>
+        <td class="linecount  show_"></td>
+        <td class="src  show_"><span class="w">  </span><span class="kt">int</span><span class="w"> </span><span class="n">Bar3</span><span class="o">::</span><span class="n">m_counter_bar3</span><span class="w"> </span><span class="o">=</span><span class="w"> </span><span class="mi">0</span><span class="p">;</span></td>
+      </tr>
+      <tr class="source-line">
+        <td class="lineno"><a id="l49" href="#l49">49</a></td>
+        <td class="linebranch">
+        </td>
+        <td class="linecount  show_"></td>
+        <td class="src  show_"><span class="p">}</span></td>
+      </tr>
+      <tr class="source-line">
+        <td class="lineno"><a id="l50" href="#l50">50</a></td>
+        <td class="linebranch">
+        </td>
+        <td class="linecount  show_"></td>
+        <td class="src  show_"></td>
+      </tr>
+      <tr class="source-line">
+        <td class="lineno"><a id="l51" href="#l51">51</a></td>
+        <td class="linebranch">
+        </td>
+        <td class="linecount coveredLine show_coveredLine">1</td>
+        <td class="src coveredLine show_coveredLine"><span class="kt">int</span><span class="w"> </span><span class="n">main</span><span class="p">(</span><span class="kt">int</span><span class="w"> </span><span class="n">argc</span><span class="p">,</span><span class="w"> </span><span class="kt">char</span><span class="o">*</span><span class="w"> </span><span class="n">argv</span><span class="p">[])</span><span class="w"> </span><span class="p">{</span></td>
+      </tr>
+      <tr class="source-line">
+        <td class="lineno"><a id="l52" href="#l52">52</a></td>
+        <td class="linebranch">
+        </td>
+        <td class="linecount  show_"></td>
+        <td class="src  show_"><span class="w">  </span><span class="k">try</span><span class="w"> </span><span class="p">{</span></td>
+      </tr>
+      <tr class="source-line">
+        <td class="lineno"><a id="l53" href="#l53">53</a></td>
+        <td class="linebranch">
+        </td>
+        <td class="linecount coveredLine show_coveredLine">1</td>
+        <td class="src coveredLine show_coveredLine"><span class="w">    </span><span class="n">ns1</span><span class="o">::</span><span class="n">Bar1</span><span class="w"> </span><span class="n">bar1</span><span class="p">;</span></td>
+      </tr>
+      <tr class="source-line">
+        <td class="lineno"><a id="l54" href="#l54">54</a></td>
+        <td class="linebranch">
+          <details class="linebranchDetails">
+            <summary class="linebranchSummary">3/6</summary>
+            <div class="linebranchContents">
+              <div class="takenBranch">&check; Branch 3 &rightarrow; 4 taken 1 time.</div>
+              <div class="notTakenBranch">&cross; Branch 3 &rightarrow; 33 not taken.</div>
+              <div class="takenBranch">&check; Branch 4 &rightarrow; 5 taken 1 time.</div>
+              <div class="notTakenBranch">&cross; Branch 4 &rightarrow; 33 not taken.</div>
+              <div class="takenBranch">&check; Branch 5 &rightarrow; 6 taken 1 time.</div>
+              <div class="notTakenBranch">&cross; Branch 5 &rightarrow; 33 not taken.</div>
+            </div>
+          </details>
+        </td>
+        <td class="linecount partialCoveredLine show_partialCoveredLine">1</td>
+        <td class="src partialCoveredLine show_partialCoveredLine"><span class="w">    </span><span class="n">std</span><span class="o">::</span><span class="n">cout</span><span class="w"> </span><span class="o">&lt;&lt;</span><span class="w"> </span><span class="s">&quot;bar1.m_bar_1: &quot;</span><span class="w"> </span><span class="o">&lt;&lt;</span><span class="w"> </span><span class="n">bar1</span><span class="p">.</span><span class="n">m_bar_1</span><span class="w"> </span><span class="o">&lt;&lt;</span><span class="w"> </span><span class="n">std</span><span class="o">::</span><span class="n">endl</span><span class="p">;</span></td>
+      </tr>
+      <tr class="source-line">
+        <td class="lineno"><a id="l55" href="#l55">55</a></td>
+        <td class="linebranch">
+        </td>
+        <td class="linecount coveredLine show_coveredLine">1</td>
+        <td class="src coveredLine show_coveredLine"><span class="w">    </span><span class="n">ns2</span><span class="o">::</span><span class="n">Bar2</span><span class="w"> </span><span class="n">bar2</span><span class="p">;</span></td>
+      </tr>
+      <tr class="source-line">
+        <td class="lineno"><a id="l56" href="#l56">56</a></td>
+        <td class="linebranch">
+          <details class="linebranchDetails">
+            <summary class="linebranchSummary">3/6</summary>
+            <div class="linebranchContents">
+              <div class="takenBranch">&check; Branch 7 &rightarrow; 8 taken 1 time.</div>
+              <div class="notTakenBranch">&cross; Branch 7 &rightarrow; 31 not taken.</div>
+              <div class="takenBranch">&check; Branch 8 &rightarrow; 9 taken 1 time.</div>
+              <div class="notTakenBranch">&cross; Branch 8 &rightarrow; 31 not taken.</div>
+              <div class="takenBranch">&check; Branch 9 &rightarrow; 10 taken 1 time.</div>
+              <div class="notTakenBranch">&cross; Branch 9 &rightarrow; 31 not taken.</div>
+            </div>
+          </details>
+        </td>
+        <td class="linecount partialCoveredLine show_partialCoveredLine">1</td>
+        <td class="src partialCoveredLine show_partialCoveredLine"><span class="w">    </span><span class="n">std</span><span class="o">::</span><span class="n">cout</span><span class="w"> </span><span class="o">&lt;&lt;</span><span class="w"> </span><span class="s">&quot;bar2.m_bar_1: &quot;</span><span class="w"> </span><span class="o">&lt;&lt;</span><span class="w"> </span><span class="n">bar2</span><span class="p">.</span><span class="n">m_bar_1</span><span class="w"> </span><span class="o">&lt;&lt;</span><span class="w"> </span><span class="n">std</span><span class="o">::</span><span class="n">endl</span><span class="p">;</span></td>
+      </tr>
+      <tr class="source-line">
+        <td class="lineno"><a id="l57" href="#l57">57</a></td>
+        <td class="linebranch">
+          <details class="linebranchDetails">
+            <summary class="linebranchSummary">3/6</summary>
+            <div class="linebranchContents">
+              <div class="takenBranch">&check; Branch 10 &rightarrow; 11 taken 1 time.</div>
+              <div class="notTakenBranch">&cross; Branch 10 &rightarrow; 31 not taken.</div>
+              <div class="takenBranch">&check; Branch 11 &rightarrow; 12 taken 1 time.</div>
+              <div class="notTakenBranch">&cross; Branch 11 &rightarrow; 31 not taken.</div>
+              <div class="takenBranch">&check; Branch 12 &rightarrow; 13 taken 1 time.</div>
+              <div class="notTakenBranch">&cross; Branch 12 &rightarrow; 31 not taken.</div>
+            </div>
+          </details>
+        </td>
+        <td class="linecount partialCoveredLine show_partialCoveredLine">1</td>
+        <td class="src partialCoveredLine show_partialCoveredLine"><span class="w">    </span><span class="n">std</span><span class="o">::</span><span class="n">cout</span><span class="w"> </span><span class="o">&lt;&lt;</span><span class="w"> </span><span class="s">&quot;bar2.m_bar_2: &quot;</span><span class="w"> </span><span class="o">&lt;&lt;</span><span class="w"> </span><span class="n">bar2</span><span class="p">.</span><span class="n">m_bar_2</span><span class="w"> </span><span class="o">&lt;&lt;</span><span class="w"> </span><span class="n">std</span><span class="o">::</span><span class="n">endl</span><span class="p">;</span></td>
+      </tr>
+      <tr class="source-line">
+        <td class="lineno"><a id="l58" href="#l58">58</a></td>
+        <td class="linebranch">
+        </td>
+        <td class="linecount coveredLine show_coveredLine">1</td>
+        <td class="src coveredLine show_coveredLine"><span class="w">    </span><span class="n">ns3</span><span class="o">::</span><span class="n">Bar3</span><span class="w"> </span><span class="n">bar3</span><span class="p">;</span></td>
+      </tr>
+      <tr class="source-line">
+        <td class="lineno"><a id="l59" href="#l59">59</a></td>
+        <td class="linebranch">
+          <details class="linebranchDetails">
+            <summary class="linebranchSummary">3/6</summary>
+            <div class="linebranchContents">
+              <div class="takenBranch">&check; Branch 14 &rightarrow; 15 taken 1 time.</div>
+              <div class="notTakenBranch">&cross; Branch 14 &rightarrow; 29 not taken.</div>
+              <div class="takenBranch">&check; Branch 15 &rightarrow; 16 taken 1 time.</div>
+              <div class="notTakenBranch">&cross; Branch 15 &rightarrow; 29 not taken.</div>
+              <div class="takenBranch">&check; Branch 16 &rightarrow; 17 taken 1 time.</div>
+              <div class="notTakenBranch">&cross; Branch 16 &rightarrow; 29 not taken.</div>
+            </div>
+          </details>
+        </td>
+        <td class="linecount partialCoveredLine show_partialCoveredLine">1</td>
+        <td class="src partialCoveredLine show_partialCoveredLine"><span class="w">    </span><span class="n">std</span><span class="o">::</span><span class="n">cout</span><span class="w"> </span><span class="o">&lt;&lt;</span><span class="w"> </span><span class="s">&quot;bar3.m_bar_1: &quot;</span><span class="w"> </span><span class="o">&lt;&lt;</span><span class="w"> </span><span class="n">bar3</span><span class="p">.</span><span class="n">m_bar_1</span><span class="w"> </span><span class="o">&lt;&lt;</span><span class="w"> </span><span class="n">std</span><span class="o">::</span><span class="n">endl</span><span class="p">;</span></td>
+      </tr>
+      <tr class="source-line">
+        <td class="lineno"><a id="l60" href="#l60">60</a></td>
+        <td class="linebranch">
+          <details class="linebranchDetails">
+            <summary class="linebranchSummary">3/6</summary>
+            <div class="linebranchContents">
+              <div class="takenBranch">&check; Branch 17 &rightarrow; 18 taken 1 time.</div>
+              <div class="notTakenBranch">&cross; Branch 17 &rightarrow; 29 not taken.</div>
+              <div class="takenBranch">&check; Branch 18 &rightarrow; 19 taken 1 time.</div>
+              <div class="notTakenBranch">&cross; Branch 18 &rightarrow; 29 not taken.</div>
+              <div class="takenBranch">&check; Branch 19 &rightarrow; 20 taken 1 time.</div>
+              <div class="notTakenBranch">&cross; Branch 19 &rightarrow; 29 not taken.</div>
+            </div>
+          </details>
+        </td>
+        <td class="linecount partialCoveredLine show_partialCoveredLine">1</td>
+        <td class="src partialCoveredLine show_partialCoveredLine"><span class="w">    </span><span class="n">std</span><span class="o">::</span><span class="n">cout</span><span class="w"> </span><span class="o">&lt;&lt;</span><span class="w"> </span><span class="s">&quot;bar3.m_bar_2: &quot;</span><span class="w"> </span><span class="o">&lt;&lt;</span><span class="w"> </span><span class="n">bar3</span><span class="p">.</span><span class="n">m_bar_2</span><span class="w"> </span><span class="o">&lt;&lt;</span><span class="w"> </span><span class="n">std</span><span class="o">::</span><span class="n">endl</span><span class="p">;</span></td>
+      </tr>
+      <tr class="source-line">
+        <td class="lineno"><a id="l61" href="#l61">61</a></td>
+        <td class="linebranch">
+          <details class="linebranchDetails">
+            <summary class="linebranchSummary">3/6</summary>
+            <div class="linebranchContents">
+              <div class="takenBranch">&check; Branch 20 &rightarrow; 21 taken 1 time.</div>
+              <div class="notTakenBranch">&cross; Branch 20 &rightarrow; 29 not taken.</div>
+              <div class="takenBranch">&check; Branch 21 &rightarrow; 22 taken 1 time.</div>
+              <div class="notTakenBranch">&cross; Branch 21 &rightarrow; 29 not taken.</div>
+              <div class="takenBranch">&check; Branch 22 &rightarrow; 23 taken 1 time.</div>
+              <div class="notTakenBranch">&cross; Branch 22 &rightarrow; 29 not taken.</div>
+            </div>
+          </details>
+        </td>
+        <td class="linecount partialCoveredLine show_partialCoveredLine">1</td>
+        <td class="src partialCoveredLine show_partialCoveredLine"><span class="w">    </span><span class="n">std</span><span class="o">::</span><span class="n">cout</span><span class="w"> </span><span class="o">&lt;&lt;</span><span class="w"> </span><span class="s">&quot;bar3.m_bar_3: &quot;</span><span class="w"> </span><span class="o">&lt;&lt;</span><span class="w"> </span><span class="n">bar3</span><span class="p">.</span><span class="n">m_bar_3</span><span class="w"> </span><span class="o">&lt;&lt;</span><span class="w"> </span><span class="n">std</span><span class="o">::</span><span class="n">endl</span><span class="p">;</span></td>
+      </tr>
+      <tr class="source-line">
+        <td class="lineno"><a id="l62" href="#l62">62</a></td>
+        <td class="linebranch">
+        </td>
+        <td class="linecount excludedLine show_excludedLine">&minus;</td>
+        <td class="src excludedLine show_excludedLine"><span class="w">  </span><span class="p">}</span><span class="w"> </span><span class="k">catch</span><span class="w"> </span><span class="p">(</span><span class="k">const</span><span class="w"> </span><span class="n">std</span><span class="o">::</span><span class="n">exception</span><span class="w"> </span><span class="o">&amp;</span><span class="n">e</span><span class="p">)</span><span class="w"> </span><span class="p">{</span><span class="w"> </span><span class="c1">// </span><span class="cs">LCOV_EXCL_START</span></td>
+      </tr>
+      <tr class="source-line">
+        <td class="lineno"><a id="l63" href="#l63">63</a></td>
+        <td class="linebranch">
+        </td>
+        <td class="linecount excludedLine show_excludedLine">&minus;</td>
+        <td class="src excludedLine show_excludedLine"><span class="w">    </span><span class="n">std</span><span class="o">::</span><span class="n">cout</span><span class="w"> </span><span class="o">&lt;&lt;</span><span class="w"> </span><span class="s">&quot;caught exception&quot;</span><span class="p">;</span></td>
+      </tr>
+      <tr class="source-line">
+        <td class="lineno"><a id="l64" href="#l64">64</a></td>
+        <td class="linebranch">
+        </td>
+        <td class="linecount excludedLine show_excludedLine">&minus;</td>
+        <td class="src excludedLine show_excludedLine"><span class="w">    </span><span class="n">std</span><span class="o">::</span><span class="n">cout</span><span class="w"> </span><span class="o">&lt;&lt;</span><span class="w"> </span><span class="s">&quot;: &quot;</span><span class="w"> </span><span class="o">&lt;&lt;</span><span class="w"> </span><span class="n">e</span><span class="p">.</span><span class="n">what</span><span class="p">();</span></td>
+      </tr>
+      <tr class="source-line">
+        <td class="lineno"><a id="l65" href="#l65">65</a></td>
+        <td class="linebranch">
+        </td>
+        <td class="linecount excludedLine show_excludedLine">&minus;</td>
+        <td class="src excludedLine show_excludedLine"><span class="w">    </span><span class="n">std</span><span class="o">::</span><span class="n">cout</span><span class="w"> </span><span class="o">&lt;&lt;</span><span class="w"> </span><span class="n">std</span><span class="o">::</span><span class="n">endl</span><span class="p">;</span></td>
+      </tr>
+      <tr class="source-line">
+        <td class="lineno"><a id="l66" href="#l66">66</a></td>
+        <td class="linebranch">
+        </td>
+        <td class="linecount uncoveredLine show_uncoveredLine">&cross;</td>
+        <td class="src uncoveredLine show_uncoveredLine"><span class="w">  </span><span class="p">}</span><span class="w"> </span><span class="c1">// </span><span class="cs">LCOV_EXCL_STOP</span></td>
+      </tr>
+      <tr class="source-line">
+        <td class="lineno"><a id="l67" href="#l67">67</a></td>
+        <td class="linebranch">
+        </td>
+        <td class="linecount  show_"></td>
+        <td class="src  show_"></td>
+      </tr>
+      <tr class="source-line">
+        <td class="lineno"><a id="l68" href="#l68">68</a></td>
+        <td class="linebranch">
+        </td>
+        <td class="linecount coveredLine show_coveredLine">1</td>
+        <td class="src coveredLine show_coveredLine"><span class="w">  </span><span class="k">return</span><span class="w"> </span><span class="mi">0</span><span class="p">;</span></td>
+      </tr>
+      <tr class="source-line">
+        <td class="lineno"><a id="l69" href="#l69">69</a></td>
+        <td class="linebranch">
+        </td>
+        <td class="linecount  show_"></td>
+        <td class="src  show_"><span class="p">}</span><span class="w"> </span><span class="c1">// compiler-generated destruction code - auto-detected and excluded</span></td>
+      </tr>
+      <tr class="source-line">
+        <td class="lineno"><a id="l70" href="#l70">70</a></td>
+        <td class="linebranch">
+        </td>
+        <td class="linecount  show_"></td>
+        <td class="src  show_"></td>
+      </tr>
+    </table>
+  </div>
+</div>
+      <hr/>
+    </main>
+    <footer class="text-center">
+      Created using <a href="http://gcovr.com/en/main">GCOVR (Version 8.4+main)</a>
+      at 2025-09-28 18:09:21+00:00
+    </footer>
+  </body>
+</html>