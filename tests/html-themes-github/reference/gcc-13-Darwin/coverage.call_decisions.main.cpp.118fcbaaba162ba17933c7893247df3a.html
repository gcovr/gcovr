--- conflicted
+++ resolved
@@ -380,14 +380,6 @@
                 <td class="text-right src linenos ws-unset">
                 </td>
                 <td class="text-right src linenos ws-unset">
-<<<<<<< HEAD
-                    <details class="normal details-overlay">
-                        <summary>0/0</summary>
-                        <div class="text-left position-absolute color-bg-subtle p-3 mt-2" style="z-index: 1;">
-                        </div>
-                    </details>
-=======
->>>>>>> 9c89761e
                 </td>
                 <td class="src coveredLine pr-2 pl-2 color-fg-muted text-right">1</td>
                 <td class="src coveredLine"><span class="n">RAII</span><span class="o">::</span><span class="n">RAII</span><span class="p">(</span><span class="kt">bool</span><span class="w"> </span><span class="n">die</span><span class="p">)</span><span class="w"> </span><span class="o">:</span><span class="n">die</span><span class="p">(</span><span class="n">die</span><span class="p">)</span><span class="w"> </span><span class="p">{}</span></td>
@@ -400,14 +392,6 @@
                 <td class="text-right src linenos ws-unset">
                 </td>
                 <td class="text-right src linenos ws-unset">
-<<<<<<< HEAD
-                    <details class="normal details-overlay">
-                        <summary>0/0</summary>
-                        <div class="text-left position-absolute color-bg-subtle p-3 mt-2" style="z-index: 1;">
-                        </div>
-                    </details>
-=======
->>>>>>> 9c89761e
                 </td>
                 <td class="src coveredLine pr-2 pl-2 color-fg-muted text-right">1</td>
                 <td class="src coveredLine"><span class="n">RAII</span><span class="o">::~</span><span class="n">RAII</span><span class="p">()</span><span class="w"> </span><span class="p">{}</span></td>
