--- conflicted
+++ resolved
@@ -78,7 +78,11 @@
   border-bottom: 1px solid var(--color-border-muted);
 }
 
-/* Link formats: use maroon w/underlines */
+.sticky {
+  position: sticky;
+  top: 0;
+}
+
 a:link
 {
   color: navy;
@@ -174,7 +178,10 @@
   content: "» next";
 }
 
-<<<<<<< HEAD
+.sortable {
+  cursor: pointer;
+}
+
 .sorted-ascending::after {
   content: " ↑";
   white-space: pre;
@@ -183,11 +190,6 @@
 .sorted-descending::after {
   content: " ↓";
   white-space: pre;
-=======
-.sticky {
-  position: sticky;
-  top: 0;
->>>>>>> 2881eb42
 }
 /*** Summary formats ***/
 
@@ -908,80 +910,35 @@
 .il { color: #666 } /* Literal.Number.Integer.Long */
     </style>
     <script>
-<<<<<<< HEAD
-function sortGridTable(rowHeaderColumn) {
-    const table = rowHeaderColumn.closest('.Box');
-    const rows = Array.from(table.querySelectorAll('.Box-row')).slice(1); // Exclude header row
-
-    const columnIndex = Array.from(rowHeaderColumn.parentNode.children).indexOf(rowHeaderColumn);
-    const isAscending = rowHeaderColumn.classList.contains('sorted-ascending');
-
-    rows.sort((a, b) => {
-        const cellA =
-          a.children[columnIndex].hasAttribute('data-sort')
-          ? a.children[columnIndex].getAttribute('data-sort')
-          : a.children[columnIndex].textContent.trim().toLowerCase();
-        const cellB =
-          b.children[columnIndex].hasAttribute('data-sort')
-          ? b.children[columnIndex].getAttribute('data-sort')
-          : b.children[columnIndex].textContent.trim().toLowerCase();
-
-        let comparison = 0;
-        if (!isNaN(parseFloat(cellA)) && !isNaN(parseFloat(cellB))) {
-            comparison = parseFloat(cellA) - parseFloat(cellB);
-        } else {
-            comparison = cellA.localeCompare(cellB);
-        }
-
-        if( comparison == 0) {
-            // Fallback to first column (ascending) for stable sorting
-            const firstCellA = a.children[0].textContent.trim().toLowerCase();
-            const firstCellB = b.children[0].textContent.trim().toLowerCase();
-            return firstCellA.localeCompare(firstCellB);
-        }
-
-        return isAscending ? -comparison : comparison;
-    });
-
-
-    // Remove existing rows
-    rows.forEach(row => table.removeChild(row));
-
-    // Append sorted rows
-    rows.forEach(row => table.appendChild(row));
-
-    // Update header classes
-    Array.from(rowHeaderColumn.parentNode.children).forEach(th => {
-        th.classList.remove('sorted-ascending', 'sorted-descending');
-    });
-    rowHeaderColumn.classList.add(isAscending ? 'sorted-descending' : 'sorted-ascending');
-}
-=======
 /*
 This file is inspired by coverage.py's js code.
 */
 
 gcovr = {};
 
-gcovr.file_loaded = function () {
-  gcovr.on_click(".button_toggle_coveredLine", gcovr.toggle_lines);
-  gcovr.on_click(".button_toggle_uncoveredLine", gcovr.toggle_lines);
-  gcovr.on_click(".button_toggle_partialCoveredLine", gcovr.toggle_lines);
-  gcovr.on_click(".button_toggle_excludedLine", gcovr.toggle_lines);
+gcovr.fileLoaded = function () {
+  gcovr.onClick(".button_toggle_coveredLine", gcovr.toggleLines);
+  gcovr.onClick(".button_toggle_uncoveredLine", gcovr.toggleLines);
+  gcovr.onClick(".button_toggle_partialCoveredLine", gcovr.toggleLines);
+  gcovr.onClick(".button_toggle_excludedLine", gcovr.toggleLines);
+
+  document.querySelectorAll("div.sortable").forEach(header => {
+    header.addEventListener("click", () => gcovr.sortGridTable(header));
+  });
 };
 
-gcovr.on_click = function (selector, handler) {
+gcovr.onClick = function (selector, handler) {
   document.querySelectorAll(selector).forEach(elt => elt.addEventListener("click", handler));
 };
 
-gcovr.toggle_lines = function (event) {
+gcovr.toggleLines = function (event) {
   const btn = event.target.closest("button");
   const category = btn.value
   const show = !btn.classList.contains("show_" + category);
-  gcovr.set_line_visibility(btn, category, show);
+  gcovr.setLineVisibility(btn, category, show);
 };
 
-gcovr.set_line_visibility = function (btn, category, should_show) {
+gcovr.setLineVisibility = function (btn, category, should_show) {
   const cls = "show_" + category;
   if (should_show) {
     btn.closest("main").querySelectorAll("td." + category).forEach(e => e.classList.add(cls));
@@ -993,10 +950,57 @@
   }
 };
 
+gcovr.sortGridTable = function (rowHeaderColumn) {
+    const table = rowHeaderColumn.closest('.Box');
+    const rows = Array.from(table.querySelectorAll('.Box-row'));
+
+    const columnIndex = Array.from(rowHeaderColumn.parentNode.children).indexOf(rowHeaderColumn);
+    const isAscending = rowHeaderColumn.classList.contains('sorted-ascending');
+
+    rows.sort((a, b) => {
+        const cellA =
+          a.children[columnIndex].hasAttribute('data-sort')
+          ? a.children[columnIndex].getAttribute('data-sort')
+          : a.children[columnIndex].textContent.trim().toLowerCase();
+        const cellB =
+          b.children[columnIndex].hasAttribute('data-sort')
+          ? b.children[columnIndex].getAttribute('data-sort')
+          : b.children[columnIndex].textContent.trim().toLowerCase();
+
+        let comparison = 0;
+        if (!isNaN(parseFloat(cellA)) && !isNaN(parseFloat(cellB))) {
+            comparison = parseFloat(cellA) - parseFloat(cellB);
+        } else {
+            comparison = cellA.localeCompare(cellB);
+        }
+
+        if ( comparison == 0) {
+            // Fallback to first column (ascending) for stable sorting
+            const firstCellA = a.children[0].textContent.trim().toLowerCase();
+            const firstCellB = b.children[0].textContent.trim().toLowerCase();
+            return firstCellA.localeCompare(firstCellB);
+        }
+
+        return isAscending ? -comparison : comparison;
+    });
+
+
+    // Remove existing rows
+    rows.forEach(row => table.removeChild(row));
+
+    // Append sorted rows
+    rows.forEach(row => table.appendChild(row));
+
+    // Update header classes
+    Array.from(rowHeaderColumn.parentNode.children).forEach(th => {
+        th.classList.remove('sorted-ascending', 'sorted-descending');
+    });
+    rowHeaderColumn.classList.add(isAscending ? 'sorted-descending' : 'sorted-ascending');
+}
+
 document.addEventListener("DOMContentLoaded", () => {
-  gcovr.file_loaded();
+  gcovr.fileLoaded();
 });
->>>>>>> 2881eb42
     </script>
   </head>
 
@@ -1061,22 +1065,13 @@
 <main id="functions.html" class="js-enabled-hidden js-disabled-hidden" data-title="Functions">
   <details>
     <summary>Overall list of functions</summary>
-    <nav class="function_page"><div class="functionslist Box m-3">
-<<<<<<< HEAD
-  <div class="Box-row py-2 d-flex position-relative">
-    <div role="rowheader" class="color-fg-muted flex-auto min-width-0 col-md-2 sorted-ascending" onClick="sortGridTable(this)">Function (File:Line)</div>
-    <div role="rowheader" class="color-fg-muted flex-auto min-width-0 d-flex flex-justify-end flex-wrap flex-items-baseline" onClick="sortGridTable(this)">Calls</div>
-    <div role="rowheader" class="color-fg-muted d-flex flex-justify-end flex-wrap col-2" onClick="sortGridTable(this)">Lines</div>
-    <div role="rowheader" class="color-fg-muted d-flex flex-justify-end flex-wrap col-2" onClick="sortGridTable(this)">Branches</div>
-    <div role="rowheader" class="color-fg-muted d-flex flex-justify-end flex-wrap col-2" onClick="sortGridTable(this)">Blocks</div>
-=======
+    <nav class="function_page"><div class="Box m-3 functionslist">
   <div class="Box-header py-2 d-flex sticky">
-    <div role="rowheader" class="color-fg-muted flex-auto min-width-0 col-md-2">Function (File:Line)</div>
-    <div role="rowheader" class="color-fg-muted flex-auto min-width-0 d-flex flex-justify-end flex-wrap flex-items-baseline">Calls</div>
-    <div role="rowheader" class="color-fg-muted d-flex flex-justify-end flex-wrap col-2">Lines</div>
-    <div role="rowheader" class="color-fg-muted d-flex flex-justify-end flex-wrap col-2">Branches</div>
-    <div role="rowheader" class="color-fg-muted d-flex flex-justify-end flex-wrap col-2">Blocks</div>
->>>>>>> 2881eb42
+    <div role="rowheader" class="color-fg-muted flex-auto min-width-0 col-md-2 sortable sorted-ascending">Function (File:Line)</div>
+    <div role="rowheader" class="color-fg-muted flex-auto min-width-0 d-flex flex-justify-end flex-wrap flex-items-baseline sortable">Calls</div>
+    <div role="rowheader" class="color-fg-muted d-flex flex-justify-end flex-wrap col-2 sortable">Lines</div>
+    <div role="rowheader" class="color-fg-muted d-flex flex-justify-end flex-wrap col-2 sortable">Branches</div>
+    <div role="rowheader" class="color-fg-muted d-flex flex-justify-end flex-wrap col-2 sortable">Blocks</div>
   </div>
   <div class="Box-row Box-row--focus-gray py-2 d-flex">
     <div role="gridcell" class="color-fg-muted flex-auto min-width-0 col-md-2"><a href="#main.cpp.118fcbaaba162ba17933c7893247df3a.html|l20">bar() (main.cpp:20)</a>    </div>
@@ -1208,22 +1203,13 @@
 <div class="m-3">
   <details>
     <summary>List of functions</summary>
-<div class="functionslist Box m-3">
-<<<<<<< HEAD
-  <div class="Box-row py-2 d-flex position-relative">
-    <div role="rowheader" class="color-fg-muted flex-auto min-width-0 col-md-2 sorted-ascending" onClick="sortGridTable(this)">Function (File:Line)</div>
-    <div role="rowheader" class="color-fg-muted flex-auto min-width-0 d-flex flex-justify-end flex-wrap flex-items-baseline" onClick="sortGridTable(this)">Calls</div>
-    <div role="rowheader" class="color-fg-muted d-flex flex-justify-end flex-wrap col-2" onClick="sortGridTable(this)">Lines</div>
-    <div role="rowheader" class="color-fg-muted d-flex flex-justify-end flex-wrap col-2" onClick="sortGridTable(this)">Branches</div>
-    <div role="rowheader" class="color-fg-muted d-flex flex-justify-end flex-wrap col-2" onClick="sortGridTable(this)">Blocks</div>
-=======
+<div class="Box m-3 functionslist">
   <div class="Box-header py-2 d-flex sticky">
-    <div role="rowheader" class="color-fg-muted flex-auto min-width-0 col-md-2">Function (File:Line)</div>
-    <div role="rowheader" class="color-fg-muted flex-auto min-width-0 d-flex flex-justify-end flex-wrap flex-items-baseline">Calls</div>
-    <div role="rowheader" class="color-fg-muted d-flex flex-justify-end flex-wrap col-2">Lines</div>
-    <div role="rowheader" class="color-fg-muted d-flex flex-justify-end flex-wrap col-2">Branches</div>
-    <div role="rowheader" class="color-fg-muted d-flex flex-justify-end flex-wrap col-2">Blocks</div>
->>>>>>> 2881eb42
+    <div role="rowheader" class="color-fg-muted flex-auto min-width-0 col-md-2 sortable sorted-ascending">Function (File:Line)</div>
+    <div role="rowheader" class="color-fg-muted flex-auto min-width-0 d-flex flex-justify-end flex-wrap flex-items-baseline sortable">Calls</div>
+    <div role="rowheader" class="color-fg-muted d-flex flex-justify-end flex-wrap col-2 sortable">Lines</div>
+    <div role="rowheader" class="color-fg-muted d-flex flex-justify-end flex-wrap col-2 sortable">Branches</div>
+    <div role="rowheader" class="color-fg-muted d-flex flex-justify-end flex-wrap col-2 sortable">Blocks</div>
   </div>
   <div class="Box-row Box-row--focus-gray py-2 d-flex">
     <div role="gridcell" class="color-fg-muted flex-auto min-width-0 col-md-2"><a href="#main.cpp.118fcbaaba162ba17933c7893247df3a.html|l20">bar() (main.cpp:20)</a>    </div>
