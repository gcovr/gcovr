# -*- coding:utf-8 -*-

#  ************************** Copyrights and license ***************************
#
# This file is part of gcovr 8.2+main, a parsing and reporting tool for gcov.
# https://gcovr.com/en/main
#
# _____________________________________________________________________________
#
# Copyright (c) 2013-2024 the gcovr authors
# Copyright (c) 2013 Sandia Corporation.
# Under the terms of Contract DE-AC04-94AL85000 with Sandia Corporation,
# the U.S. Government retains certain rights in this software.
#
# This software is distributed under the 3-clause BSD License.
# For more information, see the README.rst file.
#
# ****************************************************************************

from pathlib import Path
<<<<<<< HEAD
from typing import List, Tuple
=======
import platform
from typing import Optional
>>>>>>> 558e6c5a
from gcovr.__main__ import main
from gcovr.version import __version__
from gcovr.formats.json.versions import JSON_FORMAT_VERSION

import logging
import pytest
import os
import re


GCOVR_ISOLATED_TEST = os.getenv("GCOVR_ISOLATED_TEST") == "zkQEVaBpXF1i"


# The CaptureObject class holds the capture method result
class CaptureObject:
    def __init__(self, out: str, err: str, exitcode: int) -> None:
        self.out = out
        self.err = err
        self.exitcode = exitcode


<<<<<<< HEAD
def capture(capsys, args: List[str]) -> CaptureObject:
=======
def capture(capsys: pytest.CaptureFixture[str], args: list[str]) -> CaptureObject:
>>>>>>> 558e6c5a
    """The capture method calls the main method and captures its output/error
    streams and exit code."""
    e = main(args)
    out, err = capsys.readouterr()
    return CaptureObject(out, err, e)


# The LogCaptureObject class holds the capture method result
class LogCaptureObject:
    def __init__(
<<<<<<< HEAD
        self, record_tuples: List[Tuple[str, int, str]], exitcode: int
=======
        self, record_tuples: list[tuple[str, int, str]], exception: Optional[SystemExit]
>>>>>>> 558e6c5a
    ) -> None:
        self.record_tuples = record_tuples
        self.exitcode = exitcode


<<<<<<< HEAD
def log_capture(caplog, args: List[str]) -> LogCaptureObject:
=======
def log_capture(caplog: pytest.LogCaptureFixture, args: list[str]) -> LogCaptureObject:
>>>>>>> 558e6c5a
    """The capture method calls the main method and captures its output/error
    streams and exit code."""
    e = main(args)
    return LogCaptureObject(caplog.record_tuples, e)


def test_version(capsys) -> None:
    c = capture(capsys, ["--version"])
    assert c.err == ""
    assert c.out.startswith(f"gcovr {__version__}")
    assert c.exitcode == 0


def test_help(capsys) -> None:
    c = capture(capsys, ["-h"])
    assert c.err == ""
    assert c.out.startswith("usage: gcovr [options]")
    assert c.exitcode == 0


def test_empty_root(capsys) -> None:
    c = capture(capsys, ["-r", ""])
    assert c.out == ""
    assert "argument -r/--root: Should not be set to an empty string." in c.err
    assert c.exitcode != 0


def test_empty_exclude(capsys) -> None:
    c = capture(capsys, ["--exclude", ""])
    assert c.out == ""
    assert "filter cannot be empty" in c.err
    assert c.exitcode != 0


def test_empty_exclude_directories(capsys) -> None:
    c = capture(capsys, ["--gcov-exclude-directories", ""])
    assert c.out == ""
    assert "filter cannot be empty" in c.err
    assert c.exitcode != 0


def test_empty_objdir(capsys) -> None:
    c = capture(capsys, ["--gcov-object-directory", ""])
    assert c.out == ""
    assert (
        "argument --gcov-object-directory/--object-directory: Should not be set to an empty string."
        in c.err
    )
    assert c.exitcode != 0


def test_invalid_objdir(caplog) -> None:
    c = log_capture(caplog, ["--gcov-object-directory", "not-existing-dir"])
    message = c.record_tuples[0]
    assert message[1] == logging.ERROR
    assert message[2].startswith("Bad --gcov-object-directory option.")
    assert c.exitcode == 1


def helper_test_non_existing_directory_output(capsys, option: str) -> None:
    c = capture(capsys, [option, "not-existing-dir/file.txt"])
    assert c.out == ""
    assert "Could not create output file 'not-existing-dir/file.txt': " in c.err
    assert c.exitcode != 0


def test_non_existing_directory_output(capsys) -> None:
    helper_test_non_existing_directory_output(capsys, "--output")


def test_non_existing_directory_txt(capsys) -> None:
    helper_test_non_existing_directory_output(capsys, "--txt")


def test_non_existing_directory_xml(capsys) -> None:
    helper_test_non_existing_directory_output(capsys, "--xml")


def test_non_existing_directory_html(capsys) -> None:
    helper_test_non_existing_directory_output(capsys, "--html")


def test_non_existing_directory_html_details(
    capsys,
) -> None:
    helper_test_non_existing_directory_output(capsys, "--html-details")


def test_non_existing_directory_html_nested(capsys) -> None:
    helper_test_non_existing_directory_output(capsys, "--html-nested")


def test_non_existing_directory_sonarqube(capsys) -> None:
    helper_test_non_existing_directory_output(capsys, "--sonarqube")


def test_non_existing_directory_json(capsys) -> None:
    helper_test_non_existing_directory_output(capsys, "--json")


def test_non_existing_directory_csv(capsys) -> None:
    helper_test_non_existing_directory_output(capsys, "--csv")


def helper_test_non_existing_directory_2_output(capsys, option: str) -> None:
    c = capture(capsys, [option, "not-existing-dir/subdir/"])
    assert c.out == ""
    assert "Could not create output directory 'not-existing-dir/subdir/': " in c.err
    assert c.exitcode != 0


def test_non_existing_directory_2_output(capsys) -> None:
    helper_test_non_existing_directory_2_output(capsys, "--output")


def test_non_existing_directory_2_txt(capsys) -> None:
    helper_test_non_existing_directory_2_output(capsys, "--txt")


def test_non_existing_directory_2_xml(capsys) -> None:
    helper_test_non_existing_directory_2_output(capsys, "--xml")


def test_non_existing_directory_2_html(capsys) -> None:
    helper_test_non_existing_directory_2_output(capsys, "--html")


def test_non_existing_directory_2_html_details(
    capsys,
) -> None:
    helper_test_non_existing_directory_2_output(capsys, "--html-details")


def test_non_existing_directory_2_html_nested(
    capsys,
) -> None:
    helper_test_non_existing_directory_2_output(capsys, "--html-nested")


def test_non_existing_directory_2_sonarqube(capsys) -> None:
    helper_test_non_existing_directory_2_output(capsys, "--sonarqube")


def test_non_existing_directory_2_json(capsys) -> None:
    helper_test_non_existing_directory_2_output(capsys, "--json")


def test_non_existing_directory_2_csv(capsys) -> None:
    helper_test_non_existing_directory_2_output(capsys, "--csv")


def helper_test_non_writable_directory_output(capsys, option: str) -> None:
    c = capture(capsys, [option, "/file.txt"])
    assert c.out == ""
    assert "Could not create output file '/file.txt': " in c.err
    assert c.exitcode != 0


@pytest.mark.skipif(not GCOVR_ISOLATED_TEST, reason="Only for docker")
def test_non_writable_directory_output(capsys) -> None:
    helper_test_non_writable_directory_output(capsys, "--output")


@pytest.mark.skipif(not GCOVR_ISOLATED_TEST, reason="Only for docker")
def test_non_writable_directory_txt(capsys) -> None:
    helper_test_non_writable_directory_output(capsys, "--txt")


@pytest.mark.skipif(not GCOVR_ISOLATED_TEST, reason="Only for docker")
def test_non_writable_directory_xml(capsys) -> None:
    helper_test_non_writable_directory_output(capsys, "--xml")


@pytest.mark.skipif(not GCOVR_ISOLATED_TEST, reason="Only for docker")
def test_non_writable_directory_html(capsys) -> None:
    helper_test_non_writable_directory_output(capsys, "--html")


@pytest.mark.skipif(not GCOVR_ISOLATED_TEST, reason="Only for docker")
def test_non_writable_directory_html_details(
    capsys,
) -> None:
    helper_test_non_writable_directory_output(capsys, "--html-details")


@pytest.mark.skipif(not GCOVR_ISOLATED_TEST, reason="Only for docker")
def test_non_writable_directory_html_nested(capsys) -> None:
    helper_test_non_writable_directory_output(capsys, "--html-nested")


@pytest.mark.skipif(not GCOVR_ISOLATED_TEST, reason="Only for docker")
def test_non_writable_directory_sonarqube(capsys) -> None:
    helper_test_non_writable_directory_output(capsys, "--sonarqube")


@pytest.mark.skipif(not GCOVR_ISOLATED_TEST, reason="Only for docker")
def test_non_writable_directory_json(capsys) -> None:
    helper_test_non_writable_directory_output(capsys, "--json")


@pytest.mark.skipif(not GCOVR_ISOLATED_TEST, reason="Only for docker")
def test_non_writable_directory_csv(capsys) -> None:
    helper_test_non_writable_directory_output(capsys, "--csv")


def test_stdout_no_html_self_contained(caplog) -> None:
    c = log_capture(caplog, ["--output", "-", "--no-html-self-contained"])
    message = c.record_tuples[0]
    assert message[1] == logging.ERROR
    assert message[2] == "only self contained reports can be printed to STDOUT"
    assert c.exitcode != 0


def test_no_output_html_details(caplog) -> None:
    c = log_capture(caplog, ["--html-details"])
    message = c.record_tuples[0]
    assert message[1] == logging.ERROR
    assert (
        message[2]
        == "a named output must be given, if the option --html-details is used."
    )
    assert c.exitcode != 0


def test_stdout_html_details(caplog) -> None:
    c = log_capture(caplog, ["--html-details", "-"])
    message = c.record_tuples[0]
    assert message[1] == logging.ERROR
    assert (
        message[2]
        == "detailed reports can only be printed to STDOUT as --html-single-page."
    )
    assert c.exitcode != 0


def test_no_output_html_nested(caplog) -> None:
    c = log_capture(caplog, ["--html-nested"])
    message = c.record_tuples[0]
    assert message[1] == logging.ERROR
    assert (
        message[2]
        == "a named output must be given, if the option --html-nested is used."
    )
    assert c.exitcode != 0


def test_stdout_html_nested(caplog) -> None:
    c = log_capture(caplog, ["--html-nested", "-"])
    message = c.record_tuples[0]
    assert message[1] == logging.ERROR
    assert (
        message[2]
        == "detailed reports can only be printed to STDOUT as --html-single-page."
    )
    assert c.exitcode != 0


def test_html_details_and_html_nested(caplog) -> None:
    c = log_capture(caplog, ["--output", "x", "--html-details", "--html-nested"])
    message = c.record_tuples[0]
    assert message[1] == logging.ERROR
    assert message[2] == "--html-details and --html-nested can not be used together."
    assert c.exitcode != 0


def test_html_single_page_without_html_details_or_html_nested(
    caplog,
) -> None:
    c = log_capture(caplog, ["--output", "x", "--html-single-page"])
    message = c.record_tuples[0]
    assert message[1] == logging.ERROR
    assert (
        message[2]
        == "option --html-details or --html-nested is needed, if the option --html-single-page is used."
    )
    assert c.exitcode != 0


@pytest.mark.parametrize(
    "option",
    [
        "--fail-under-line",
        "--fail-under-branch",
        "--fail-under-decision",
        "--fail-under-function",
    ],
)
def test_failed_under_threshold_nan(option: str, capsys) -> None:
    c = capture(capsys, [option, "nan"])
    assert c.out == ""
    assert "not in range [0.0, 100.0]" in c.err
    assert c.exitcode != 0


@pytest.mark.parametrize(
    "option",
    [
        "--fail-under-line",
        "--fail-under-branch",
        "--fail-under-decision",
        "--fail-under-function",
    ],
)
def test_failed_under_threshold_negative(option: str, capsys) -> None:
    c = capture(capsys, [option, "-0.1"])
    assert c.out == ""
    assert "not in range [0.0, 100.0]" in c.err
    assert c.exitcode != 0


@pytest.mark.parametrize(
    "option",
    [
        "--fail-under-line",
        "--fail-under-branch",
        "--fail-under-decision",
        "--fail-under-function",
    ],
)
def test_failed_under_threshold_100_1(option: str, capsys) -> None:
    c = capture(capsys, [option, "100.1"])
    assert c.out == ""
    assert "not in range [0.0, 100.0]" in c.err
    assert c.exitcode != 0


def test_failed_under_decision_without_active_decision(
    caplog,
) -> None:
    c = log_capture(caplog, ["--fail-under-decision", "90"])
    message0 = c.record_tuples[0]
    assert message0[1] == logging.ERROR
    assert message0[2] == "--fail-under-decision need also option --decision."
    assert c.exitcode != 0


def test_filter_backslashes_are_detected(caplog) -> None:
    # gcov-exclude all to prevent any coverage data from being found
    c = log_capture(
        caplog,
        args=["--filter", r"C:\\foo\moo", "--gcov-exclude", ""],
    )
    message0 = c.record_tuples[0]
    assert message0[1] == logging.WARNING
    assert message0[2].startswith("filters must use forward slashes as path separators")
    message = c.record_tuples[1]
    assert message[1] == logging.WARNING
    assert message[2].startswith("your filter : C:\\\\foo\\moo")
    message = c.record_tuples[2]
    assert message[1] == logging.WARNING
    assert message[2].startswith("did you mean: C:/foo/moo")
    message = c.record_tuples[3]
    assert message[1] == logging.ERROR
    assert message[2].startswith(
        "Error setting up filter 'C:\\\\foo\\moo': bad escape \\m at position 7"
    )


def test_html_css_not_exists(capsys) -> None:
    c = capture(capsys, ["--html-css", "/File/does/not/\texist"])
    if platform.system() == "Windows":
        pattern = r"\\\\File\\\\does\\\\not\\\\\\texist"
        # Starting with 3.13 a path starting with a leading (back)slash isn't considered
        # as absolute anymore by os.path.isabs and we add the current working directory
        if sys.version_info >= (3, 13):
            pattern = rf"[A-Z]:(?:\\\\[^\\]+)*?{pattern}"
    else:
        pattern = r"/File/does/not/\\texist"
    assert c.out == ""
    assert (
        re.search(
            rf"Should be a file that already exists: '{pattern}'",
            c.err,
        )
        is not None
    )
    assert c.exitcode != 0


def test_html_title_empty_string(caplog) -> None:
    c = log_capture(caplog, ["--html-title", ""])
    message = c.record_tuples[0]
    assert message[1] == logging.ERROR
    assert message[2] == "an empty --html-title= is not allowed."
    assert c.exitcode != 0


def test_html_medium_threshold_nan(capsys) -> None:
    c = capture(capsys, ["--html-medium-threshold", "nan"])
    assert c.out == ""
    assert "--html-medium-threshold: nan not in range [0.0, 100.0]" in c.err
    assert c.exitcode != 0


def test_html_medium_threshold_negative(capsys) -> None:
    c = capture(capsys, ["--html-medium-threshold", "-0.1"])
    assert c.out == ""
    assert "not in range [0.0, 100.0]" in c.err
    assert c.exitcode != 0


def test_html_medium_threshold_zero(caplog) -> None:
    c = log_capture(caplog, ["--html-medium-threshold", "0.0"])
    message = c.record_tuples[0]
    assert message[1] == logging.ERROR
    assert message[2] == "value of --html-medium-threshold= should not be zero."
    assert c.exitcode != 0


def test_html_high_threshold_nan(capsys) -> None:
    c = capture(capsys, ["--html-high-threshold", "nan"])
    assert c.out == ""
    assert "not in range [0.0, 100.0]" in c.err
    assert c.exitcode != 0


def test_html_high_threshold_negative(capsys) -> None:
    c = capture(capsys, ["--html-high-threshold", "-0.1"])
    assert c.out == ""
    assert "not in range [0.0, 100.0]" in c.err
    assert c.exitcode != 0


def test_html_medium_threshold_gt_html_high_threshold(
    caplog,
) -> None:
    c = log_capture(
        caplog, ["--html-medium-threshold", "60", "--html-high-threshold", "50"]
    )
    message = c.record_tuples[0]
    assert message[1] == logging.ERROR
    assert (
        message[2]
        == "value of --html-medium-threshold=60.0 should be\nlower than or equal to the value of --html-high-threshold=50.0."
    )
    assert c.exitcode != 0


def test_html_tab_size_zero(caplog) -> None:
    c = log_capture(caplog, ["--html-tab-size", "0"])
    message = c.record_tuples[0]
    assert message[1] == logging.ERROR
    assert message[2] == "value of --html-tab-size= should be greater 0."
    assert c.exitcode != 0


def test_multiple_output_formats_to_stdout(caplog) -> None:
    c = log_capture(
        caplog,
        [
            "--coveralls",
            "--cobertura",
            "--csv",
            "--html",
            "--jacoco",
            "--json",
            "--json-summary",
            "--sonarqube",
            "--txt",
            "--root",
            "src/gcovr",
        ],
    )
    for index, text_fragments in enumerate(
        [
            ("Coveralls", "--coveralls"),
            ("CSV", "--csv"),
            ("HTML", "--html"),
            ("JaCoCo", "--jacoco"),
            ("JSON", "--json"),
            ("JSON summary", "--json-summary"),
            ("SonarQube", "--sonarqube"),
            ("Text", "--txt"),
        ]
    ):
        format, option = text_fragments
        message = c.record_tuples[index]
        assert message[1] == logging.WARNING
        assert (
            message[2]
            == f"{format} output skipped - consider providing an output file with `{option}=OUTPUT`."
        )
    assert c.exitcode == 0


def test_multiple_output_formats_to_stdout_1(caplog) -> None:
    c = log_capture(
        caplog,
        [
            "--coveralls",
            "--cobertura",
            "--csv",
            "--html",
            "--jacoco",
            "--json",
            "--json-summary",
            "--sonarqube",
            "--txt",
            "-o",
            "-",
            "--root",
            "src/gcovr",
        ],
    )
    for index, text_fragments in enumerate(
        [
            ("Coveralls", "--coveralls"),
            ("CSV", "--csv"),
            ("HTML", "--html"),
            ("JaCoCo", "--jacoco"),
            ("JSON", "--json"),
            ("JSON summary", "--json-summary"),
            ("SonarQube", "--sonarqube"),
            ("Text", "--txt"),
        ]
    ):
        format, option = text_fragments
        message = c.record_tuples[index]
        assert message[1] == logging.WARNING
        assert (
            message[2]
            == f"{format} output skipped - consider providing an output file with `{option}=OUTPUT`."
        )
    assert c.exitcode == 0


def test_no_self_contained_without_file(caplog) -> None:
    c = log_capture(caplog, ["--no-html-self-contained", "--html"])
    message = c.record_tuples[0]
    assert message[1] == logging.ERROR
    assert (
        message[2]
        == "can only disable --html-self-contained when a named output is given."
    )
    assert c.exitcode != 0


def test_html_injection_via_json(capsys, tmp_path: Path) -> None:
    import json
    import markupsafe

    script = '<script>alert("pwned")</script>'
    json_data = {
        "gcovr/format_version": JSON_FORMAT_VERSION,
        "files": [
            {"file": script, "functions": [], "lines": []},
            {"file": "other", "functions": [], "lines": []},
        ],
    }

    tempfile = tmp_path / "injection.json"

    with tempfile.open("w+") as json_file:
        json.dump(json_data, json_file)

    c = capture(capsys, ["-a", str(tempfile), "--html"])

    assert script not in c.out
    assert str(markupsafe.escape(script)) in c.out, f"--- got:\n{c.out}\n---"
    assert c.exitcode == 0


def test_import_valid_cobertura_file(tmp_path: Path) -> None:
    from gcovr.formats import read_reports
    from gcovr.configuration import merge_options_and_set_defaults

    testfile = "/path/to/source/code.cpp"
    xml_data = f"""<?xml version='1.0' encoding='UTF-8'?>
<!DOCTYPE coverage SYSTEM 'http://cobertura.sourceforge.net/xml/coverage-04.dtd'>
<coverage line-rate="0.9" branch-rate="0.75" lines-covered="9" lines-valid="10" branches-covered="3" branches-valid="4" complexity="0.0" timestamp="" version="gcovr 7.1">
  <sources>
    <source>.</source>
  </sources>
  <packages>
    <package name="source" line-rate="0.9" branch-rate="0.75" complexity="0.0">
      <classes>
        <class name="code_cpp" filename="{testfile}" line-rate="0.9" branch-rate="0.75" complexity="0.0">
          <methods/>
          <lines>
            <line number="3" hits="3" branch="false"/>
            <line number="4" hits="3" branch="true" condition-coverage="100% (2/2)">
              <conditions>
                <condition number="0" type="jump" coverage="100%"/>
              </conditions>
            </line>
            <line number="5" hits="2" branch="false"/>
            <line number="7" hits="1" branch="false"/>
            <line number="9" hits="3" branch="false"/>
            <line number="12" hits="2" branch="false"/>
            <line number="13" hits="2" branch="true" condition-coverage="50% (1/2)">
              <conditions>
                <condition number="0" type="jump" coverage="50%"/>
              </conditions>
            </line>
            <line number="14" hits="2" branch="false"/>
            <line number="16" hits="0" branch="false"/>
            <line number="18" hits="2" branch="false"/>
          </lines>
        </class>
      </classes>
    </package>
  </packages>
</coverage>
    """
    testfile = os.path.abspath(testfile)
    tempfile = tmp_path / "valid_cobertura.xml"
    with tempfile.open("w+") as fp:
        fp.write(xml_data)

    filename = str(tempfile)
    opts = merge_options_and_set_defaults(
        [{"cobertura_add_tracefile": [filename], "filter": [re.compile(".")]}]
    )
    covdata = read_reports(opts)
    assert covdata is not None
    assert testfile in covdata
    filecov = covdata[testfile]
    assert len(filecov.lines) == 10
    for line, count, branches in [
        (7, 1, None),
        (9, 3, None),
        (16, 0, None),
        (13, 2, [1, 0]),
    ]:
        assert filecov.lines[line].count == count
        if branches is not None:
            assert len(filecov.lines[line].branches) == len(branches)
            for branch_idx, branch_count in enumerate(branches):
                assert filecov.lines[line].branches[branch_idx].count == branch_count


def test_invalid_cobertura_file(caplog) -> None:
    c = log_capture(caplog, ["--cobertura-add-tracefile", "/*.FileDoesNotExist.*"])
    message = c.record_tuples[0]
    assert message[1] == logging.ERROR
    assert (
        "Bad --covertura-add-tracefile option.\n\tThe specified file does not exist."
        in message[2]
    )
    assert c.exitcode != 0


def test_import_corrupt_cobertura_file(caplog, tmp_path: Path) -> None:
    xml_data = "Invalid XML content"
    tempfile = tmp_path / "corrupt_cobertura.xml"
    with tempfile.open("w+") as fp:
        fp.write(xml_data)

    c = log_capture(caplog, ["--cobertura-add-tracefile", str(tempfile)])
    message = c.record_tuples[0]
    assert message[1] == logging.ERROR
    assert "Start tag expected" in message[2]
    assert c.exitcode != 0


def test_import_cobertura_file_with_invalid_line(caplog, tmp_path: Path) -> None:
    xml_data = """<?xml version='1.0' encoding='UTF-8'?>
<!DOCTYPE coverage SYSTEM 'http://cobertura.sourceforge.net/xml/coverage-04.dtd'>
<coverage line-rate="0.9" branch-rate="0.75" lines-covered="9" lines-valid="10" branches-covered="3" branches-valid="4" complexity="0.0" timestamp="" version="gcovr 7.1">
  <sources>
    <source>.</source>
  </sources>
  <packages>
    <package name="source" line-rate="0.9" branch-rate="0.75" complexity="0.0">
      <classes>
        <class name="code_cpp" filename="/path/to/source/code.cpp" line-rate="0.9" branch-rate="0.75" complexity="0.0">
          <methods/>
          <lines>
            <line number="3" hits="3" branch="false"/>
            <line number="NoNumber" branch="true" condition-coverage="100% (2/2)" />
            <line number="18" hits="2" branch="false"/>
          </lines>
        </class>
      </classes>
    </package>
  </packages>
</coverage>
    """
    tempfile = tmp_path / "cobertura_invalid_line.xml"
    with tempfile.open("w+") as fp:
        fp.write(xml_data)

    c = log_capture(
        caplog, ["--cobertura-add-tracefile", str(tempfile), "--filter", "."]
    )
    message = c.record_tuples[0]
    assert message[1] == logging.ERROR
    assert "'number' attribute is required and must be an integer" in message[2]
    assert c.exitcode != 0


def test_exclude_lines_by_pattern(caplog) -> None:
    c = log_capture(caplog, ["--exclude-lines-by-pattern", "example.**"])
    message = c.record_tuples[0]
    assert message[1] == logging.ERROR
    assert message[2].startswith(
        "--exclude-lines-by-pattern: Invalid regular expression"
    )
    assert c.exitcode != 0


def test_exclude_branches_by_pattern(caplog) -> None:
    c = log_capture(caplog, ["--exclude-branches-by-pattern", "example.**"])
    message = c.record_tuples[0]
    assert message[1] == logging.ERROR
    assert message[2].startswith(
        "--exclude-branches-by-pattern: Invalid regular expression"
    )
    assert c.exitcode != 0


def test_invalid_timestamp(capsys) -> None:
    c = capture(capsys, ["--timestamp=foo"])
    assert c.out == ""
    assert "argument --timestamp: unknown timestamp format: 'foo'" in c.err
    assert c.exitcode != 0


def test_sort_branch_and_not_uncovered_or_percent(
    caplog,
) -> None:
    c = log_capture(caplog, ["--sort-branches"])
    message = c.record_tuples[0]
    assert message[1] == logging.ERROR
    assert message[2].startswith(
        "the options --sort-branches without '--sort uncovered-number' or '--sort uncovered-percent' doesn't make sense."
    )
    assert c.exitcode == 1


@pytest.mark.parametrize(
    "option",
    [
        ("-b", "--txt-metric branch"),
        ("--txt-branches", "--txt-metric branch"),
        ("--branches", "--txt-metric branch"),
        ("--sort-uncovered", "--sort uncovered-number"),
        ("--sort-percentage", "--sort uncovered-percent"),
    ],
    ids=lambda option: option[0],
)
<<<<<<< HEAD
def test_deprecated_option(caplog, option: Tuple[str, str]) -> None:
=======
def test_deprecated_option(
    caplog: pytest.LogCaptureFixture, option: tuple[str, str]
) -> None:
>>>>>>> 558e6c5a
    c = log_capture(caplog, [option[0]])
    message = c.record_tuples[0]
    assert message[1] == logging.WARNING
    assert (
        f"Deprecated option {option[0]} used, please use {option[1]!r} instead"
        in message[2]
    )
    assert c.exitcode != 1<|MERGE_RESOLUTION|>--- conflicted
+++ resolved
@@ -18,12 +18,8 @@
 # ****************************************************************************
 
 from pathlib import Path
-<<<<<<< HEAD
-from typing import List, Tuple
-=======
 import platform
-from typing import Optional
->>>>>>> 558e6c5a
+import sys
 from gcovr.__main__ import main
 from gcovr.version import __version__
 from gcovr.formats.json.versions import JSON_FORMAT_VERSION
@@ -45,11 +41,7 @@
         self.exitcode = exitcode
 
 
-<<<<<<< HEAD
-def capture(capsys, args: List[str]) -> CaptureObject:
-=======
-def capture(capsys: pytest.CaptureFixture[str], args: list[str]) -> CaptureObject:
->>>>>>> 558e6c5a
+def capture(capsys, args: list[str]) -> CaptureObject:
     """The capture method calls the main method and captures its output/error
     streams and exit code."""
     e = main(args)
@@ -60,21 +52,13 @@
 # The LogCaptureObject class holds the capture method result
 class LogCaptureObject:
     def __init__(
-<<<<<<< HEAD
-        self, record_tuples: List[Tuple[str, int, str]], exitcode: int
-=======
-        self, record_tuples: list[tuple[str, int, str]], exception: Optional[SystemExit]
->>>>>>> 558e6c5a
+        self, record_tuples: list[tuple[str, int, str]], exitcode: int
     ) -> None:
         self.record_tuples = record_tuples
         self.exitcode = exitcode
 
 
-<<<<<<< HEAD
-def log_capture(caplog, args: List[str]) -> LogCaptureObject:
-=======
-def log_capture(caplog: pytest.LogCaptureFixture, args: list[str]) -> LogCaptureObject:
->>>>>>> 558e6c5a
+def log_capture(caplog, args: list[str]) -> LogCaptureObject:
     """The capture method calls the main method and captures its output/error
     streams and exit code."""
     e = main(args)
@@ -816,13 +800,7 @@
     ],
     ids=lambda option: option[0],
 )
-<<<<<<< HEAD
-def test_deprecated_option(caplog, option: Tuple[str, str]) -> None:
-=======
-def test_deprecated_option(
-    caplog: pytest.LogCaptureFixture, option: tuple[str, str]
-) -> None:
->>>>>>> 558e6c5a
+def test_deprecated_option(caplog, option: tuple[str, str]) -> None:
     c = log_capture(caplog, [option[0]])
     message = c.record_tuples[0]
     assert message[1] == logging.WARNING
