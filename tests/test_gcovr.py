# -*- coding:utf-8 -*-

#  ************************** Copyrights and license ***************************
#
# This file is part of gcovr 8.3+main, a parsing and reporting tool for gcov.
# https://gcovr.com/en/main
#
# _____________________________________________________________________________
#
# Copyright (c) 2013-2025 the gcovr authors
# Copyright (c) 2013 Sandia Corporation.
# Under the terms of Contract DE-AC04-94AL85000 with Sandia Corporation,
# the U.S. Government retains certain rights in this software.
#
# This software is distributed under the 3-clause BSD License.
# For more information, see the README.rst file.
#
# ****************************************************************************

# cspell:ignore metafunc finput


import glob
import logging
import os
import platform
import tempfile
from typing import (
    Callable,
    Iterable,
    Optional,
)
import pytest
import re
import shutil
import subprocess  # nosec # Commands are trusted.
import sys
import difflib
import zipfile

from yaxmldiff import compare_xml
from lxml import etree  # nosec # Data is trusted.

from gcovr.utils import force_unix_separator

python_interpreter = force_unix_separator(
    sys.executable
)  # use forward slash on windows as well
env = os.environ
env["SOURCE_DATE_EPOCH"] = "1737404287"
env["GCOVR"] = python_interpreter + " -m gcovr"
for var in [
    "CPATH",
    "C_INCLUDE_PATH",
    "CPLUS_INCLUDE_PATH",
    "OBJC_INCLUDE_PATH",
    "CFLAGS",
    "CXXFLAGS",
    "LDFLAGS",
]:
    if var in env:
        env.pop(var)
# Override language for input files
env["LANG"] = "C.UTF-8"

skip_clean = None

BASE_DIRECTORY = os.path.split(os.path.abspath(__file__))[0]
GCOVR_ISOLATED_TEST = os.getenv("GCOVR_ISOLATED_TEST") == "zkQEVaBpXF1i"

ARCHIVE_DIFFERENCES_FILE = os.path.join(BASE_DIRECTORY, "diff.zip")

CC = os.path.split(env["CC"])[1]

IS_MACOS_HOST = os.getenv("HOST_OS") == "Darwin"
IS_MACOS = platform.system() == "Darwin"
IS_WINDOWS = platform.system() == "Windows"
if IS_WINDOWS:  # pragma: no cover
    # This is only covered on Windows
    import win32api
    import string

    used_drives = win32api.GetLogicalDriveStrings().split("\0")
    sys.stdout.write(f"Used drives: {used_drives}")
    free_drives = sorted(set(string.ascii_uppercase) - set(used_drives))
    sys.stdout.write(f"Free drives: {free_drives}")
    assert free_drives, "Must have at least one free drive letter"
    env["GCOVR_TEST_DRIVE_WINDOWS"] = f"{free_drives[-1]}:"

CC_REFERENCE = env.get("CC_REFERENCE", CC)
CC_REFERENCE_VERSION = int(CC_REFERENCE.split("-")[1])
IS_CLANG = "clang" in CC_REFERENCE
IS_GCC = not IS_CLANG

REFERENCE_DIRS = []
REFERENCE_DIR_VERSION_LIST = (
    [
        "gcc-5",
        "gcc-6",
        "gcc-8",
        "gcc-9",
        "gcc-10",
        "gcc-11",
        "gcc-12",
        "gcc-13",
        "gcc-14",
    ]
    if "gcc" in CC_REFERENCE
    else ["clang-10", "clang-13", "clang-14", "clang-15", "clang-16"]
)
for ref in REFERENCE_DIR_VERSION_LIST:  # pragma: no cover
    REFERENCE_DIRS.append(os.path.join("reference", ref))
    if platform.system() != "Linux":
        REFERENCE_DIRS.append(f"{REFERENCE_DIRS[-1]}-{platform.system()}")
    if ref == CC_REFERENCE:
        break
REFERENCE_DIRS.reverse()

RE_DECIMAL = re.compile(r"(\d+\.\d+)")

RE_CRLF = re.compile(r"\r\n")

RE_TXT_WHITESPACE_AT_EOL = re.compile(r"[ ]+$", flags=re.MULTILINE)

RE_LCOV_PATH = re.compile(r"(SF:)(?:.:)?/.+?((?:tests|doc)/.+?)?$", flags=re.MULTILINE)

RE_COBERTURA_SOURCE_DIR = re.compile(r"(<source>)(?:.:)?/.+?((?:tests/.+?)?</source>)")

RE_COVERALLS_CLEAN_KEYS = re.compile(r'"(commit_sha|repo_token)": "[^"]*"')
RE_COVERALLS_GIT = re.compile(
    r'"git": \{(?:"[^"]*": (?:"[^"]*"|\{[^\}]*\}|\[[^\]]*\])(?:, )?)+\}, '
)
RE_COVERALLS_GIT_PRETTY = re.compile(
    r'\s+"git": \{\s+"head": \{(?:\s+"[^"]+":.+\n)+\s+\},\s+"branch": "branch",\s+"remotes": \[[^\]]+\]\s+\},'
)


def translate_newlines_if_windows(contents: str) -> str:
    return RE_CRLF.sub(r"\n", contents) if platform.system() == "Windows" else contents


def scrub_txt(contents: str) -> str:
    return RE_TXT_WHITESPACE_AT_EOL.sub("", contents)


def scrub_lcov(contents: str) -> str:
    return RE_LCOV_PATH.sub(r"\1\2", contents)


def scrub_xml(contents: str) -> str:
    contents = RE_DECIMAL.sub(lambda m: str(round(float(m.group(1)), 5)), contents)
    return contents


def scrub_cobertura(contents: str) -> str:
    contents = scrub_xml(contents)
    contents = RE_COBERTURA_SOURCE_DIR.sub(r"\1\2", contents)
    return contents


def scrub_coveralls(contents: str) -> str:
    contents = RE_COVERALLS_CLEAN_KEYS.sub('"\\1": ""', contents)
    contents = RE_COVERALLS_GIT_PRETTY.sub("", contents)
    contents = RE_COVERALLS_GIT.sub("", contents)
    return contents


def find_tests(basedir: str) -> Iterable[str]:
    for f in sorted(os.listdir(basedir)):
        if not os.path.isdir(os.path.join(basedir, f)):
            continue
        if not os.path.isfile(os.path.join(basedir, f, "Makefile")):  # pragma: no cover
            continue
        yield f


def assert_equals(
    reference_file: str, reference: str, test_file: str, test: str, encoding: str
) -> None:
    _, extension = os.path.splitext(reference_file)
    if extension in [".html", ".xml"]:
        if extension == ".html":
            el_reference = etree.fromstring(  # nosec # We parse our reference files here
                reference.encode(), etree.HTMLParser(encoding=encoding)
            )
            el_test = etree.fromstring(  # nosec # We parse our test files here
                test.encode(), etree.HTMLParser(encoding=encoding)
            )
        else:
            el_reference = etree.fromstring(  # nosec # We parse our reference files here
                reference.encode()
            )
            el_test = etree.fromstring(  # nosec # We parse our test files here
                test.encode()
            )

        diff_out: Optional[str] = compare_xml(el_reference, el_test)
        if diff_out is None:
            return

        diff_out = (
            f"-- {reference_file}\n++ {test_file}\n{diff_out}"  # pragma: no cover
        )
    else:
        reference_list = reference.splitlines(keepends=True)
        reference_list.append("\n")
        test_list = test.splitlines(keepends=True)
        test_list.append("\n")
        diff_lines = list[str](
            difflib.unified_diff(
                reference_list,
                test_list,
                fromfile=reference_file,
                tofile=test_file,
            )
        )

        diff_is_empty = len(diff_lines) == 0
        if diff_is_empty:
            return
        diff_out = "".join(diff_lines)  # pragma: no cover

    raise AssertionError(diff_out)  # pragma: no cover


def run(cmd: list[str], cwd: Optional[str] = None) -> bool:
    sys.stdout.write(f"STDOUT - START {cmd}\n")
    returncode = subprocess.call(  # nosec # We execute our tests here
        cmd, stderr=subprocess.STDOUT, env=env, cwd=cwd
    )
    sys.stdout.write("STDOUT - END\n")
    return returncode == 0


def find_reference_files(output_pattern: list[str]) -> Iterable[tuple[str, str]]:
    seen_files = set()
    for reference_dir in REFERENCE_DIRS:
        for pattern in output_pattern:
            if os.path.isdir(reference_dir):
                for reference_file in glob.glob(os.path.join(reference_dir, pattern)):
                    if os.path.basename(reference_file) not in seen_files:
                        test_file = os.path.basename(reference_file)
                        seen_files.add(test_file)
                        yield test_file, reference_file


@pytest.fixture(scope="module")
def compiled(name: str) -> Iterable[str]:
    path = os.path.join(BASE_DIRECTORY, name)
    assert run(["make", "clean"], cwd=path)
    assert run(["make", "all"], cwd=path)
    yield name
    if not skip_clean:  # pragma: no cover
        # In the automated tests skip_clean is always False.
        assert run(["make", "clean"], cwd=path)


KNOWN_FORMATS = [
    # Own formats
    "txt",
    "md",
    "html",
    "json",
    "json_summary",
    "csv",
    # Other formats
    "clover",
    "cobertura",
    "coveralls",
    "jacoco",
    "lcov",
    "sonarqube",
]


def pytest_generate_tests(metafunc: pytest.Metafunc) -> None:
    """generate a list of all available integration tests."""

    global skip_clean  # pylint: disable=global-statement
    skip_clean = metafunc.config.getoption("skip_clean")
    generate_reference = metafunc.config.getoption("generate_reference")
    update_reference = metafunc.config.getoption("update_reference")
    archive_differences = metafunc.config.getoption("archive_differences")

    collected_params = []

    if archive_differences:  # pragma: no cover
        if os.path.exists(ARCHIVE_DIFFERENCES_FILE):
            os.unlink(ARCHIVE_DIFFERENCES_FILE)

    for name in find_tests(BASE_DIRECTORY):
        targets = parse_makefile_for_available_targets(
            os.path.join(BASE_DIRECTORY, name, "Makefile")
        )

        # check that the "run" target lists no unknown formats
        target_run = targets.get("run", set())
        unknown_formats = target_run.difference(KNOWN_FORMATS)
        if unknown_formats:  # pragma: no cover
            raise ValueError(
                f"{name}/Makefile target 'run' references unknown format {unknown_formats}"
            )

        # check that all "run" targets are actually available
        unresolved_prerequisite = target_run.difference(targets)
        if unresolved_prerequisite:  # pragma: no cover
            raise ValueError(
                f"{name}/Makefile target 'run' has unresolved prerequisite {unresolved_prerequisite}"
            )

        # check that all available known formats are also listed in the "run" target
        unreferenced_formats = (
            set(KNOWN_FORMATS).intersection(targets).difference(target_run)
        )
        if unreferenced_formats:  # pragma: no cover
            raise ValueError(
                f"{name}/Makefile target 'run' doesn't reference available target {unreferenced_formats}"
            )

        for current_format in KNOWN_FORMATS:
            # only test formats where the Makefile provides a target
            if current_format not in targets:
                continue

            marks = [
                pytest.mark.skipif(
                    "conditions" in name and (not IS_GCC or CC_REFERENCE_VERSION < 14),
                    reason="Condition coverage needs at least gcc-14.",
                ),
                pytest.mark.skipif(
                    name in ["bazel"] and (IS_WINDOWS or IS_MACOS and IS_GCC),
                    reason="Bazel test not working on Windows or on MacOs (with gcc).",
                ),
                pytest.mark.skipif(
                    name == "simple1-drive-subst" and not IS_WINDOWS,
                    reason="drive substitution only available on Windows",
                ),
                pytest.mark.skipif(
                    name == "cmake_gtest" and not GCOVR_ISOLATED_TEST,
                    reason="only available in docker",
                ),
                pytest.mark.skipif(
                    name == "gcov-no_working_dir_found"
                    and (
                        not GCOVR_ISOLATED_TEST
                        or IS_MACOS_HOST
                        or (
                            # With JSON format this test doesn't work
                            IS_GCC and CC_REFERENCE_VERSION in (14,)
                        )
                    ),
                    reason="only available in docker",
                ),
                pytest.mark.xfail(
                    name in ["gcov-ignore_output_error"] and IS_WINDOWS,
                    reason="Permission is ignored on Windows",
                ),
                pytest.mark.xfail(
                    name in ["less-lines"]
                    and (
                        (IS_CLANG and CC_REFERENCE_VERSION in [13, 14, 15, 16])
                        or (IS_GCC and CC_REFERENCE_VERSION in [8, 9, 10, 11, 12, 13])
                    ),
                    reason="Other versions stub the line",
                ),
                pytest.mark.xfail(
                    name == "exclude-throw-branches"
                    and current_format == "html"
                    and IS_WINDOWS,
                    reason="branch coverage details seem to be platform-dependent",
                ),
                pytest.mark.xfail(
                    name == "rounding" and IS_WINDOWS,
                    reason="branch coverage seem to be platform-dependent",
                ),
                pytest.mark.xfail(
                    name == "html-source-encoding-cp1252" and IS_CLANG,
                    reason="clang doesn't understand -finput-charset=...",
                ),
                pytest.mark.xfail(
                    name in ["wrong-casing"] and not IS_WINDOWS,
                    reason="Only windows has a case insensitive file system",
                ),
                pytest.mark.xfail(
                    name == "gcc-abspath" and (IS_CLANG or CC_REFERENCE_VERSION < 8),
                    reason="Option -fprofile-abs-path is supported since gcc-8",
                ),
                pytest.mark.xfail(
                    name
                    in [
                        "cmake_oos",
                        "cmake_oos_ninja",
                        "coexisting_object_directories-from_build_dir",
                        "coexisting_object_directories-from_build_dir-without_search_dir",
                        "coexisting_object_directories-from_build_dir-without_object_dir",
                        "coexisting_object_directories-from_root_dir",
                        "coexisting_object_directories-from_root_dir-without_search_dir",
                        "coexisting_object_directories-from_root_dir-without_object_dir",
                    ]
                    and IS_MACOS
                    and CC_REFERENCE == "gcc-13",
                    reason="There are compiler errors from include of iostream",
                ),
            ]

            collected_params.append(
                pytest.param(
                    name,
                    current_format,
                    targets,
                    generate_reference,
                    update_reference,
                    archive_differences,
                    marks=marks,
                    id="-".join([name, current_format]),
                )
            )

    metafunc.parametrize(
        "name, current_format, available_targets, generate_reference, update_reference, archive_differences",
        collected_params,
        indirect=False,
        scope="module",
    )


def parse_makefile_for_available_targets(path: str) -> dict[str, set[str]]:
    targets = dict[str, set[str]]()
    with open(path, encoding="utf-8") as makefile:
        for line in makefile:
            if m := re.match(r"^(\w[\w -]*):([\s\w.-]*)$", line):
                deps = m.group(2).split()
                for target in m.group(1).split():
                    targets.setdefault(target, set()).update(deps)
    return targets


def generate_reference_data(output_pattern: list[str]) -> None:  # pragma: no cover
    for pattern in output_pattern:
        for generated_file in glob.glob(pattern):
            reference_file = os.path.join(REFERENCE_DIRS[0], generated_file)
            if os.path.isfile(reference_file):
                continue
            else:
                os.makedirs(REFERENCE_DIRS[0], exist_ok=True)
                logging.info(f"copying {generated_file} to {reference_file}")
                shutil.copyfile(generated_file, reference_file)


def update_reference_data(  # pragma: no cover
    reference_file: str, content: str, encoding: str
) -> str:
    os.makedirs(REFERENCE_DIRS[0], exist_ok=True)
    reference_file = os.path.join(REFERENCE_DIRS[0], os.path.basename(reference_file))

    with open(reference_file, "w", newline="", encoding=encoding) as out:
        out.write(content)

    return reference_file


def archive_difference_data(  # pragma: no cover
    name: str, test_scrubbed: str, reference_file: str, encoding: str
) -> None:
    with tempfile.TemporaryDirectory() as tmpdir:
        with open(
            os.path.join(tmpdir, os.path.basename(reference_file)),
            mode="wt",
            newline="",
            encoding=encoding,
        ) as fh_temp:
            fh_temp.write(test_scrubbed)

        reference_file_zip = os.path.join(
            name, REFERENCE_DIRS[0], os.path.basename(reference_file)
        ).replace(os.path.sep, "/")
        with zipfile.ZipFile(ARCHIVE_DIFFERENCES_FILE, mode="a") as fh_zip:
            fh_zip.write(
                fh_temp.name,
                reference_file_zip,
            )


def remove_duplicate_data(  # pragma: no cover
    encoding: str,
    coverage: str,
    test_file: str,
    reference_file: str,
) -> None:
    # Loop over the other coverage data
    for reference_dir in REFERENCE_DIRS:  # pragma: no cover
        other_reference_file = os.path.join(reference_dir, test_file)
        # ... and unlink the current file if it's identical to the other one.
        if other_reference_file != reference_file and os.path.isfile(
            other_reference_file
        ):  # pragma: no cover
            with open(other_reference_file, newline="", encoding=encoding) as f:
                if coverage == f.read():
                    os.unlink(reference_file)
            break
        # Check if folder is empty
        if (
            os.path.exists(reference_dir)
            and len(glob.glob(os.path.join(reference_dir, "*"))) == 0
        ):
            os.rmdir(reference_dir)


SCRUBBERS = dict[str, Optional[Callable[[str], str]]](
    # Own formats
    txt=scrub_txt,
<<<<<<< HEAD
    md=lambda x: x,
    html=scrub_html,
    json=lambda x: x,
    json_summary=lambda x: x,
    csv=scrub_csv,
=======
    html=None,
    json=None,
    json_summary=None,
    csv=None,
>>>>>>> 2a0d5b7f
    # Other formats
    clover=scrub_xml,
    cobertura=scrub_cobertura,
    coveralls=scrub_coveralls,
    jacoco=scrub_xml,
    lcov=scrub_lcov,
    sonarqube=None,
)

FORMATS_TO_SKIP_LINEBREAK_TRANSFORMATION = ("csv",)

OUTPUT_PATTERN = dict(
    # Own formats
    txt=["coverage*.txt"],
    md=["coverage*.md"],
    html=["coverage*.html", "coverage*.css"],
    json=["coverage*.json"],
    json_summary=["summary_coverage*.json"],
    csv=["coverage*.csv"],
    # Other formats
    clover=["clover*.xml"],
    cobertura=["cobertura*.xml"],
    coveralls=["coveralls*.json"],
    jacoco=["jacoco*.xml"],
    lcov=["coverage*.lcov"],
    sonarqube=["sonarqube*.xml"],
)


def test_build(
    compiled: str,
    current_format: str,
    available_targets: str,
    generate_reference: bool,
    update_reference: bool,
    archive_differences: bool,
) -> None:
    name = compiled
    scrub = SCRUBBERS[current_format]
    output_pattern = OUTPUT_PATTERN[current_format]

    encoding = "utf8"
    if current_format == "html" and name.startswith("html-encoding-"):
        if m := re.match("^html-encoding-(.*)$", name):
            encoding = m.group(1)

    os.chdir(os.path.join(BASE_DIRECTORY, name))
    make_options = ["-j", "4"]
    if not IS_MACOS:
        make_options.append("--output-sync=target")
    assert run(["make", *make_options, current_format])

    if generate_reference:  # pragma: no cover
        generate_reference_data(output_pattern)

    whole_diff_output = list[str]()
    for test_file, reference_file in find_reference_files(output_pattern):
        with open(test_file, newline="", encoding=encoding) as f:
            test_content = f.read()
            if scrub is not None:
                test_content = scrub(test_content)

        # Overwrite the file created above with the scrubbed content
        if generate_reference:  # pragma: no cover
            with open(reference_file, "w", newline="", encoding=encoding) as f:
                f.write(test_content)
            reference_content = test_content
        else:
            with open(reference_file, newline="", encoding=encoding) as f:
                reference_content = f.read()

        try:
            assert_equals(
                reference_file,
                reference_content
                if current_format in FORMATS_TO_SKIP_LINEBREAK_TRANSFORMATION
                else translate_newlines_if_windows(reference_content),
                test_file,
                test_content
                if current_format in FORMATS_TO_SKIP_LINEBREAK_TRANSFORMATION
                else translate_newlines_if_windows(test_content),
                encoding,
            )
        except AssertionError as e:  # pragma: no cover
            whole_diff_output += str(e) + "\n"
            if update_reference:
                reference_file = update_reference_data(
                    reference_file, test_content, encoding
                )
            if archive_differences:
                archive_difference_data(name, test_content, reference_file, encoding)

        if generate_reference or update_reference:  # pragma: no cover
            remove_duplicate_data(encoding, test_content, test_file, reference_file)

    diff_is_empty = len(whole_diff_output) == 0
    assert diff_is_empty, "Diff output:\n" + "".join(whole_diff_output)

    # some tests require additional cleanup after each test
    if "clean-each" in available_targets:  # pragma: no cover
        assert run(["make", "clean-each"])

    os.chdir(BASE_DIRECTORY)<|MERGE_RESOLUTION|>--- conflicted
+++ resolved
@@ -509,18 +509,11 @@
 SCRUBBERS = dict[str, Optional[Callable[[str], str]]](
     # Own formats
     txt=scrub_txt,
-<<<<<<< HEAD
-    md=lambda x: x,
-    html=scrub_html,
-    json=lambda x: x,
-    json_summary=lambda x: x,
-    csv=scrub_csv,
-=======
+    md=None,
     html=None,
     json=None,
     json_summary=None,
     csv=None,
->>>>>>> 2a0d5b7f
     # Other formats
     clover=scrub_xml,
     cobertura=scrub_cobertura,
