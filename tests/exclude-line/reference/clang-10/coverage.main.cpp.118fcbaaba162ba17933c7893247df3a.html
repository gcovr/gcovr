<!DOCTYPE html>
<html class="theme-green" >
  <head>
    <meta http-equiv="Content-Type" content="text/html; charset=UTF-8"/>
    <title>GCC Code Coverage Report</title>
    <meta name="viewport" content="width=device-width, initial-scale=1.0"/>
    <link rel="stylesheet" href="coverage.css"/>
  </head>
  <body>
    <div class="Layout-main">
      <div class="Layout-main-centered-lg" style="max-width: 1280px;">
        <div class="d-flex flex-justify-center">
          <h1>GCC Code Coverage Report</h1>
        </div>
        <hr/>
        <div class="summary">
<div>
<<<<<<< HEAD
  <table class="legend">
    <tr>
      <th scope="row">Directory:</th>
      <td>.</td>
    </tr>
    <tr>
      <th scope="row">File:</th>
      <td>main.cpp</td>
    </tr>
    <tr>
      <th scope="row">Date:</th>
      <td>2025-01-20 20:18:07+00:00</td>
    </tr>
  </table>
</div>
<div>
  <table class="coverage">
    <tr>
      <th></th>
      <th scope="col">Coverage</th>
      <th scope="col">Exec</th>
      <th scope="col">Total</th>
      <th scope="col">Excluded</th>
    </tr>
    <tr>
      <th scope="row">Lines:</th>
      <td class="coverage-medium">85.7%</td>
      <td>6</td>
      <td>7</td>
      <td>4</td>
    </tr>
    <tr>
      <th scope="row">Functions:</th>
      <td class="coverage-high">100.0%</td>
      <td>2</td>
      <td>2</td>
      <td>1</td>
    </tr>
    <tr>
      <th scope="row">Branches:</th>
      <td class="coverage-low">50.0%</td>
      <td>1</td>
      <td>2</td>
      <td>0</td>
    </tr>
  </table>
=======
    <div class="containter-xl clearfix">
        <div class="col-sm-12 col-lg-9 float-left d-flex flex-column p-3">
            <div class="d-flex">
                <div class="mr-2 color-fg-accent transy-2">
                    <svg aria-label="Directory" aria-hidden="true" height="16" viewBox="0 0 16 16" version="1.1" width="16" data-view-component="true" class="octicon octicon-file-directory-fill hx_color-icon-directory">
                        <path d="M1.75 1A1.75 1.75 0 0 0 0 2.75v10.5C0 14.216.784 15 1.75 15h12.5A1.75 1.75 0 0 0 16 13.25v-8.5A1.75 1.75 0 0 0 14.25 3H7.5a.25.25 0 0 1-.2-.1l-.9-1.2C6.07 1.26 5.55 1 5 1H1.75Z"></path>
                    </svg>
                </div>
                <span>.</span>
            </div>
            <div>File: main.cpp</div>
            <div>Date: 2025-01-20 20:18:07+00:00</div>
        </div>
        <div class="col-sm-12 col-lg-3 float-left d-flex flex-column text-right flex-justify-end p-3">
            <div class="d-flex">
                <div class="mr-2">Lines:</div>
                <div class="mr-2" style="margin: auto;">6/7</div>
                <div class="Label--minw"><span class="coverage-medium IssueLabel color-fg-on-emphasis mr-1">85.7%</span></div>
            </div>
            <div class="d-flex">
                <div class="mr-2">Functions:</div>
                <div class="mr-2" style="margin: auto;">2/2</div>
                <div class="Label--minw"><span class="coverage-high IssueLabel color-fg-on-emphasis mr-1">100.0%</span></div>
            </div>
            <div class="d-flex">
                <div class="mr-2">Branches:</div>
                <div class="mr-2" style="margin: auto;">1/2</div>
                <div class="Label--minw"><span class="coverage-low IssueLabel color-fg-on-emphasis mr-1">50.0%</span></div>
            </div>
        </div>
    </div>
>>>>>>> f3109b1a
</div>
        </div>
        <hr/>
        <nav>
<div class="m-3">
<details>
  <summary>List of functions</summary>
  <table class="functionslist text-mono text-small wb-break-word listOfFunctions">
    <tr class="text-left">
      <th class="css-truncate css-truncate-target">Function (Line)</th>
      <th>Call count</th>
      <th>Line coverage</th>
      <th>Branch coverage</th>
      <th>Block coverage</th>
    </tr>
    <tr><td><a href="#l20">_Z3barv (line 20)</a></td><td>not called</td><td>100.0%</td><td>-%</td><td>100.0%</td></tr>
    <tr><td><a href="#l4">_Z3fooi (line 4)</a></td><td>called 1 time</td><td>75.0%</td><td>50.0%</td><td>80.0%</td></tr>
    <tr><td><a href="#l25">main (line 25)</a></td><td>called 1 time</td><td>100.0%</td><td>-%</td><td>100.0%</td></tr>
  </table>
</details>
</div>

        </nav>
        <main>
<div class="Box m-3">
    <div class="Box-header d-flex flex-space-between">
    </div>
    <div style="overflow-x: auto;">
        <table class="text-mono text-small" style="width:100%;">
            <tr>
                <th class="p-2">Line</th>
                <th class="p-2">Branch</th>
                <th class="p-2">Exec</th>
                <th class="p-2 text-left" style="width: 100%;">Source</th>
            </tr>
            <tr>
                <td class="text-right src linenos"><a class="normal" id="l1" href="#l1">1</a></td>
                <td class="text-right src linenos ws-unset">
                </td>
                <td class="src  pr-2 pl-2 color-fg-muted text-right"></td>
                <td class="src "><span class="cp">#include</span><span class="w"> </span><span class="cpf">&lt;iostream&gt;</span></td>
            </tr>
            <tr>
                <td class="text-right src linenos"><a class="normal" id="l2" href="#l2">2</a></td>
                <td class="text-right src linenos ws-unset">
                </td>
                <td class="src  pr-2 pl-2 color-fg-muted text-right"></td>
                <td class="src "></td>
            </tr>
            <tr>
                <td class="text-right src linenos"><a class="normal" id="l3" href="#l3">3</a></td>
                <td class="text-right src linenos ws-unset">
                </td>
                <td class="src  pr-2 pl-2 color-fg-muted text-right"></td>
                <td class="src "></td>
            </tr>
            <tr>
                <td class="text-right src linenos"><a class="normal" id="l4" href="#l4">4</a></td>
                <td class="text-right src linenos ws-unset">
                </td>
                <td class="src coveredLine pr-2 pl-2 color-fg-muted text-right">1</td>
                <td class="src coveredLine"><span class="kt">int</span><span class="w"> </span><span class="nf">foo</span><span class="p">(</span><span class="kt">int</span><span class="w"> </span><span class="n">param</span><span class="p">)</span><span class="w"> </span><span class="p">{</span></td>
            </tr>
            <tr>
                <td class="text-right src linenos"><a class="normal" id="l5" href="#l5">5</a></td>
                <td class="text-right src linenos ws-unset">
                    <details class="normal details-overlay">
                        <summary>1/2</summary>
                        <div class="text-left position-absolute color-bg-subtle p-3 mt-2" style="z-index: 1;">
                            <div class="color-fg-danger">&cross; Branch 0 not taken.</div>
                            <div class="color-taken-branch">&check; Branch 1 taken 1 time.</div>
                        </div>
                    </details>
                </td>
                <td class="src partialCoveredLine pr-2 pl-2 color-fg-muted text-right">1</td>
                <td class="src partialCoveredLine"><span class="w">  </span><span class="k">if</span><span class="w"> </span><span class="p">(</span><span class="n">param</span><span class="p">)</span><span class="w"> </span><span class="p">{</span></td>
            </tr>
            <tr>
                <td class="text-right src linenos"><a class="normal" id="l6" href="#l6">6</a></td>
                <td class="text-right src linenos ws-unset">
                </td>
                <td class="src uncoveredLine pr-2 pl-2 color-fg-muted text-right">&cross;</td>
                <td class="src uncoveredLine"><span class="w">     </span><span class="k">return</span><span class="w"> </span><span class="mi">1</span><span class="p">;</span><span class="w"> </span><span class="c1">//std::cout &lt;&lt; &quot;param not null.&quot; &lt;&lt; std::endl;</span></td>
            </tr>
            <tr>
                <td class="text-right src linenos"><a class="normal" id="l7" href="#l7">7</a></td>
                <td class="text-right src linenos ws-unset">
                </td>
                <td class="src  pr-2 pl-2 color-fg-muted text-right"></td>
                <td class="src "><span class="w">  </span><span class="p">}</span><span class="w"> </span><span class="k">else</span><span class="w"> </span><span class="p">{</span></td>
            </tr>
            <tr>
                <td class="text-right src linenos"><a class="normal" id="l8" href="#l8">8</a></td>
                <td class="text-right src linenos ws-unset">
                </td>
                <td class="src excludedLine pr-2 pl-2 color-fg-muted text-right">&minus;</td>
                <td class="src excludedLine"><span class="w">     </span><span class="k">return</span><span class="w"> </span><span class="mi">0</span><span class="p">;</span><span class="w"> </span><span class="c1">//std::cout &lt;&lt; &quot;param is null.&quot; &lt;&lt; std::endl; </span><span class="cs">GCOVR_EXCL_LINE</span></td>
            </tr>
            <tr>
                <td class="text-right src linenos"><a class="normal" id="l9" href="#l9">9</a></td>
                <td class="text-right src linenos ws-unset">
                </td>
                <td class="src  pr-2 pl-2 color-fg-muted text-right"></td>
                <td class="src "><span class="w">  </span><span class="p">}</span></td>
            </tr>
            <tr>
                <td class="text-right src linenos"><a class="normal" id="l10" href="#l10">10</a></td>
                <td class="text-right src linenos ws-unset">
                </td>
                <td class="src  pr-2 pl-2 color-fg-muted text-right"></td>
                <td class="src "><span class="w">  </span><span class="c1">// </span><span class="cs">LCOV_EXCL_START</span></td>
            </tr>
            <tr>
                <td class="text-right src linenos"><a class="normal" id="l11" href="#l11">11</a></td>
                <td class="text-right src linenos ws-unset">
                </td>
                <td class="src  pr-2 pl-2 color-fg-muted text-right"></td>
                <td class="src "><span class="w">  </span><span class="k">if</span><span class="w"> </span><span class="p">(</span><span class="n">param</span><span class="p">)</span><span class="w"> </span><span class="p">{</span></td>
            </tr>
            <tr>
                <td class="text-right src linenos"><a class="normal" id="l12" href="#l12">12</a></td>
                <td class="text-right src linenos ws-unset">
                </td>
                <td class="src  pr-2 pl-2 color-fg-muted text-right"></td>
                <td class="src "><span class="w">     </span><span class="k">return</span><span class="w"> </span><span class="mi">1</span><span class="p">;</span><span class="w"> </span><span class="c1">//std::cout &lt;&lt; &quot;param not null.&quot; &lt;&lt; std::endl;</span></td>
            </tr>
            <tr>
                <td class="text-right src linenos"><a class="normal" id="l13" href="#l13">13</a></td>
                <td class="text-right src linenos ws-unset">
                </td>
                <td class="src  pr-2 pl-2 color-fg-muted text-right"></td>
                <td class="src "><span class="w">  </span><span class="p">}</span><span class="w"> </span><span class="k">else</span><span class="w"> </span><span class="p">{</span></td>
            </tr>
            <tr>
                <td class="text-right src linenos"><a class="normal" id="l14" href="#l14">14</a></td>
                <td class="text-right src linenos ws-unset">
                </td>
                <td class="src  pr-2 pl-2 color-fg-muted text-right"></td>
                <td class="src "><span class="w">     </span><span class="k">return</span><span class="w"> </span><span class="mi">0</span><span class="p">;</span><span class="w"> </span><span class="c1">//std::cout &lt;&lt; &quot;param is null.&quot; &lt;&lt; std::endl;</span></td>
            </tr>
            <tr>
                <td class="text-right src linenos"><a class="normal" id="l15" href="#l15">15</a></td>
                <td class="text-right src linenos ws-unset">
                </td>
                <td class="src  pr-2 pl-2 color-fg-muted text-right"></td>
                <td class="src "><span class="w">  </span><span class="p">}</span></td>
            </tr>
            <tr>
                <td class="text-right src linenos"><a class="normal" id="l16" href="#l16">16</a></td>
                <td class="text-right src linenos ws-unset">
                </td>
                <td class="src  pr-2 pl-2 color-fg-muted text-right"></td>
                <td class="src "><span class="w">  </span><span class="c1">// </span><span class="cs">LCOV_EXCL_STOP</span></td>
            </tr>
            <tr>
                <td class="text-right src linenos"><a class="normal" id="l17" href="#l17">17</a></td>
                <td class="text-right src linenos ws-unset">
                </td>
                <td class="src coveredLine pr-2 pl-2 color-fg-muted text-right">1</td>
                <td class="src coveredLine"><span class="p">}</span></td>
            </tr>
            <tr>
                <td class="text-right src linenos"><a class="normal" id="l18" href="#l18">18</a></td>
                <td class="text-right src linenos ws-unset">
                </td>
                <td class="src  pr-2 pl-2 color-fg-muted text-right"></td>
                <td class="src "></td>
            </tr>
            <tr>
                <td class="text-right src linenos"><a class="normal" id="l19" href="#l19">19</a></td>
                <td class="text-right src linenos ws-unset">
                </td>
                <td class="src  pr-2 pl-2 color-fg-muted text-right"></td>
                <td class="src "><span class="c1">// </span><span class="cs">LCOV_EXCL_START</span></td>
            </tr>
            <tr>
                <td class="text-right src linenos"><a class="normal" id="l20" href="#l20">20</a></td>
                <td class="text-right src linenos ws-unset">
                </td>
                <td class="src excludedLine pr-2 pl-2 color-fg-muted text-right">&minus;</td>
                <td class="src excludedLine"><span class="kt">int</span><span class="w"> </span><span class="nf">bar</span><span class="p">(</span><span class="kt">void</span><span class="p">)</span><span class="w"> </span><span class="p">{</span></td>
            </tr>
            <tr>
                <td class="text-right src linenos"><a class="normal" id="l21" href="#l21">21</a></td>
                <td class="text-right src linenos ws-unset">
                </td>
                <td class="src excludedLine pr-2 pl-2 color-fg-muted text-right">&minus;</td>
                <td class="src excludedLine"><span class="w">   </span><span class="k">return</span><span class="w"> </span><span class="mi">1</span><span class="p">;</span></td>
            </tr>
            <tr>
                <td class="text-right src linenos"><a class="normal" id="l22" href="#l22">22</a></td>
                <td class="text-right src linenos ws-unset">
                </td>
                <td class="src  pr-2 pl-2 color-fg-muted text-right"></td>
                <td class="src "><span class="p">}</span></td>
            </tr>
            <tr>
                <td class="text-right src linenos"><a class="normal" id="l23" href="#l23">23</a></td>
                <td class="text-right src linenos ws-unset">
                </td>
                <td class="src  pr-2 pl-2 color-fg-muted text-right"></td>
                <td class="src "><span class="c1">// </span><span class="cs">LCOV_EXCL_STOP</span></td>
            </tr>
            <tr>
                <td class="text-right src linenos"><a class="normal" id="l24" href="#l24">24</a></td>
                <td class="text-right src linenos ws-unset">
                </td>
                <td class="src  pr-2 pl-2 color-fg-muted text-right"></td>
                <td class="src "></td>
            </tr>
            <tr>
                <td class="text-right src linenos"><a class="normal" id="l25" href="#l25">25</a></td>
                <td class="text-right src linenos ws-unset">
                </td>
                <td class="src coveredLine pr-2 pl-2 color-fg-muted text-right">1</td>
                <td class="src coveredLine"><span class="kt">int</span><span class="w"> </span><span class="nf">main</span><span class="p">(</span><span class="kt">int</span><span class="w"> </span><span class="n">argc</span><span class="p">,</span><span class="w"> </span><span class="kt">char</span><span class="o">*</span><span class="w"> </span><span class="n">argv</span><span class="p">[])</span><span class="w"> </span><span class="p">{</span></td>
            </tr>
            <tr>
                <td class="text-right src linenos"><a class="normal" id="l26" href="#l26">26</a></td>
                <td class="text-right src linenos ws-unset">
                </td>
                <td class="src coveredLine pr-2 pl-2 color-fg-muted text-right">1</td>
                <td class="src coveredLine"><span class="w">  </span><span class="n">foo</span><span class="p">(</span><span class="mi">0</span><span class="p">);</span></td>
            </tr>
            <tr>
                <td class="text-right src linenos"><a class="normal" id="l27" href="#l27">27</a></td>
                <td class="text-right src linenos ws-unset">
                </td>
                <td class="src excludedLine pr-2 pl-2 color-fg-muted text-right">&minus;</td>
                <td class="src excludedLine"><span class="w">  </span><span class="n">bar</span><span class="p">();</span><span class="w"> </span><span class="c1">// </span><span class="cs">GCOVR_EXCL_LINE</span></td>
            </tr>
            <tr>
                <td class="text-right src linenos"><a class="normal" id="l28" href="#l28">28</a></td>
                <td class="text-right src linenos ws-unset">
                </td>
                <td class="src  pr-2 pl-2 color-fg-muted text-right"></td>
                <td class="src "></td>
            </tr>
            <tr>
                <td class="text-right src linenos"><a class="normal" id="l29" href="#l29">29</a></td>
                <td class="text-right src linenos ws-unset">
                </td>
                <td class="src coveredLine pr-2 pl-2 color-fg-muted text-right">1</td>
                <td class="src coveredLine"><span class="w">  </span><span class="k">return</span><span class="w"> </span><span class="mi">0</span><span class="p">;</span></td>
            </tr>
            <tr>
                <td class="text-right src linenos"><a class="normal" id="l30" href="#l30">30</a></td>
                <td class="text-right src linenos ws-unset">
                </td>
                <td class="src  pr-2 pl-2 color-fg-muted text-right"></td>
                <td class="src "><span class="p">}</span></td>
            </tr>
            <tr>
                <td class="text-right src linenos"><a class="normal" id="l31" href="#l31">31</a></td>
                <td class="text-right src linenos ws-unset">
                </td>
                <td class="src  pr-2 pl-2 color-fg-muted text-right"></td>
                <td class="src "></td>
            </tr>

        </table>
    </div>
</div>
          <hr/>
        </main>
        <footer class="text-center">
          Generated by: <a href="http://gcovr.com/en/main">GCOVR (Version 8.3+main)</a>
        </footer>
      </div>
    </div>
  </body>
</html><|MERGE_RESOLUTION|>--- conflicted
+++ resolved
@@ -15,54 +15,6 @@
         <hr/>
         <div class="summary">
 <div>
-<<<<<<< HEAD
-  <table class="legend">
-    <tr>
-      <th scope="row">Directory:</th>
-      <td>.</td>
-    </tr>
-    <tr>
-      <th scope="row">File:</th>
-      <td>main.cpp</td>
-    </tr>
-    <tr>
-      <th scope="row">Date:</th>
-      <td>2025-01-20 20:18:07+00:00</td>
-    </tr>
-  </table>
-</div>
-<div>
-  <table class="coverage">
-    <tr>
-      <th></th>
-      <th scope="col">Coverage</th>
-      <th scope="col">Exec</th>
-      <th scope="col">Total</th>
-      <th scope="col">Excluded</th>
-    </tr>
-    <tr>
-      <th scope="row">Lines:</th>
-      <td class="coverage-medium">85.7%</td>
-      <td>6</td>
-      <td>7</td>
-      <td>4</td>
-    </tr>
-    <tr>
-      <th scope="row">Functions:</th>
-      <td class="coverage-high">100.0%</td>
-      <td>2</td>
-      <td>2</td>
-      <td>1</td>
-    </tr>
-    <tr>
-      <th scope="row">Branches:</th>
-      <td class="coverage-low">50.0%</td>
-      <td>1</td>
-      <td>2</td>
-      <td>0</td>
-    </tr>
-  </table>
-=======
     <div class="containter-xl clearfix">
         <div class="col-sm-12 col-lg-9 float-left d-flex flex-column p-3">
             <div class="d-flex">
@@ -94,7 +46,6 @@
             </div>
         </div>
     </div>
->>>>>>> f3109b1a
 </div>
         </div>
         <hr/>
@@ -110,7 +61,7 @@
       <th>Branch coverage</th>
       <th>Block coverage</th>
     </tr>
-    <tr><td><a href="#l20">_Z3barv (line 20)</a></td><td>not called</td><td>100.0%</td><td>-%</td><td>100.0%</td></tr>
+    <tr><td><a href="#l20">_Z3barv (line 20)</a></td><td>excluded</td><td>100.0%</td><td>-%</td><td>100.0%</td></tr>
     <tr><td><a href="#l4">_Z3fooi (line 4)</a></td><td>called 1 time</td><td>75.0%</td><td>50.0%</td><td>80.0%</td></tr>
     <tr><td><a href="#l25">main (line 25)</a></td><td>called 1 time</td><td>100.0%</td><td>-%</td><td>100.0%</td></tr>
   </table>
