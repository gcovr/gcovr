{
    "files": [
        {
            "file": "main.cpp",
            "functions": [
                {
                    "blocks_percent": 78.9,
                    "execution_count": 1,
                    "lineno": 5,
<<<<<<< HEAD
                    "name": "Foo::work(int)",
                    "returned_count": null
=======
                    "name": "Foo::work(int)"
>>>>>>> 2a249533
                },
                {
                    "blocks_percent": 100.0,
                    "execution_count": 1,
                    "lineno": 14,
<<<<<<< HEAD
                    "name": "main",
                    "returned_count": null
=======
                    "name": "main"
>>>>>>> 2a249533
                }
            ],
            "lines": [
                {
                    "branches": [],
                    "count": 1,
                    "gcovr/md5": "8304260594bce9b34610dec9e5a4e877",
                    "line_number": 5
                },
                {
                    "branches": [
                        {
                            "blockno": 1,
                            "count": 1,
                            "fallthrough": true,
                            "throw": false
                        },
                        {
                            "blockno": 1,
                            "count": 0,
                            "fallthrough": false,
                            "throw": false
                        }
                    ],
                    "count": 1,
                    "gcovr/decision": {
                        "count_false": 0,
                        "count_true": 1,
                        "type": "conditional"
                    },
                    "gcovr/md5": "1aedbc743aca5457e63d15ff98c7c6b0",
                    "line_number": 6
                },
                {
                    "branches": [
                        {
                            "blockno": 1,
                            "count": 1,
                            "fallthrough": true,
                            "throw": false
                        },
                        {
                            "blockno": 1,
                            "count": 0,
                            "fallthrough": false,
                            "throw": true
                        }
                    ],
                    "count": 2,
                    "gcovr/md5": "531c09b5b187d2a095229382a14585af",
                    "line_number": 7
                },
                {
                    "branches": [
                        {
                            "blockno": 1,
                            "count": 2,
                            "fallthrough": false,
                            "throw": false
                        },
                        {
                            "blockno": 1,
                            "count": 1,
                            "fallthrough": true,
                            "throw": false
                        }
                    ],
                    "count": 3,
                    "gcovr/decision": {
                        "count_false": 1,
                        "count_true": 2,
                        "type": "conditional"
                    },
                    "gcovr/md5": "7b25e7042a6c283ef5ff4184aa8a5bbd",
                    "line_number": 8
                },
                {
                    "branches": [],
                    "count": 1,
                    "gcovr/md5": "ea5a1cbe764918679997181a3ea281d3",
                    "line_number": 10
                },
                {
                    "branches": [],
                    "count": 1,
                    "gcovr/md5": "7eefb90de6682989ef933bcadcbb7de9",
                    "line_number": 11
                },
                {
                    "branches": [],
                    "count": 1,
                    "gcovr/md5": "853b69efca6192aad15b1a4363e38a64",
                    "line_number": 14
                },
                {
                    "branches": [
                        {
                            "blockno": 1,
                            "count": 1,
                            "fallthrough": true,
                            "throw": false
                        },
                        {
                            "blockno": 1,
                            "count": 0,
                            "fallthrough": false,
                            "throw": true
                        }
                    ],
                    "count": 1,
                    "gcovr/md5": "24293cd6780e791208b4517af39d0960",
                    "line_number": 16
                },
                {
                    "branches": [],
                    "count": 1,
                    "gcovr/md5": "c26ba559a5f34d46a49fafed87946fb7",
                    "line_number": 17
                }
            ]
        }
    ],
    "gcovr/format_version": "0.7"
}<|MERGE_RESOLUTION|>--- conflicted
+++ resolved
@@ -7,23 +7,13 @@
                     "blocks_percent": 78.9,
                     "execution_count": 1,
                     "lineno": 5,
-<<<<<<< HEAD
-                    "name": "Foo::work(int)",
-                    "returned_count": null
-=======
                     "name": "Foo::work(int)"
->>>>>>> 2a249533
                 },
                 {
                     "blocks_percent": 100.0,
                     "execution_count": 1,
                     "lineno": 14,
-<<<<<<< HEAD
-                    "name": "main",
-                    "returned_count": null
-=======
                     "name": "main"
->>>>>>> 2a249533
                 }
             ],
             "lines": [
