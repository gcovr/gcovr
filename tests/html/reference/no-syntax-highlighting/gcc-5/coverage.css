@charset "utf-8";

:root {
  font-family: sans-serif;
  --tab_size: 4;
}

.theme-green, .theme-blue {
  --unknown_color: lightgray;
  --low_color: #FF6666;
  --medium_color: #F9FD63;
  --partial_covered_color: var(--medium_color);
  --uncovered_color: #FF8C8C;
  --warning_color: orangered;
  --notTakenBranch_color: red;
  --notTakenCondition_color: red;
  --uncheckedDecision_color: darkorange;
  --notTakenDecision_color: red;
  --notInvokedCall_color: red;
  --excluded_color: darkkhaki;
  /* Colors taken from github theme */
  --color-fg-default: #1F2328;
  --color-canvas-default: #ffffff;
  --color-border-default: #d0d7de;
  --color-border-muted: hsla(210, 18%, 87%, 1);
  --color-fg-muted: #656d76;
  --color-canvas-subtle: #f6f8fa;
  --color-accent-subtle: #ddf4ff;;
}

.theme-green {
  --high_color: #85E485;
  --covered_color: #85E485;
  --takenBranch_color: green;
  --takenCondition_color: green;
  --takenDecision_color: green;
  --invokedCall_color: green;
}

.theme-blue {
  --high_color: #66B4FF;
  --covered_color: #66B4Ff;
  --takenBranch_color: blue;
  --takenCondition_color: blue;
  --takenDecision_color: blue;
  --invokedCall_color: blue;
}

body {
  font-family: -apple-system, BlinkMacSystemFont, "Segoe UI", "Noto Sans", Helvetica, Arial, sans-serif, "Apple Color Emoji", "Segoe UI Emoji";
  color: var(--color-fg-default);
  background-color: var(--color-canvas-default)
}

h1
{
  text-align: center;
  margin: 0;
  padding-bottom: 10px;
  font-size: 20pt;
  font-weight: bold;
}

hr {
  height: 0;
  margin: 15px 0;
  overflow: hidden;
  background: rgba(0,0,0,0);
  border: 0;
  border-bottom: 1px solid var(--color-border-muted);
}

/* Link formats: use maroon w/underlines */
a:link
{
  color: navy;
  text-decoration: underline;
}
a:visited
{
  color: maroon;
  text-decoration: underline;
}


@media (max-width: 544px) {
  .filelist .Box-row {
    flex-direction: column;
  }
  .functionslist .Box-row {
    flex-direction: column;
  }

  .filelist .Box-row > div {
    width: 100%;
  }
  .functionslist .Box-row > div {
    width: 100%;
  }
}

button.button_toggle_coveredLine,
button.button_toggle_uncoveredLine,
button.button_toggle_excludedLine,
button.button_toggle_partialCoveredLine {
  margin-left: 1em;
  border: 1px solid;
  border-radius: 6px;
  color: var(--color-fg-default);
  cursor: pointer;
  display: inline-flex;
  align-items: center;
  text-decoration: line-through;
}
button.button_toggle_coveredLine.show_coveredLine,
button.button_toggle_uncoveredLine.show_uncoveredLine,
button.button_toggle_excludedLine.show_excludedLine,
button.button_toggle_partialCoveredLine.show_partialCoveredLine {
  text-decoration: none;
}

button.button_toggle_coveredLine {
  background-color: var(--covered_color) !important;
}
button.button_toggle_uncoveredLine {
  background-color: var(--uncovered_color) !important;
}
button.button_toggle_excludedLine {
  background-color: var(--excluded_color) !important;
}
button.button_toggle_partialCoveredLine {
  background-color: var(--partial_covered_color) !important;
}

div.nav {
  margin-left: auto;
}

a.nav {
  text-decoration: none;
  color: grey;
  padding-left: 1em;
}

a.nav:hover {
  text-decoration: underline;
}

a.nav.prev::after {
  content: "« prev";
}

a.nav.index::after {
  content: "^ index";
}

a.nav.next::after {
  content: "» next";
}

<<<<<<< HEAD
.sorted-ascending::after {
  content: " ↑";
  white-space: pre;
}

.sorted-descending::after {
  content: " ↓";
  white-space: pre;
=======
.sticky {
  position: sticky;
  top: 0;
>>>>>>> 2881eb42
}
/*** Summary formats ***/

.summary
{
  display: flex;
  flex-flow: row wrap;
  max-width: 100%;
  justify-content: flex-start;
}

.summary > table
{
  flex: 1 0 7em;
  border: 0;
}

.summary > :last-child {
  margin-left: auto;
}

table.legend
{
  color: black;
  display: flex;
  flex-flow: row wrap;
  justify-content: flex-start;
}

table.legend th[scope=row]
{
  font-weight: normal;
  text-align: right;
  white-space: nowrap;
}

table.legend td
{
  color: blue;
  text-align: left;
  white-space: nowrap;
  padding-left: 5px;
}

table.legend td.legend
{
  color: black;
  font-size: 80%;
}

table.legend td.warning_text
{
  color: var(--warning_color);
}

table.coverage
{
  border-collapse: collapse
}

table.coverage td,
table.coverage th
{
  text-align: right;
  color: black;
  font-weight: normal;
  white-space: nowrap;
  padding-top: 3px;
  padding-bottom: 3px;
  padding-left: 5px;
  padding-right: 4px;
}

table.coverage td
{
  background-color: LightSteelBlue;
}

table.coverage th[scope=row]
{
  color: black;
  font-weight: normal;
  white-space: nowrap;
}

table.coverage th[scope=col]
{
  color: blue;
  font-weight: normal;
  white-space: nowrap;
}

table.legend span
{
  margin-right: 4px;
  padding: 2px;
}

table.legend span.coverage-unknown,
table.legend span.coverage-none,
table.legend span.coverage-low,
table.legend span.coverage-medium,
table.legend span.coverage-high
{
  padding-left: 0.5em;
  padding-right: 0.5em;
}

table.legend span.coverage-unknown,
table.coverage td.coverage-unknown
{
  background-color: var(--unknown_color) !important;
}

table.legend span.coverage-none,
table.legend span.coverage-low,
table.coverage td.coverage-none,
table.coverage td.coverage-low
{
  background-color: var(--low_color) !important;
}

table.legend span.coverage-medium,
table.coverage td.coverage-medium
{
  background-color: var(--medium_color) !important;
}

table.legend span.coverage-high,
table.coverage td.coverage-high
{
  background-color: var(--high_color) !important;
}

/*** End of Summary formats ***/
/*** Meter formats ***/

/* Common */
meter {
  -moz-appearance: none;

  width: 200px;
  min-width: 4em;
  max-width: 15em;
  height: 0.75em;
  padding: 0;
  vertical-align: baseline;
  margin-top: 3px;
  /* Outer background for Mozilla */
  background: none;
  background-color: whitesmoke;
}

/* Webkit */

meter::-webkit-meter-bar {
  /* Outer background for Webkit */
  background: none;
  background-color: whitesmoke;
  height: 0.75em;
  border-radius: 0px;
}

meter::-webkit-meter-optimum-value,
meter::-webkit-meter-suboptimum-value,
meter::-webkit-meter-even-less-good-value
{
  /* Inner shadow for Webkit */
  border: solid 1px black;
}

meter.coverage-none::-webkit-meter-optimum-value,
meter.coverage-low::-webkit-meter-optimum-value
{
  background: var(--low_color);
}

meter.coverage-medium::-webkit-meter-optimum-value
{
  background: var(--medium_color);
}

meter.coverage-high::-webkit-meter-optimum-value
{
  background: var(--high_color);
}

/* Mozilla */

meter::-moz-meter-bar
{
  box-sizing: border-box;
}

meter:-moz-meter-optimum::-moz-meter-bar,
meter:-moz-meter-sub-optimum::-moz-meter-bar,
meter:-moz-meter-sub-sub-optimum::-moz-meter-bar
{
  /* Inner shadow for Mozilla */
  border: solid 1px black;
}

meter.coverage-none:-moz-meter-optimum::-moz-meter-bar,
meter.coverage-low:-moz-meter-optimum::-moz-meter-bar
{
  background: var(--low_color);
}

meter.coverage-medium:-moz-meter-optimum::-moz-meter-bar
{
  background: var(--medium_color);
}

meter.coverage-high:-moz-meter-optimum::-moz-meter-bar
{
  background: var(--high_color);
}

/*** End of Meter formats ***/
div.file-list
{
  border: 0;
  border-spacing: 1px;
}

div.file-list.coverage-unknown > span:not(:has(meter))
{
  background-color: var(--unknown_color) !important;
}

div.file-list.coverage-none > span:not(:has(meter)),
div.file-list.coverage-low > span:not(:has(meter))
{
  background-color: var(--low_color) !important;
}

div.file-list.coverage-medium > span:not(:has(meter))
{
  background-color: var(--medium_color) !important;
}

div.file-list.coverage-high > span:not(:has(meter))
{
  background-color: var(--high_color) !important;
}

div.file-list > span:has(meter)
{
  margin-right: 5px !important;
}

div.file-list > span:not(:has(meter))
{
  color: black !important;
  padding-left: 5px !important;
  padding-right: 5px !important;
  margin-left: 0px !important;
  margin-right: 0px !important;
  text-align: right
}

div.file-list > span:first-child
{
  min-width: 3.5em !important;
}

div.file-list > span:last-child
{
  min-width: 4.5em !important;
}
td.CoverValue
{
  text-align: right;
  white-space: nowrap;
}

.coveredLine.show_coveredLine
{
  background-color: var(--covered_color) !important;
}

.partialCoveredLine.show_partialCoveredLine
{
  background-color: var(--partial_covered_color) !important;
}

.uncoveredLine.show_uncoveredLine
{
  background-color: var(--uncovered_color) !important;
}

.excludedLine.show_excludedLine
{
  background-color: var(--excluded_color) !important;
}

.linebranch, .linecondition, .linedecision, .linecall, .linecount, .lineblockids
{
  font-family: monospace;
  border-right: 1px gray solid;
  background-color: lightgray;
  white-space: nowrap;
}
.linebranch, .linecondition, .linedecision, .linecall
{
  text-align: left;
}
.linecount
{
  text-align: right;
}

details summary {
  cursor:pointer;
}

.linebranchDetails[open]>summary::before,
.lineconditionDetails[open]>summary::before,
.linedecisionDetails[open]>summary::before,
.linecallDetails[open]>summary::before
{
  position: fixed;
  top: 0;
  right: 0;
  bottom: 0;
  left: 0;
  z-index: 80;
  display: block;
  cursor: default;
  content: " ";
  background: rgba(0, 0, 0, 0);
}

.linebranchSummary, .lineconditionSummary, .linedecisionSummary, .linecallSummary
{
  white-space: nowrap;
}

.linebranchContents, .lineconditionContents, .linedecisionContents, .linecallContents
{
  font-family: monospace;
  font-size: medium;
  text-align: left;
  white-space: nowrap;
  position: absolute;
  padding: 1em;
  background: white;
  border: solid gray 1px;
  box-shadow: 5px 5px 10px gray;
  z-index: 1; /* show in front of the table entries */
}

.functionName
{
  font-style: italic !important;
  font-weight: bolder !important;
}

.excludedBranch
{
  color: var(--takenBranch_color) !important;
}

.takenBranch
{
  color: var(--takenBranch_color) !important;
}

.notTakenBranch
{
  color: var(--notTakenBranch_color) !important;
}

.excludedCondition
{
  color: var(--takenCondition_color) !important;
}

.takenCondition
{
  color: var(--takenCondition_color) !important;
}

.notTakenCondition
{
  color: var(--notTakenCondition_color) !important;
}

.takenDecision
{
  color: var(--takenDecision_color) !important;
}

.notTakenDecision
{
  color: var(--notTakenDecision_color) !important;
}

.uncheckedDecision
{
  color: var(--uncheckedDecision_color) !important;
}

.excludedCall
{
  color: var(--invokedCall_color) !important;
}

.invokedCall
{
  color: var(--invokedCall_color) !important;
}

.notInvokedCall
{
  color: var(--notInvokedCall_color) !important;
}

.src
{
  padding-left: 12px;
  text-align: left;

  font-family: monospace;
  white-space: pre;

  tab-size: var(--tab_size);
  -moz-tab-size: var(--tab_size);
}

span.takenBranch,
span.notTakenBranch,
span.takenDecision,
span.notTakenDecision,
span.uncheckedDecision
{
  font-family: monospace;
  font-weight: bold;
}

pre
{
  height : 15px;
  margin-top: 0;
  margin-bottom: 0;
}

.listOfFunctions td, .listOfFunctions th {
  padding: 0 10px;
}
.listOfFunctions th
{
  text-align: center;
  color: white;
  background-color: SteelBlue;
}
.listOfFunctions tr > td {
  background: aliceblue;
}
.listOfFunctions tr:nth-child(even) > td {
  background: LightSteelBlue
}
.listOfFunctions tr:hover > td
{
  background-color: #ddd;
}
.listOfFunctions tr > td > a
{
  text-decoration: none;
  color: inherit;
}

.source-line
{
  height : 15px;
  margin-top: 0;
  margin-bottom: 0;
}

.lineno
{
  background-color: #EFE383;
  border-right: 1px solid #BBB15F;
  text-align: right;
  unicode-bidi: embed;
  font-family: monospace;
  white-space: pre;
}

.lineno > a
{
  text-decoration: none;
  color: inherit;
}

.file-source table
{
  border-spacing: 0;
}

.file-source table td,
.file-source table th
{
  padding: 1px 10px;
}

.file-source table th
{
  font-family: monospace;
  font-weight: bold;
}

.file-source table td:last-child
{
  width: 100%;
}
.color-fg-muted {
  color: var(--color-fg-muted) !important
}

.text-mono {
  font-family: ui-monospace, SFMono-Regular, SF Mono, Menlo, Consolas, Liberation Mono, monospace !important
}
.text-small {
  font-size: 12px !important
}

.Box {
  font-family: -apple-system, BlinkMacSystemFont, "Segoe UI", "Noto Sans", Helvetica, Arial, sans-serif, "Apple Color Emoji", "Segoe UI Emoji";
  font-size: var(--body-font-size, 14px);
  line-height: 1.5;
  color: var(--color-fg-default);
  background-color:var(--color-canvas-default);
  border-color: var(--color-border-default);
  border-radius: var(--borderRadius-medium, 6px);
  border-style: solid;
  border-width: var(--borderWidth-thin, 1px)
}

.Box-header {
  background-color: var(--color-canvas-subtle);
  border-color: var(--color-border-default);
  border-style: solid;
  border-top-left-radius: 6px;
  border-top-right-radius: 6px;
  border-width: 1px;
  margin: -1px -1px 0;
  padding: 16px;
}

.Box-row {
  border-top: var(--borderWidth-thin, 1px) solid var(--color-border-muted);
  list-style-type: none;
  margin-top: calc(var(--borderWidth-thin, 1px)*-1);
  padding: var(--stack-padding-normal, 16px)
}

.Box-row:first-of-type {
  border-top-left-radius: var(--borderRadius-medium, 6px);
  border-top-right-radius: var(--borderRadius-medium, 6px)
}

.Box-row:last-of-type {
  border-bottom-left-radius: var(--borderRadius-medium, 6px);
  border-bottom-right-radius: var(--borderRadius-medium, 6px)
}

.Box-row--focus-gray:hover {
  background-color: var(--color-canvas-subtle) !important;
}

.filelist .Box-row:nth-child(2n+3){
  background-color: var(--color-accent-subtle);
}

.functionslist .Box-row:nth-child(2n+3){
  background-color: var(--color-accent-subtle);
}

.d-flex {
  display: flex !important
}

.flex-auto {
  flex: auto !important
}

.flex-justify-end {
  justify-content: flex-end !important
}

.flex-wrap {
  flex-wrap: wrap !important
}

.flex-items-baseline {
  align-items: baseline !important
}

.flex-space-between {
  justify-content: space-between !important
}

.min-width-0 {
  min-width: 0 !important
}

.m-3 {
  margin: var(--base-size-16, 16px) !important
}

.py-2 {
  padding-top: var(--base-size-8, 8px) !important;
  padding-bottom: var(--base-size-8, 8px) !important;
}

.col-2,
.col-md-2
{
  width: 12.5%
}

.css-truncate.css-truncate-target {
  overflow: hidden;
  text-overflow: ellipsis;
  white-space: nowrap;
  display: inline-block;
  max-width: 125px;
  vertical-align: top
}

.d-block {
  display: block !important
}

.width-fit {
  max-width: 100% !important
}

.text-center {
  text-align: center !important
}<|MERGE_RESOLUTION|>--- conflicted
+++ resolved
@@ -70,7 +70,11 @@
   border-bottom: 1px solid var(--color-border-muted);
 }
 
-/* Link formats: use maroon w/underlines */
+.sticky {
+  position: sticky;
+  top: 0;
+}
+
 a:link
 {
   color: navy;
@@ -158,7 +162,10 @@
   content: "» next";
 }
 
-<<<<<<< HEAD
+.sortable {
+  cursor: pointer;
+}
+
 .sorted-ascending::after {
   content: " ↑";
   white-space: pre;
@@ -167,11 +174,6 @@
 .sorted-descending::after {
   content: " ↓";
   white-space: pre;
-=======
-.sticky {
-  position: sticky;
-  top: 0;
->>>>>>> 2881eb42
 }
 /*** Summary formats ***/
 
