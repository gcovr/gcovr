<!DOCTYPE html>
<html class="theme-green">

  <head>
    <meta http-equiv="Content-Type" content="text/html; charset=UTF-8"/>
    <title>C/ - GCC Code Coverage Report</title>
    <meta name="viewport" content="width=device-width, initial-scale=1.0"/>
    <link rel="stylesheet" href="coverage_nested.css"/>
    <script src="coverage_nested.js"></script>
  </head>

  <body>

    <header>
      <h1>GCC Code Coverage Report</h1>
      <hr/>
      <div class="summary">
<div>
  <table class="legend">
    <tr>
      <th scope="row">Directory:</th>
      <td>A/C/</td>
    </tr>
    <tr>
      <th scope="row">Coverage:</th>
      <td class="legend">
        <span class="coverage-low">low: &ge; 0%</span>
        <span class="coverage-medium">medium: &ge; 75.0%</span>
        <span class="coverage-high">high: &ge; 90.0%</span>
      </td>
    </tr>
  </table>
</div>

<div>
  <table class="coverage">
    <tr>
      <th></th>
      <th scope="col">Coverage</th>
      <th scope="col">Exec / Excl / Total</th>
    </tr>
    <tr>
      <th scope="row">Lines:</th>
      <td class="coverage-low">58.8%</td>
      <td class="coverage-low">20 / 0 / 34</td>
    </tr>
    <tr>
      <th scope="row">Functions:</th>
      <td class="coverage-low">66.7%</td>
      <td class="coverage-low">6 / 0 / 9</td>
    </tr>
    <tr>
      <th scope="row">Branches:</th>
      <td class="coverage-low">40.0%</td>
      <td class="coverage-low">4 / 0 / 10</td>
    </tr>
    <tr>
      <th scope="row">Conditions:</th>
      <td class="coverage-low">40.0%</td>
      <td class="coverage-low">4 / 0 / 10</td>
    </tr>
  </table>
</div>
      </div>
      <hr/>
    </header>
    <nav>
<a href="coverage_nested.functions.html">List of functions</a>
    </nav>
    <main>
<<<<<<< HEAD
<div class="filelist Box m-3">
  <div class="Box-row py-2 d-flex position-relative">
    <div role="rowheader" class="color-fg-muted flex-auto min-width-0 col-md-2 sorted-ascending" onClick="sortGridTable(this)">File</div>
=======
<div class="Box m-3 filelist">
  <div class="Box-header py-2 d-flex sticky">
    <div role="rowheader" class="color-fg-muted flex-auto min-width-0 col-md-2">File</div>
>>>>>>> 2881eb42
    <div role="rowheader" class="color-fg-muted flex-auto min-width-0 d-flex flex-justify-end flex-wrap flex-items-baseline"></div>
    <div role="rowheader" class="color-fg-muted d-flex flex-justify-end flex-wrap col-2" onClick="sortGridTable(this)">Lines</div>
    <div role="rowheader" class="color-fg-muted d-flex flex-justify-end flex-wrap col-2" onClick="sortGridTable(this)">Functions</div>
    <div role="rowheader" class="color-fg-muted d-flex flex-justify-end flex-wrap col-2" onClick="sortGridTable(this)">Branches</div>
    <div role="rowheader" class="color-fg-muted d-flex flex-justify-end flex-wrap col-2" onClick="sortGridTable(this)">Conditions</div>
  </div>
  <div class="Box-row Box-row--focus-gray py-2 d-flex">
    <div role="gridcell" class="color-fg-muted flex-auto min-width-0 col-md-2">
      <div class="d-flex">
        <span class="css-truncate css-truncate-target d-block width-fit">
          <a class="" title="D/File6.cpp" href="coverage_nested.File6.cpp.73326d74f2aeb2719dd6d8a9bcc3e582.html">D/File6.cpp</a>
        </span>
      </div>
    </div>
    <div role="gridcell" class="color-fg-muted flex-auto min-width-0 d-flex flex-justify-end flex-wrap flex-items-baseline file-list coverage-medium">
      <span style="width: 200px;">
        <meter class="coverage-medium" min="0" max="100" value="75.0" title="75.0%">75.0</meter>
      </span>
    </div>
    <div role="gridcell" class="color-fg-muted d-flex flex-justify-end flex-wrap col-2 file-list coverage-medium" data-sort="75.0">
      <span>75.0%</span>
      <span title="Exec / Excl / Total">3 / 0 / 4</span>
    </div>
    <div role="gridcell" class="color-fg-muted d-flex flex-justify-end flex-wrap col-2 file-list coverage-high" data-sort="100.0">
      <span>100.0%</span>
      <span title="Exec / Excl / Total">1 / 0 / 1</span>
    </div>
    <div role="gridcell" class="color-fg-muted d-flex flex-justify-end flex-wrap col-2 file-list coverage-low" data-sort="50.0">
      <span>50.0%</span>
      <span title="Exec / Excl / Total">1 / 0 / 2</span>
    </div>
    <div role="gridcell" class="color-fg-muted d-flex flex-justify-end flex-wrap col-2 file-list coverage-low" data-sort="50.0">
      <span>50.0%</span>
      <span title="Exec / Excl / Total">1 / 0 / 2</span>
    </div>
  </div>
  <div class="Box-row Box-row--focus-gray py-2 d-flex">
    <div role="gridcell" class="color-fg-muted flex-auto min-width-0 col-md-2">
      <div class="d-flex">
        <span class="css-truncate css-truncate-target d-block width-fit">
          <a class="" title="file5.cpp" href="coverage_nested.file5.cpp.4f0be33a4dcfe398ba897b87f58ca7ce.html">file5.cpp</a>
        </span>
      </div>
    </div>
    <div role="gridcell" class="color-fg-muted flex-auto min-width-0 d-flex flex-justify-end flex-wrap flex-items-baseline file-list coverage-medium">
      <span style="width: 200px;">
        <meter class="coverage-medium" min="0" max="100" value="75.0" title="75.0%">75.0</meter>
      </span>
    </div>
    <div role="gridcell" class="color-fg-muted d-flex flex-justify-end flex-wrap col-2 file-list coverage-medium" data-sort="75.0">
      <span>75.0%</span>
      <span title="Exec / Excl / Total">3 / 0 / 4</span>
    </div>
    <div role="gridcell" class="color-fg-muted d-flex flex-justify-end flex-wrap col-2 file-list coverage-high" data-sort="100.0">
      <span>100.0%</span>
      <span title="Exec / Excl / Total">1 / 0 / 1</span>
    </div>
    <div role="gridcell" class="color-fg-muted d-flex flex-justify-end flex-wrap col-2 file-list coverage-low" data-sort="50.0">
      <span>50.0%</span>
      <span title="Exec / Excl / Total">1 / 0 / 2</span>
    </div>
    <div role="gridcell" class="color-fg-muted d-flex flex-justify-end flex-wrap col-2 file-list coverage-low" data-sort="50.0">
      <span>50.0%</span>
      <span title="Exec / Excl / Total">1 / 0 / 2</span>
    </div>
  </div>
</div>

      <hr/>
    </main>
    <footer class="text-center">
      Created using <a href="http://gcovr.com/en/main">GCOVR (Version 8.4+main)</a>
      at 2025-09-28 18:09:21+00:00
    </footer>
  </body>
</html><|MERGE_RESOLUTION|>--- conflicted
+++ resolved
@@ -68,20 +68,14 @@
 <a href="coverage_nested.functions.html">List of functions</a>
     </nav>
     <main>
-<<<<<<< HEAD
-<div class="filelist Box m-3">
-  <div class="Box-row py-2 d-flex position-relative">
-    <div role="rowheader" class="color-fg-muted flex-auto min-width-0 col-md-2 sorted-ascending" onClick="sortGridTable(this)">File</div>
-=======
 <div class="Box m-3 filelist">
   <div class="Box-header py-2 d-flex sticky">
-    <div role="rowheader" class="color-fg-muted flex-auto min-width-0 col-md-2">File</div>
->>>>>>> 2881eb42
+    <div role="rowheader" class="color-fg-muted flex-auto min-width-0 col-md-2 sortable sorted-ascending">File</div>
     <div role="rowheader" class="color-fg-muted flex-auto min-width-0 d-flex flex-justify-end flex-wrap flex-items-baseline"></div>
-    <div role="rowheader" class="color-fg-muted d-flex flex-justify-end flex-wrap col-2" onClick="sortGridTable(this)">Lines</div>
-    <div role="rowheader" class="color-fg-muted d-flex flex-justify-end flex-wrap col-2" onClick="sortGridTable(this)">Functions</div>
-    <div role="rowheader" class="color-fg-muted d-flex flex-justify-end flex-wrap col-2" onClick="sortGridTable(this)">Branches</div>
-    <div role="rowheader" class="color-fg-muted d-flex flex-justify-end flex-wrap col-2" onClick="sortGridTable(this)">Conditions</div>
+    <div role="rowheader" class="color-fg-muted d-flex flex-justify-end flex-wrap col-2 sortable">Lines</div>
+    <div role="rowheader" class="color-fg-muted d-flex flex-justify-end flex-wrap col-2 sortable">Functions</div>
+    <div role="rowheader" class="color-fg-muted d-flex flex-justify-end flex-wrap col-2 sortable">Branches</div>
+    <div role="rowheader" class="color-fg-muted d-flex flex-justify-end flex-wrap col-2 sortable">Conditions</div>
   </div>
   <div class="Box-row Box-row--focus-gray py-2 d-flex">
     <div role="gridcell" class="color-fg-muted flex-auto min-width-0 col-md-2">
