{
    "files": [
        {
            "file": "main.cpp",
            "functions": [
                {
                    "blocks_percent": 63.6,
                    "execution_count": 1,
                    "lineno": 3,
<<<<<<< HEAD
                    "name": "foo(int)",
                    "returned_count": null
=======
                    "name": "foo(int)"
>>>>>>> 2a249533
                },
                {
                    "blocks_percent": 100.0,
                    "execution_count": 1,
                    "lineno": 19,
<<<<<<< HEAD
                    "name": "main",
                    "returned_count": null
=======
                    "name": "main"
>>>>>>> 2a249533
                }
            ],
            "lines": [
                {
                    "branches": [],
                    "count": 1,
                    "gcovr/md5": "1da1cd97debf0f1f1611efcb978ecb25",
                    "line_number": 3
                },
                {
                    "branches": [
                        {
                            "blockno": 1,
                            "count": 0,
                            "fallthrough": true,
                            "throw": false
                        },
                        {
                            "blockno": 1,
                            "count": 1,
                            "fallthrough": false,
                            "throw": false
                        }
                    ],
                    "count": 1,
                    "gcovr/md5": "81fff94209b659e33b1459a477e1e747",
                    "line_number": 4
                },
                {
                    "branches": [],
                    "count": 0,
                    "gcovr/md5": "89f41aa2034ee1a649c881db918f21e3",
                    "line_number": 5
                },
                {
                    "branches": [],
                    "count": 1,
                    "gcovr/md5": "a19418b9987a4c14c00c52394588f7a0",
                    "line_number": 7
                },
                {
                    "branches": [
                        {
                            "blockno": 1,
                            "count": 0,
                            "fallthrough": true,
                            "throw": false
                        },
                        {
                            "blockno": 1,
                            "count": 1,
                            "fallthrough": false,
                            "throw": false
                        }
                    ],
                    "count": 1,
                    "gcovr/md5": "81fff94209b659e33b1459a477e1e747",
                    "line_number": 10
                },
                {
                    "branches": [],
                    "count": 0,
                    "gcovr/md5": "0b2fbaaf039f484e5e4dc8d1a3d62368",
                    "line_number": 11
                },
                {
                    "branches": [],
                    "count": 1,
                    "gcovr/md5": "a19418b9987a4c14c00c52394588f7a0",
                    "line_number": 13
                },
                {
                    "branches": [],
                    "count": 1,
                    "gcovr/md5": "cbb184dd8e05c9709e5dcaedaa0495cf",
                    "line_number": 16
                },
                {
                    "branches": [],
                    "count": 1,
                    "gcovr/md5": "2a787a1309f19379bb0e3d8434d2a18d",
                    "line_number": 19
                },
                {
                    "branches": [],
                    "count": 1,
                    "gcovr/md5": "12808cce914b7254afa3cb2f5d32ff17",
                    "line_number": 20
                },
                {
                    "branches": [],
                    "count": 1,
                    "gcovr/md5": "c26ba559a5f34d46a49fafed87946fb7",
                    "line_number": 21
                }
            ]
        }
    ],
    "gcovr/format_version": "0.7"
}<|MERGE_RESOLUTION|>--- conflicted
+++ resolved
@@ -7,23 +7,13 @@
                     "blocks_percent": 63.6,
                     "execution_count": 1,
                     "lineno": 3,
-<<<<<<< HEAD
-                    "name": "foo(int)",
-                    "returned_count": null
-=======
                     "name": "foo(int)"
->>>>>>> 2a249533
                 },
                 {
                     "blocks_percent": 100.0,
                     "execution_count": 1,
                     "lineno": 19,
-<<<<<<< HEAD
-                    "name": "main",
-                    "returned_count": null
-=======
                     "name": "main"
->>>>>>> 2a249533
                 }
             ],
             "lines": [
