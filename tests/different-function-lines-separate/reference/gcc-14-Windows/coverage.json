{
    "gcovr/format_version": "0.14",
    "files": [
        {
            "file": "func.h",
            "lines": [
                {
                    "line_number": 3,
                    "function_name": "_Z3fooi",
                    "block_ids": [],
                    "count": 1,
                    "branches": [],
                    "gcovr/md5": "bb4aae5e443f387349849f9a5a813e31",
                    "gcovr/data_sources": [
                        [
                            "testcase-main##91df86209b7a6cf179e727ebb94ba1d0.gcov.json.gz"
                        ]
                    ]
                },
                {
                    "line_number": 5,
                    "function_name": "_Z3fooi",
                    "block_ids": [],
                    "count": 1,
                    "branches": [],
                    "gcovr/md5": "bb4aae5e443f387349849f9a5a813e31",
                    "gcovr/data_sources": [
                        [
                            "testcase-main##2645864f7abb35dba569d19a48e04391.gcov.json.gz"
                        ]
                    ]
                },
                {
                    "line_number": 7,
                    "function_name": "_Z3fooi",
                    "block_ids": [
                        2
                    ],
                    "count": 2,
                    "branches": [
                        {
                            "count": 0,
                            "fallthrough": true,
                            "throw": false,
                            "source_block_id": 2,
                            "destination_block_id": 3,
                            "gcovr/data_sources": [
                                [
<<<<<<< HEAD
                                    "testcase-main##ca0bee65f03d8a8dabbdcb15a195b403.gcov.json.gz"
                                ],
                                [
                                    "testcase-main##d6ce4b07cfc4c9530bcfbdc54ce0e0eb.gcov.json.gz"
=======
                                    "testcase-main##2645864f7abb35dba569d19a48e04391.gcov.json.gz"
>>>>>>> e92c4b03
                                ]
                            ]
                        },
                        {
                            "count": 2,
                            "fallthrough": false,
                            "throw": false,
                            "source_block_id": 2,
                            "destination_block_id": 4,
                            "gcovr/data_sources": [
                                [
<<<<<<< HEAD
                                    "testcase-main##ca0bee65f03d8a8dabbdcb15a195b403.gcov.json.gz"
                                ],
                                [
                                    "testcase-main##d6ce4b07cfc4c9530bcfbdc54ce0e0eb.gcov.json.gz"
=======
                                    "testcase-main##2645864f7abb35dba569d19a48e04391.gcov.json.gz"
>>>>>>> e92c4b03
                                ]
                            ]
                        }
                    ],
                    "conditions": [
                        {
                            "conditionno": 0,
                            "count": 2,
                            "covered": 1,
                            "not_covered_false": [],
                            "not_covered_true": [
                                0
                            ],
                            "gcovr/data_sources": [
                                [
<<<<<<< HEAD
                                    "testcase-main##ca0bee65f03d8a8dabbdcb15a195b403.gcov.json.gz"
                                ],
                                [
                                    "testcase-main##d6ce4b07cfc4c9530bcfbdc54ce0e0eb.gcov.json.gz"
=======
                                    "testcase-main##2645864f7abb35dba569d19a48e04391.gcov.json.gz"
>>>>>>> e92c4b03
                                ]
                            ]
                        }
                    ],
                    "gcovr/md5": "81fff94209b659e33b1459a477e1e747",
                    "gcovr/data_sources": [
                        [
                            "testcase-main##2645864f7abb35dba569d19a48e04391.gcov.json.gz"
                        ]
                    ]
                },
                {
                    "line_number": 8,
                    "function_name": "_Z3fooi",
                    "block_ids": [
                        3
                    ],
                    "count": 0,
                    "branches": [],
                    "gcovr/md5": "2c49a86f5754f8103995fc6d32bc207e",
                    "gcovr/data_sources": [
                        [
                            "testcase-main##2645864f7abb35dba569d19a48e04391.gcov.json.gz"
                        ]
                    ]
                },
                {
                    "line_number": 10,
                    "function_name": "_Z3fooi",
                    "block_ids": [
                        4
                    ],
                    "count": 2,
                    "branches": [],
                    "gcovr/md5": "9e509d19a37174e72bead0ea24176228",
                    "gcovr/data_sources": [
                        [
                            "testcase-main##2645864f7abb35dba569d19a48e04391.gcov.json.gz"
                        ]
                    ]
                }
            ],
            "functions": [
                {
                    "name": "_Z3fooi",
                    "demangled_name": "foo(int)",
                    "lineno": 5,
                    "execution_count": 1,
                    "blocks_percent": 75.0,
                    "pos": [
                        "5:5",
                        "12:1"
                    ],
                    "gcovr/data_sources": [
                        [
                            "testcase-main##2645864f7abb35dba569d19a48e04391.gcov.json.gz"
                        ]
                    ]
                },
                {
                    "name": "_Z3fooi",
                    "demangled_name": "foo(int)",
                    "lineno": 3,
                    "execution_count": 1,
                    "blocks_percent": 75.0,
                    "pos": [
                        "3:5",
                        "12:1"
                    ],
                    "gcovr/data_sources": [
                        [
                            "testcase-main##2645864f7abb35dba569d19a48e04391.gcov.json.gz"
                        ]
                    ]
                }
            ],
            "gcovr/data_sources": [
                [
                    "testcase-main##2645864f7abb35dba569d19a48e04391.gcov.json.gz"
                ],
                [
                    "testcase-main##91df86209b7a6cf179e727ebb94ba1d0.gcov.json.gz"
                ]
            ]
        },
        {
            "file": "main.c",
            "lines": [
                {
                    "line_number": 5,
                    "function_name": "main",
                    "block_ids": [],
                    "count": 2,
                    "branches": [],
                    "gcovr/md5": "2a787a1309f19379bb0e3d8434d2a18d",
                    "gcovr/data_sources": [
                        [
                            "testcase-main##2645864f7abb35dba569d19a48e04391.gcov.json.gz"
                        ]
                    ]
                },
                {
                    "line_number": 6,
                    "function_name": "main",
                    "block_ids": [
                        2
                    ],
                    "count": 2,
                    "branches": [],
                    "calls": [
                        {
                            "source_block_id": 2,
                            "destination_block_id": 1,
                            "returned": 2,
                            "gcovr/data_sources": [
                                [
<<<<<<< HEAD
                                    "testcase-main##ca0bee65f03d8a8dabbdcb15a195b403.gcov.json.gz"
                                ],
                                [
                                    "testcase-main##d6ce4b07cfc4c9530bcfbdc54ce0e0eb.gcov.json.gz"
=======
                                    "testcase-main##2645864f7abb35dba569d19a48e04391.gcov.json.gz"
>>>>>>> e92c4b03
                                ]
                            ]
                        }
                    ],
                    "gcovr/md5": "c18608b3fe9a00042c41d97d382d1e07",
                    "gcovr/data_sources": [
                        [
                            "testcase-main##2645864f7abb35dba569d19a48e04391.gcov.json.gz"
                        ]
                    ]
                },
                {
                    "line_number": 8,
                    "function_name": "main",
                    "block_ids": [
                        3
                    ],
                    "count": 2,
                    "branches": [],
                    "gcovr/md5": "c26ba559a5f34d46a49fafed87946fb7",
                    "gcovr/data_sources": [
                        [
                            "testcase-main##2645864f7abb35dba569d19a48e04391.gcov.json.gz"
                        ]
                    ]
                }
            ],
            "functions": [
                {
                    "name": "main",
                    "demangled_name": "main",
                    "lineno": 5,
                    "execution_count": 2,
                    "blocks_percent": 100.0,
                    "pos": [
                        "5:5",
                        "9:1"
                    ],
                    "gcovr/data_sources": [
                        [
                            "testcase-main##2645864f7abb35dba569d19a48e04391.gcov.json.gz"
                        ]
                    ]
                }
            ],
            "gcovr/data_sources": [
                [
                    "testcase-main##2645864f7abb35dba569d19a48e04391.gcov.json.gz"
                ],
                [
                    "testcase-main##91df86209b7a6cf179e727ebb94ba1d0.gcov.json.gz"
                ]
            ]
        }
    ]
}<|MERGE_RESOLUTION|>--- conflicted
+++ resolved
@@ -1,278 +1,262 @@
-{
-    "gcovr/format_version": "0.14",
-    "files": [
-        {
-            "file": "func.h",
-            "lines": [
-                {
-                    "line_number": 3,
-                    "function_name": "_Z3fooi",
-                    "block_ids": [],
-                    "count": 1,
-                    "branches": [],
-                    "gcovr/md5": "bb4aae5e443f387349849f9a5a813e31",
-                    "gcovr/data_sources": [
-                        [
-                            "testcase-main##91df86209b7a6cf179e727ebb94ba1d0.gcov.json.gz"
-                        ]
-                    ]
-                },
-                {
-                    "line_number": 5,
-                    "function_name": "_Z3fooi",
-                    "block_ids": [],
-                    "count": 1,
-                    "branches": [],
-                    "gcovr/md5": "bb4aae5e443f387349849f9a5a813e31",
-                    "gcovr/data_sources": [
-                        [
-                            "testcase-main##2645864f7abb35dba569d19a48e04391.gcov.json.gz"
-                        ]
-                    ]
-                },
-                {
-                    "line_number": 7,
-                    "function_name": "_Z3fooi",
-                    "block_ids": [
-                        2
-                    ],
-                    "count": 2,
-                    "branches": [
-                        {
-                            "count": 0,
-                            "fallthrough": true,
-                            "throw": false,
-                            "source_block_id": 2,
-                            "destination_block_id": 3,
-                            "gcovr/data_sources": [
-                                [
-<<<<<<< HEAD
-                                    "testcase-main##ca0bee65f03d8a8dabbdcb15a195b403.gcov.json.gz"
-                                ],
-                                [
-                                    "testcase-main##d6ce4b07cfc4c9530bcfbdc54ce0e0eb.gcov.json.gz"
-=======
-                                    "testcase-main##2645864f7abb35dba569d19a48e04391.gcov.json.gz"
->>>>>>> e92c4b03
-                                ]
-                            ]
-                        },
-                        {
-                            "count": 2,
-                            "fallthrough": false,
-                            "throw": false,
-                            "source_block_id": 2,
-                            "destination_block_id": 4,
-                            "gcovr/data_sources": [
-                                [
-<<<<<<< HEAD
-                                    "testcase-main##ca0bee65f03d8a8dabbdcb15a195b403.gcov.json.gz"
-                                ],
-                                [
-                                    "testcase-main##d6ce4b07cfc4c9530bcfbdc54ce0e0eb.gcov.json.gz"
-=======
-                                    "testcase-main##2645864f7abb35dba569d19a48e04391.gcov.json.gz"
->>>>>>> e92c4b03
-                                ]
-                            ]
-                        }
-                    ],
-                    "conditions": [
-                        {
-                            "conditionno": 0,
-                            "count": 2,
-                            "covered": 1,
-                            "not_covered_false": [],
-                            "not_covered_true": [
-                                0
-                            ],
-                            "gcovr/data_sources": [
-                                [
-<<<<<<< HEAD
-                                    "testcase-main##ca0bee65f03d8a8dabbdcb15a195b403.gcov.json.gz"
-                                ],
-                                [
-                                    "testcase-main##d6ce4b07cfc4c9530bcfbdc54ce0e0eb.gcov.json.gz"
-=======
-                                    "testcase-main##2645864f7abb35dba569d19a48e04391.gcov.json.gz"
->>>>>>> e92c4b03
-                                ]
-                            ]
-                        }
-                    ],
-                    "gcovr/md5": "81fff94209b659e33b1459a477e1e747",
-                    "gcovr/data_sources": [
-                        [
-                            "testcase-main##2645864f7abb35dba569d19a48e04391.gcov.json.gz"
-                        ]
-                    ]
-                },
-                {
-                    "line_number": 8,
-                    "function_name": "_Z3fooi",
-                    "block_ids": [
-                        3
-                    ],
-                    "count": 0,
-                    "branches": [],
-                    "gcovr/md5": "2c49a86f5754f8103995fc6d32bc207e",
-                    "gcovr/data_sources": [
-                        [
-                            "testcase-main##2645864f7abb35dba569d19a48e04391.gcov.json.gz"
-                        ]
-                    ]
-                },
-                {
-                    "line_number": 10,
-                    "function_name": "_Z3fooi",
-                    "block_ids": [
-                        4
-                    ],
-                    "count": 2,
-                    "branches": [],
-                    "gcovr/md5": "9e509d19a37174e72bead0ea24176228",
-                    "gcovr/data_sources": [
-                        [
-                            "testcase-main##2645864f7abb35dba569d19a48e04391.gcov.json.gz"
-                        ]
-                    ]
-                }
-            ],
-            "functions": [
-                {
-                    "name": "_Z3fooi",
-                    "demangled_name": "foo(int)",
-                    "lineno": 5,
-                    "execution_count": 1,
-                    "blocks_percent": 75.0,
-                    "pos": [
-                        "5:5",
-                        "12:1"
-                    ],
-                    "gcovr/data_sources": [
-                        [
-                            "testcase-main##2645864f7abb35dba569d19a48e04391.gcov.json.gz"
-                        ]
-                    ]
-                },
-                {
-                    "name": "_Z3fooi",
-                    "demangled_name": "foo(int)",
-                    "lineno": 3,
-                    "execution_count": 1,
-                    "blocks_percent": 75.0,
-                    "pos": [
-                        "3:5",
-                        "12:1"
-                    ],
-                    "gcovr/data_sources": [
-                        [
-                            "testcase-main##2645864f7abb35dba569d19a48e04391.gcov.json.gz"
-                        ]
-                    ]
-                }
-            ],
-            "gcovr/data_sources": [
-                [
-                    "testcase-main##2645864f7abb35dba569d19a48e04391.gcov.json.gz"
-                ],
-                [
-                    "testcase-main##91df86209b7a6cf179e727ebb94ba1d0.gcov.json.gz"
-                ]
-            ]
-        },
-        {
-            "file": "main.c",
-            "lines": [
-                {
-                    "line_number": 5,
-                    "function_name": "main",
-                    "block_ids": [],
-                    "count": 2,
-                    "branches": [],
-                    "gcovr/md5": "2a787a1309f19379bb0e3d8434d2a18d",
-                    "gcovr/data_sources": [
-                        [
-                            "testcase-main##2645864f7abb35dba569d19a48e04391.gcov.json.gz"
-                        ]
-                    ]
-                },
-                {
-                    "line_number": 6,
-                    "function_name": "main",
-                    "block_ids": [
-                        2
-                    ],
-                    "count": 2,
-                    "branches": [],
-                    "calls": [
-                        {
-                            "source_block_id": 2,
-                            "destination_block_id": 1,
-                            "returned": 2,
-                            "gcovr/data_sources": [
-                                [
-<<<<<<< HEAD
-                                    "testcase-main##ca0bee65f03d8a8dabbdcb15a195b403.gcov.json.gz"
-                                ],
-                                [
-                                    "testcase-main##d6ce4b07cfc4c9530bcfbdc54ce0e0eb.gcov.json.gz"
-=======
-                                    "testcase-main##2645864f7abb35dba569d19a48e04391.gcov.json.gz"
->>>>>>> e92c4b03
-                                ]
-                            ]
-                        }
-                    ],
-                    "gcovr/md5": "c18608b3fe9a00042c41d97d382d1e07",
-                    "gcovr/data_sources": [
-                        [
-                            "testcase-main##2645864f7abb35dba569d19a48e04391.gcov.json.gz"
-                        ]
-                    ]
-                },
-                {
-                    "line_number": 8,
-                    "function_name": "main",
-                    "block_ids": [
-                        3
-                    ],
-                    "count": 2,
-                    "branches": [],
-                    "gcovr/md5": "c26ba559a5f34d46a49fafed87946fb7",
-                    "gcovr/data_sources": [
-                        [
-                            "testcase-main##2645864f7abb35dba569d19a48e04391.gcov.json.gz"
-                        ]
-                    ]
-                }
-            ],
-            "functions": [
-                {
-                    "name": "main",
-                    "demangled_name": "main",
-                    "lineno": 5,
-                    "execution_count": 2,
-                    "blocks_percent": 100.0,
-                    "pos": [
-                        "5:5",
-                        "9:1"
-                    ],
-                    "gcovr/data_sources": [
-                        [
-                            "testcase-main##2645864f7abb35dba569d19a48e04391.gcov.json.gz"
-                        ]
-                    ]
-                }
-            ],
-            "gcovr/data_sources": [
-                [
-                    "testcase-main##2645864f7abb35dba569d19a48e04391.gcov.json.gz"
-                ],
-                [
-                    "testcase-main##91df86209b7a6cf179e727ebb94ba1d0.gcov.json.gz"
-                ]
-            ]
-        }
-    ]
+{
+    "gcovr/format_version": "0.14",
+    "files": [
+        {
+            "file": "func.h",
+            "lines": [
+                {
+                    "line_number": 3,
+                    "function_name": "_Z3fooi",
+                    "block_ids": [],
+                    "count": 1,
+                    "branches": [],
+                    "gcovr/md5": "bb4aae5e443f387349849f9a5a813e31",
+                    "gcovr/data_sources": [
+                        [
+                            "testcase-main##91df86209b7a6cf179e727ebb94ba1d0.gcov.json.gz"
+                        ]
+                    ]
+                },
+                {
+                    "line_number": 5,
+                    "function_name": "_Z3fooi",
+                    "block_ids": [],
+                    "count": 1,
+                    "branches": [],
+                    "gcovr/md5": "bb4aae5e443f387349849f9a5a813e31",
+                    "gcovr/data_sources": [
+                        [
+                            "testcase-main##2645864f7abb35dba569d19a48e04391.gcov.json.gz"
+                        ]
+                    ]
+                },
+                {
+                    "line_number": 7,
+                    "function_name": "_Z3fooi",
+                    "block_ids": [
+                        2
+                    ],
+                    "count": 2,
+                    "branches": [
+                        {
+                            "count": 0,
+                            "fallthrough": true,
+                            "throw": false,
+                            "source_block_id": 2,
+                            "destination_block_id": 3,
+                            "gcovr/data_sources": [
+                                [
+                                    "testcase-main##2645864f7abb35dba569d19a48e04391.gcov.json.gz"
+                                ],
+                                [
+                                    "testcase-main##91df86209b7a6cf179e727ebb94ba1d0.gcov.json.gz"
+                                ]
+                            ]
+                        },
+                        {
+                            "count": 2,
+                            "fallthrough": false,
+                            "throw": false,
+                            "source_block_id": 2,
+                            "destination_block_id": 4,
+                            "gcovr/data_sources": [
+                                [
+                                    "testcase-main##2645864f7abb35dba569d19a48e04391.gcov.json.gz"
+                                ],
+                                [
+                                    "testcase-main##91df86209b7a6cf179e727ebb94ba1d0.gcov.json.gz"
+                                ]
+                            ]
+                        }
+                    ],
+                    "conditions": [
+                        {
+                            "conditionno": 0,
+                            "count": 2,
+                            "covered": 1,
+                            "not_covered_false": [],
+                            "not_covered_true": [
+                                0
+                            ],
+                            "gcovr/data_sources": [
+                                [
+                                    "testcase-main##2645864f7abb35dba569d19a48e04391.gcov.json.gz"
+                                ],
+                                [
+                                    "testcase-main##91df86209b7a6cf179e727ebb94ba1d0.gcov.json.gz"
+                                ]
+                            ]
+                        }
+                    ],
+                    "gcovr/md5": "81fff94209b659e33b1459a477e1e747",
+                    "gcovr/data_sources": [
+                        [
+                            "testcase-main##2645864f7abb35dba569d19a48e04391.gcov.json.gz"
+                        ]
+                    ]
+                },
+                {
+                    "line_number": 8,
+                    "function_name": "_Z3fooi",
+                    "block_ids": [
+                        3
+                    ],
+                    "count": 0,
+                    "branches": [],
+                    "gcovr/md5": "2c49a86f5754f8103995fc6d32bc207e",
+                    "gcovr/data_sources": [
+                        [
+                            "testcase-main##2645864f7abb35dba569d19a48e04391.gcov.json.gz"
+                        ]
+                    ]
+                },
+                {
+                    "line_number": 10,
+                    "function_name": "_Z3fooi",
+                    "block_ids": [
+                        4
+                    ],
+                    "count": 2,
+                    "branches": [],
+                    "gcovr/md5": "9e509d19a37174e72bead0ea24176228",
+                    "gcovr/data_sources": [
+                        [
+                            "testcase-main##2645864f7abb35dba569d19a48e04391.gcov.json.gz"
+                        ]
+                    ]
+                }
+            ],
+            "functions": [
+                {
+                    "name": "_Z3fooi",
+                    "demangled_name": "foo(int)",
+                    "lineno": 5,
+                    "execution_count": 1,
+                    "blocks_percent": 75.0,
+                    "pos": [
+                        "5:5",
+                        "12:1"
+                    ],
+                    "gcovr/data_sources": [
+                        [
+                            "testcase-main##2645864f7abb35dba569d19a48e04391.gcov.json.gz"
+                        ]
+                    ]
+                },
+                {
+                    "name": "_Z3fooi",
+                    "demangled_name": "foo(int)",
+                    "lineno": 3,
+                    "execution_count": 1,
+                    "blocks_percent": 75.0,
+                    "pos": [
+                        "3:5",
+                        "12:1"
+                    ],
+                    "gcovr/data_sources": [
+                        [
+                            "testcase-main##2645864f7abb35dba569d19a48e04391.gcov.json.gz"
+                        ]
+                    ]
+                }
+            ],
+            "gcovr/data_sources": [
+                [
+                    "testcase-main##2645864f7abb35dba569d19a48e04391.gcov.json.gz"
+                ],
+                [
+                    "testcase-main##91df86209b7a6cf179e727ebb94ba1d0.gcov.json.gz"
+                ]
+            ]
+        },
+        {
+            "file": "main.c",
+            "lines": [
+                {
+                    "line_number": 5,
+                    "function_name": "main",
+                    "block_ids": [],
+                    "count": 2,
+                    "branches": [],
+                    "gcovr/md5": "2a787a1309f19379bb0e3d8434d2a18d",
+                    "gcovr/data_sources": [
+                        [
+                            "testcase-main##2645864f7abb35dba569d19a48e04391.gcov.json.gz"
+                        ]
+                    ]
+                },
+                {
+                    "line_number": 6,
+                    "function_name": "main",
+                    "block_ids": [
+                        2
+                    ],
+                    "count": 2,
+                    "branches": [],
+                    "calls": [
+                        {
+                            "source_block_id": 2,
+                            "destination_block_id": 1,
+                            "returned": 2,
+                            "gcovr/data_sources": [
+                                [
+                                    "testcase-main##2645864f7abb35dba569d19a48e04391.gcov.json.gz"
+                                ],
+                                [
+                                    "testcase-main##91df86209b7a6cf179e727ebb94ba1d0.gcov.json.gz"
+                                ]
+                            ]
+                        }
+                    ],
+                    "gcovr/md5": "c18608b3fe9a00042c41d97d382d1e07",
+                    "gcovr/data_sources": [
+                        [
+                            "testcase-main##2645864f7abb35dba569d19a48e04391.gcov.json.gz"
+                        ]
+                    ]
+                },
+                {
+                    "line_number": 8,
+                    "function_name": "main",
+                    "block_ids": [
+                        3
+                    ],
+                    "count": 2,
+                    "branches": [],
+                    "gcovr/md5": "c26ba559a5f34d46a49fafed87946fb7",
+                    "gcovr/data_sources": [
+                        [
+                            "testcase-main##2645864f7abb35dba569d19a48e04391.gcov.json.gz"
+                        ]
+                    ]
+                }
+            ],
+            "functions": [
+                {
+                    "name": "main",
+                    "demangled_name": "main",
+                    "lineno": 5,
+                    "execution_count": 2,
+                    "blocks_percent": 100.0,
+                    "pos": [
+                        "5:5",
+                        "9:1"
+                    ],
+                    "gcovr/data_sources": [
+                        [
+                            "testcase-main##2645864f7abb35dba569d19a48e04391.gcov.json.gz"
+                        ]
+                    ]
+                }
+            ],
+            "gcovr/data_sources": [
+                [
+                    "testcase-main##2645864f7abb35dba569d19a48e04391.gcov.json.gz"
+                ],
+                [
+                    "testcase-main##91df86209b7a6cf179e727ebb94ba1d0.gcov.json.gz"
+                ]
+            ]
+        }
+    ]
 }