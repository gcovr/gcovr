--- conflicted
+++ resolved
@@ -1,115 +1,105 @@
-<!DOCTYPE html>
-<html class="theme-green">
-
-  <head>
-    <meta http-equiv="Content-Type" content="text/html; charset=UTF-8"/>
-    <title>Functions - GCC Code Coverage Report</title>
-    <meta name="viewport" content="width=device-width, initial-scale=1.0"/>
-    <link rel="stylesheet" href="coverage.css"/>
-    <script src="coverage.js"></script>
-  </head>
-
-  <body>
-
-    <header>
-      <h1>GCC Code Coverage Report</h1>
-      <hr/>
-      <div class="summary">
-<div>
-  <table class="legend">
-    <tr>
-      <th scope="row">Directory:</th>
-      <td>.</td>
-    </tr>
-  </table>
-</div>
-
-<div>
-  <table class="coverage">
-    <tr>
-      <th></th>
-      <th scope="col">Coverage</th>
-      <th scope="col">Exec</th>
-      <th scope="col">Excl</th>
-      <th scope="col">Total</th>
-    </tr>
-    <tr>
-      <th scope="row">Lines:</th>
-      <td class="coverage-medium">77.8%</td>
-      <td class="coverage-medium">7</td>
-      <td class="coverage-medium">0</td>
-      <td class="coverage-medium">9</td>
-    </tr>
-    <tr>
-      <th scope="row">Functions:</th>
-      <td class="coverage-high">100.0%</td>
-      <td class="coverage-high">2</td>
-      <td class="coverage-high">0</td>
-      <td class="coverage-high">2</td>
-    </tr>
-    <tr>
-      <th scope="row">Branches:</th>
-      <td class="coverage-low">50.0%</td>
-      <td class="coverage-low">2</td>
-      <td class="coverage-low">0</td>
-      <td class="coverage-low">4</td>
-    </tr>
-    <tr>
-      <th scope="row">Conditions:</th>
-      <td class="coverage-low">50.0%</td>
-      <td class="coverage-low">2</td>
-      <td class="coverage-low">0</td>
-      <td class="coverage-low">4</td>
-    </tr>
-  </table>
-</div>
-      </div>
-      <hr/>
-    </header>
-    <nav>
-    </nav>
-    <main>
-<div class="functionslist Box m-3">
-<<<<<<< HEAD
-  <div class="Box-row py-2 d-flex position-relative">
-    <div role="rowheader" class="color-fg-muted flex-auto min-width-0 col-md-2 sorted-ascending" onClick="sortGridTable(this)">Function (File:Line)</div>
-    <div role="rowheader" class="color-fg-muted flex-auto min-width-0 d-flex flex-justify-end flex-wrap flex-items-baseline" onClick="sortGridTable(this)">Calls</div>
-    <div role="rowheader" class="color-fg-muted d-flex flex-justify-end flex-wrap col-2" onClick="sortGridTable(this)">Lines</div>
-    <div role="rowheader" class="color-fg-muted d-flex flex-justify-end flex-wrap col-2" onClick="sortGridTable(this)">Branches</div>
-    <div role="rowheader" class="color-fg-muted d-flex flex-justify-end flex-wrap col-2" onClick="sortGridTable(this)">Conditions</div>
-    <div role="rowheader" class="color-fg-muted d-flex flex-justify-end flex-wrap col-2" onClick="sortGridTable(this)">Blocks</div>
-=======
-  <div class="Box-header py-2 d-flex sticky">
-    <div role="rowheader" class="color-fg-muted flex-auto min-width-0 col-md-2">Function (File:Line)</div>
-    <div role="rowheader" class="color-fg-muted flex-auto min-width-0 d-flex flex-justify-end flex-wrap flex-items-baseline">Calls</div>
-    <div role="rowheader" class="color-fg-muted d-flex flex-justify-end flex-wrap col-2">Lines</div>
-    <div role="rowheader" class="color-fg-muted d-flex flex-justify-end flex-wrap col-2">Branches</div>
-    <div role="rowheader" class="color-fg-muted d-flex flex-justify-end flex-wrap col-2">Conditions</div>
-    <div role="rowheader" class="color-fg-muted d-flex flex-justify-end flex-wrap col-2">Blocks</div>
->>>>>>> 2881eb42
-  </div>
-  <div class="Box-row Box-row--focus-gray py-2 d-flex">
-    <div role="gridcell" class="color-fg-muted flex-auto min-width-0 col-md-2"><a href="coverage.main.cpp.118fcbaaba162ba17933c7893247df3a.html#l4">foo(int) (main.cpp:4)</a>    </div>
-    <div role="gridcell" class="color-fg-muted flex-auto min-width-0 d-flex flex-justify-end flex-wrap flex-items-baseline" data-sort="1">called 1 time</div>
-    <div role="gridcell" class="color-fg-muted d-flex flex-justify-end flex-wrap col-2">75.0%</div>
-    <div role="gridcell" class="color-fg-muted d-flex flex-justify-end flex-wrap col-2">50.0%</div>
-    <div role="gridcell" class="color-fg-muted d-flex flex-justify-end flex-wrap col-2" >50.0%</div>
-    <div role="gridcell" class="color-fg-muted d-flex flex-justify-end flex-wrap col-2">75.0%</div>
-  </div>
-  <div class="Box-row Box-row--focus-gray py-2 d-flex">
-    <div role="gridcell" class="color-fg-muted flex-auto min-width-0 col-md-2"><a href="coverage.main.cpp.118fcbaaba162ba17933c7893247df3a.html#l13">main (main.cpp:13)</a>    </div>
-    <div role="gridcell" class="color-fg-muted flex-auto min-width-0 d-flex flex-justify-end flex-wrap flex-items-baseline" data-sort="1">called 1 time</div>
-    <div role="gridcell" class="color-fg-muted d-flex flex-justify-end flex-wrap col-2">80.0%</div>
-    <div role="gridcell" class="color-fg-muted d-flex flex-justify-end flex-wrap col-2">50.0%</div>
-    <div role="gridcell" class="color-fg-muted d-flex flex-justify-end flex-wrap col-2" >50.0%</div>
-    <div role="gridcell" class="color-fg-muted d-flex flex-justify-end flex-wrap col-2">80.0%</div>
-  </div>
-</div>
-      <hr/>
-    </main>
-    <footer class="text-center">
-      Created using <a href="http://gcovr.com/en/main">GCOVR (Version 8.4+main)</a>
-      at 2025-09-28 18:09:21+00:00
-    </footer>
-  </body>
-</html>
+<!DOCTYPE html>
+<html class="theme-green">
+
+  <head>
+    <meta http-equiv="Content-Type" content="text/html; charset=UTF-8"/>
+    <title>Functions - GCC Code Coverage Report</title>
+    <meta name="viewport" content="width=device-width, initial-scale=1.0"/>
+    <link rel="stylesheet" href="coverage.css"/>
+    <script src="coverage.js"></script>
+  </head>
+
+  <body>
+
+    <header>
+      <h1>GCC Code Coverage Report</h1>
+      <hr/>
+      <div class="summary">
+<div>
+  <table class="legend">
+    <tr>
+      <th scope="row">Directory:</th>
+      <td>.</td>
+    </tr>
+  </table>
+</div>
+
+<div>
+  <table class="coverage">
+    <tr>
+      <th></th>
+      <th scope="col">Coverage</th>
+      <th scope="col">Exec</th>
+      <th scope="col">Excl</th>
+      <th scope="col">Total</th>
+    </tr>
+    <tr>
+      <th scope="row">Lines:</th>
+      <td class="coverage-medium">77.8%</td>
+      <td class="coverage-medium">7</td>
+      <td class="coverage-medium">0</td>
+      <td class="coverage-medium">9</td>
+    </tr>
+    <tr>
+      <th scope="row">Functions:</th>
+      <td class="coverage-high">100.0%</td>
+      <td class="coverage-high">2</td>
+      <td class="coverage-high">0</td>
+      <td class="coverage-high">2</td>
+    </tr>
+    <tr>
+      <th scope="row">Branches:</th>
+      <td class="coverage-low">50.0%</td>
+      <td class="coverage-low">2</td>
+      <td class="coverage-low">0</td>
+      <td class="coverage-low">4</td>
+    </tr>
+    <tr>
+      <th scope="row">Conditions:</th>
+      <td class="coverage-low">50.0%</td>
+      <td class="coverage-low">2</td>
+      <td class="coverage-low">0</td>
+      <td class="coverage-low">4</td>
+    </tr>
+  </table>
+</div>
+      </div>
+      <hr/>
+    </header>
+    <nav>
+    </nav>
+    <main>
+<div class="Box m-3 functionslist">
+  <div class="Box-header py-2 d-flex sticky">
+    <div role="rowheader" class="color-fg-muted flex-auto min-width-0 col-md-2 sortable sorted-ascending">Function (File:Line)</div>
+    <div role="rowheader" class="color-fg-muted flex-auto min-width-0 d-flex flex-justify-end flex-wrap flex-items-baseline sortable">Calls</div>
+    <div role="rowheader" class="color-fg-muted d-flex flex-justify-end flex-wrap col-2 sortable">Lines</div>
+    <div role="rowheader" class="color-fg-muted d-flex flex-justify-end flex-wrap col-2 sortable">Branches</div>
+    <div role="rowheader" class="color-fg-muted d-flex flex-justify-end flex-wrap col-2 sortable">Conditions</div>
+    <div role="rowheader" class="color-fg-muted d-flex flex-justify-end flex-wrap col-2 sortable">Blocks</div>
+  </div>
+  <div class="Box-row Box-row--focus-gray py-2 d-flex">
+    <div role="gridcell" class="color-fg-muted flex-auto min-width-0 col-md-2"><a href="coverage.main.cpp.118fcbaaba162ba17933c7893247df3a.html#l4">foo(int) (main.cpp:4)</a>    </div>
+    <div role="gridcell" class="color-fg-muted flex-auto min-width-0 d-flex flex-justify-end flex-wrap flex-items-baseline" data-sort="1">called 1 time</div>
+    <div role="gridcell" class="color-fg-muted d-flex flex-justify-end flex-wrap col-2">75.0%</div>
+    <div role="gridcell" class="color-fg-muted d-flex flex-justify-end flex-wrap col-2">50.0%</div>
+    <div role="gridcell" class="color-fg-muted d-flex flex-justify-end flex-wrap col-2" >50.0%</div>
+    <div role="gridcell" class="color-fg-muted d-flex flex-justify-end flex-wrap col-2">75.0%</div>
+  </div>
+  <div class="Box-row Box-row--focus-gray py-2 d-flex">
+    <div role="gridcell" class="color-fg-muted flex-auto min-width-0 col-md-2"><a href="coverage.main.cpp.118fcbaaba162ba17933c7893247df3a.html#l13">main (main.cpp:13)</a>    </div>
+    <div role="gridcell" class="color-fg-muted flex-auto min-width-0 d-flex flex-justify-end flex-wrap flex-items-baseline" data-sort="1">called 1 time</div>
+    <div role="gridcell" class="color-fg-muted d-flex flex-justify-end flex-wrap col-2">80.0%</div>
+    <div role="gridcell" class="color-fg-muted d-flex flex-justify-end flex-wrap col-2">50.0%</div>
+    <div role="gridcell" class="color-fg-muted d-flex flex-justify-end flex-wrap col-2" >50.0%</div>
+    <div role="gridcell" class="color-fg-muted d-flex flex-justify-end flex-wrap col-2">80.0%</div>
+  </div>
+</div>
+      <hr/>
+    </main>
+    <footer class="text-center">
+      Created using <a href="http://gcovr.com/en/main">GCOVR (Version 8.4+main)</a>
+      at 2025-09-28 18:09:21+00:00
+    </footer>
+  </body>
+</html>