--- conflicted
+++ resolved
@@ -1,96 +1,88 @@
 <!DOCTYPE html>
 <html class="theme-green">
 
-<head>
-  <meta http-equiv="Content-Type" content="text/html; charset=UTF-8" />
-  <title>GCC Code Coverage Report</title>
-  <meta name="viewport" content="width=device-width, initial-scale=1.0" />
-  <link rel="stylesheet" href="coverage_nested.css" />
-</head>
+  <head>
+    <meta http-equiv="Content-Type" content="text/html; charset=UTF-8"/>
+    <title>GCC Code Coverage Report</title>
+    <meta name="viewport" content="width=device-width, initial-scale=1.0"/>
+    <link rel="stylesheet" href="coverage_nested.css"/>
+  </head>
 
-<body>
+  <body>
 
-  <header>
-    <h1>GCC Code Coverage Report</h1>
-    <hr />
-    <div class="summary">
-      <div>
-        <table class="legend">
-          <tr>
-            <th scope="row">Directory:</th>
-            <td>A/</td>
-          </tr>
-          <tr>
-            <th scope="row">File:</th>
-            <td>File4.cpp</td>
-          </tr>
-          <tr>
-            <th scope="row">Date:</th>
-            <td>2025-01-20 20:18:07+00:00</td>
-          </tr>
-        </table>
+    <header>
+      <h1>GCC Code Coverage Report</h1>
+      <hr/>
+      <div class="summary">
+<div>
+  <table class="legend">
+    <tr>
+      <th scope="row">Directory:</th>
+      <td>A/</td>
+    </tr>
+    <tr>
+      <th scope="row">File:</th>
+      <td>File4.cpp</td>
+    </tr>
+    <tr>
+      <th scope="row">Date:</th>
+      <td>2025-01-20 20:18:07+00:00</td>
+    </tr>
+  </table>
+</div>
+<div>
+  <table class="coverage">
+    <tr>
+      <th></th>
+      <th scope="col">Exec</th>
+      <th scope="col">Total</th>
+      <th scope="col">Coverage</th>
+    </tr>
+    <tr>
+      <th scope="row">Lines:</th>
+      <td>3</td>
+      <td>4</td>
+      <td class="coverage-medium">75.0%</td>
+    </tr>
+    <tr>
+      <th scope="row">Functions:</th>
+      <td>1</td>
+      <td>1</td>
+      <td class="coverage-high">100.0%</td>
+    </tr>
+    <tr>
+      <th scope="row">Branches:</th>
+      <td>1</td>
+      <td>2</td>
+      <td class="coverage-low">50.0%</td>
+    </tr>
+    <tr>
+      <th scope="row">Conditions:</th>
+      <td>1</td>
+      <td>2</td>
+      <td class="coverage-low">50.0%</td>
+    </tr>
+  </table>
+</div>
       </div>
-      <div>
-        <table class="coverage">
-          <tr>
-            <th></th>
-            <th scope="col">Exec</th>
-            <th scope="col">Total</th>
-            <th scope="col">Coverage</th>
-          </tr>
-          <tr>
-            <th scope="row">Lines:</th>
-            <td>3</td>
-            <td>4</td>
-            <td class="coverage-medium">75.0%</td>
-          </tr>
-          <tr>
-            <th scope="row">Functions:</th>
-            <td>1</td>
-            <td>1</td>
-            <td class="coverage-high">100.0%</td>
-          </tr>
-          <tr>
-            <th scope="row">Branches:</th>
-            <td>1</td>
-            <td>2</td>
-            <td class="coverage-low">50.0%</td>
-          </tr>
-          <tr>
-            <th scope="row">Conditions:</th>
-            <td>1</td>
-            <td>2</td>
-            <td class="coverage-low">50.0%</td>
-          </tr>
-        </table>
-      </div>
-    </div>
-    <hr />
-  </header>
-  <nav>
-    <details>
-      <summary>List of functions</summary>
-      <table class="listOfFunctions">
-        <tr>
-          <th>Function (Line)</th>
-          <th>Call count</th>
-          <th>Line coverage</th>
-          <th>Branch coverage</th>
-          <th>Condition coverage</th>
-          <th>Block coverage</th>
-        </tr>
-        <tr>
-          <td><a href="#l1">foobar(int) (line 1)</a></td>
-          <td>called 1 time</td>
-          <td>75.0%</td>
-          <td>50.0%</td>
-          <td>50.0%</td>
-          <td>75.0%</td>
-        </tr>
-      </table>
-    </details>
+      <hr/>
+    </header>
+    <nav>
+<details>
+  <summary>List of functions</summary>
+  <table class="listOfFunctions">
+    <tr>
+      <th>Function (Line)</th>
+      <th>Call count</th>
+      <th>Line coverage</th>
+      <th>Branch coverage</th>
+      <th>Condition coverage</th>
+      <th>Block coverage</th>
+    </tr>
+    <tr><td><a href="#l1">foobar(int) (line 1)</a></td><td>called 1 time</td><td>75.0%</td><td>50.0%</td><td>50.0%</td><td>75.0%</td></tr>
+  </table>
+</details>
 
-<<<<<<< HEAD
     </nav>
     <main>
 <div class="file-source">
@@ -109,7 +101,7 @@
       <td class="linecondition">
       </td>
       <td class="linecount coveredLine">1</td>
-      <td class="src coveredLine"><span class="kt">int</span><span class="w"> </span><span class="nf">foobar</span><span class="p">(</span><span class="kt">int</span><span class="w"> </span><span class="n">param</span><span class="p">)</span><span class="w"></span></td>
+      <td class="src coveredLine"><span class="kt">int</span><span class="w"> </span><span class="nf">foobar</span><span class="p">(</span><span class="kt">int</span><span class="w"> </span><span class="n">param</span><span class="p">)</span></td>
     </tr>
     <tr class="source-line">
       <td class="lineno"><a id="l2" href="#l2">2</a></td>
@@ -118,7 +110,7 @@
       <td class="linecondition">
       </td>
       <td class="linecount "></td>
-      <td class="src "><span class="p">{</span><span class="w"></span></td>
+      <td class="src "><span class="p">{</span></td>
     </tr>
     <tr class="source-line">
       <td class="lineno"><a id="l3" href="#l3">3</a></td>
@@ -137,127 +129,71 @@
             <div class="lineconditionContents">
               <div class="notTakenCondition">&cross; False not covered.</div>
             </div>
-=======
-  </nav>
-  <main>
-    <div class="file-source">
-      <table>
-        <tr>
-          <th align="right">Line</th>
-          <th align="right">Branch</th>
-          <th align="right">Condition</th>
-          <th align="right">Exec</th>
-          <th align="left" style="width: 100%;">Source</th>
-        </tr>
-        <tr class="source-line">
-          <td class="lineno"><a id="l1" href="#l1">1</a></td>
-          <td class="linebranch">
-          </td>
-          <td class="linecondition">
-          </td>
-          <td class="linecount coveredLine">1</td>
-          <td class="src coveredLine"><span class="kt">int</span><span class="w"> </span><span
-              class="nf">foobar</span><span class="p">(</span><span class="kt">int</span><span class="w"> </span><span
-              class="n">param</span><span class="p">)</span></td>
-        </tr>
-        <tr class="source-line">
-          <td class="lineno"><a id="l2" href="#l2">2</a></td>
-          <td class="linebranch">
-          </td>
-          <td class="linecondition">
-          </td>
-          <td class="linecount "></td>
-          <td class="src "><span class="p">{</span></td>
-        </tr>
-        <tr class="source-line">
-          <td class="lineno"><a id="l3" href="#l3">3</a></td>
-          <td class="linebranch">
-            <details class="linebranchDetails">
-              <summary class="linebranchSummary">1/2</summary>
-              <div class="linebranchContents">
-                <div class="takenBranch">&check; Branch 0 (2&rightarrow;3) taken 1 time.</div>
-                <div class="notTakenBranch">&cross; Branch 1 (2&rightarrow;4) not taken.</div>
-              </div>
             </details>
-          </td>
-          <td class="linecondition">
-            <details class="lineconditionDetails">
-              <summary class="lineconditionSummary">1/2</summary>
-              <div class="lineconditionContents">
-                <div class="notTakenCondition">&cross; False not covered.</div>
-              </div>
->>>>>>> e92c4b03
-            </details>
-          </td>
-          <td class="linecount partialCoveredLine">1</td>
-          <td class="src partialCoveredLine"><span class="w"> </span><span class="k">if</span><span class="w">
-            </span><span class="p">(</span><span class="n">param</span><span class="p">)</span><span class="w">
-            </span><span class="p">{</span></td>
-        </tr>
-        <tr class="source-line">
-          <td class="lineno"><a id="l4" href="#l4">4</a></td>
-          <td class="linebranch">
-          </td>
-          <td class="linecondition">
-          </td>
-          <td class="linecount coveredLine">1</td>
-          <td class="src coveredLine"><span class="w"> </span><span class="k">return</span><span class="w"> </span><span
-              class="mi">1</span><span class="p">;</span></td>
-        </tr>
-        <tr class="source-line">
-          <td class="lineno"><a id="l5" href="#l5">5</a></td>
-          <td class="linebranch">
-          </td>
-          <td class="linecondition">
-          </td>
-          <td class="linecount "></td>
-          <td class="src "><span class="w"> </span><span class="p">}</span><span class="w"> </span><span
-              class="k">else</span><span class="w"> </span><span class="p">{</span></td>
-        </tr>
-        <tr class="source-line">
-          <td class="lineno"><a id="l6" href="#l6">6</a></td>
-          <td class="linebranch">
-          </td>
-          <td class="linecondition">
-          </td>
-          <td class="linecount uncoveredLine">&cross;</td>
-          <td class="src uncoveredLine"><span class="w"> </span><span class="k">return</span><span class="w">
-            </span><span class="mi">0</span><span class="p">;</span></td>
-        </tr>
-        <tr class="source-line">
-          <td class="lineno"><a id="l7" href="#l7">7</a></td>
-          <td class="linebranch">
-          </td>
-          <td class="linecondition">
-          </td>
-          <td class="linecount "></td>
-          <td class="src "><span class="w"> </span><span class="p">}</span></td>
-        </tr>
-        <tr class="source-line">
-          <td class="lineno"><a id="l8" href="#l8">8</a></td>
-          <td class="linebranch">
-          </td>
-          <td class="linecondition">
-          </td>
-          <td class="linecount "></td>
-          <td class="src "><span class="p">}</span></td>
-        </tr>
-        <tr class="source-line">
-          <td class="lineno"><a id="l9" href="#l9">9</a></td>
-          <td class="linebranch">
-          </td>
-          <td class="linecondition">
-          </td>
-          <td class="linecount "></td>
-          <td class="src "></td>
-        </tr>
-      </table>
-    </div>
-    <hr />
-  </main>
-  <footer>
-    Generated by: <a href="http://gcovr.com/en/main">GCOVR (Version 8.3+main)</a>
-  </footer>
-</body>
-
+      </td>
+      <td class="linecount partialCoveredLine">1</td>
+      <td class="src partialCoveredLine"><span class="w">  </span><span class="k">if</span><span class="w"> </span><span class="p">(</span><span class="n">param</span><span class="p">)</span><span class="w"> </span><span class="p">{</span></td>
+    </tr>
+    <tr class="source-line">
+      <td class="lineno"><a id="l4" href="#l4">4</a></td>
+      <td class="linebranch">
+      </td>
+      <td class="linecondition">
+      </td>
+      <td class="linecount coveredLine">1</td>
+      <td class="src coveredLine"><span class="w">     </span><span class="k">return</span><span class="w"> </span><span class="mi">1</span><span class="p">;</span></td>
+    </tr>
+    <tr class="source-line">
+      <td class="lineno"><a id="l5" href="#l5">5</a></td>
+      <td class="linebranch">
+      </td>
+      <td class="linecondition">
+      </td>
+      <td class="linecount "></td>
+      <td class="src "><span class="w">  </span><span class="p">}</span><span class="w"> </span><span class="k">else</span><span class="w"> </span><span class="p">{</span></td>
+    </tr>
+    <tr class="source-line">
+      <td class="lineno"><a id="l6" href="#l6">6</a></td>
+      <td class="linebranch">
+      </td>
+      <td class="linecondition">
+      </td>
+      <td class="linecount uncoveredLine">&cross;</td>
+      <td class="src uncoveredLine"><span class="w">     </span><span class="k">return</span><span class="w"> </span><span class="mi">0</span><span class="p">;</span></td>
+    </tr>
+    <tr class="source-line">
+      <td class="lineno"><a id="l7" href="#l7">7</a></td>
+      <td class="linebranch">
+      </td>
+      <td class="linecondition">
+      </td>
+      <td class="linecount "></td>
+      <td class="src "><span class="w">  </span><span class="p">}</span></td>
+    </tr>
+    <tr class="source-line">
+      <td class="lineno"><a id="l8" href="#l8">8</a></td>
+      <td class="linebranch">
+      </td>
+      <td class="linecondition">
+      </td>
+      <td class="linecount "></td>
+      <td class="src "><span class="p">}</span></td>
+    </tr>
+    <tr class="source-line">
+      <td class="lineno"><a id="l9" href="#l9">9</a></td>
+      <td class="linebranch">
+      </td>
+      <td class="linecondition">
+      </td>
+      <td class="linecount "></td>
+      <td class="src "></td>
+    </tr>
+  </table>
+</div>
+      <hr/>
+    </main>
+    <footer>
+      Generated by: <a href="http://gcovr.com/en/main">GCOVR (Version 8.3+main)</a>
+    </footer>
+  </body>
 </html>