<!DOCTYPE html>
<html class="theme-green" >
  <head>
    <meta http-equiv="Content-Type" content="text/html; charset=UTF-8"/>
    <title>GCC Code Coverage Report</title>
    <meta name="viewport" content="width=device-width, initial-scale=1.0"/>
    <link rel="stylesheet" href="coverage.css"/>
    <script src="coverage.js"></script>
  </head>
  <body>
    <div class="Layout-main">
      <div class="Layout-main-centered-lg" style="max-width: 1280px;">
        <div class="d-flex flex-justify-center">
          <h1>GCC Code Coverage Report</h1>
        </div>
        <hr/>
        <div class="summary">
<div>
  <div class="containter-xl clearfix">
    <div class="col-sm-12 col-lg-9 float-left d-flex flex-column p-3">
      <div class="d-flex">
        <div class="mr-2 color-fg-accent transy-2">
          <svg aria-label="Directory" aria-hidden="true" height="16" viewBox="0 0 16 16" version="1.1" width="16" data-view-component="true" class="octicon octicon-file-directory-fill hx_color-icon-directory">
            <path d="M1.75 1A1.75 1.75 0 0 0 0 2.75v10.5C0 14.216.784 15 1.75 15h12.5A1.75 1.75 0 0 0 16 13.25v-8.5A1.75 1.75 0 0 0 14.25 3H7.5a.25.25 0 0 1-.2-.1l-.9-1.2C6.07 1.26 5.55 1 5 1H1.75Z"></path>
          </svg>
        </div>
        <span>nested/subdir/</span>
      </div>
      <div class="d-flex flex-wrap" style="margin-bottom: 2px;">
        <div class="mr-2" style="min-width: 70px;">Coverage:</div>
        <div class="IssueLabel coverage-low color-fg-on-emphasis mr-1">low: &ge; 0%</div>
        <div class="IssueLabel coverage-medium color-fg-on-emphasis mr-1">medium: &ge; 75.0%</div>
        <div class="IssueLabel coverage-high color-fg-on-emphasis mr-1">high: &ge; 90.0%</div>
      </div>
    </div>
    <div class="col-sm-12 col-lg-3 float-left d-flex flex-column text-right flex-justify-end p-3">
      <div class="d-flex">
        <div class="mr-2">Lines:</div>
        <div class="mr-2" style="margin: auto;">28 of 42, 0 excluded</div>
        <div class="Label--minw"><span class="coverage-low IssueLabel color-fg-on-emphasis mr-1">66.7%</span></div>
      </div>
      <div class="d-flex">
        <div class="mr-2">Functions:</div>
        <div class="mr-2" style="margin: auto;">7 of 10, 0 excluded</div>
        <div class="Label--minw"><span class="coverage-low IssueLabel color-fg-on-emphasis mr-1">70.0%</span></div>
      </div>
      <div class="d-flex">
        <div class="mr-2">Branches:</div>
        <div class="mr-2" style="margin: auto;">6 of 14, 0 excluded</div>
        <div class="Label--minw"><span class="coverage-low IssueLabel color-fg-on-emphasis mr-1">42.9%</span></div>
      </div>
      <div class="d-flex">
        <div class="mr-2">Conditions:</div>
        <div class="mr-2" style="margin: auto;">6 of 14, 0 excluded</div>
        <div class="Label--minw"><span class="coverage-low IssueLabel color-fg-on-emphasis mr-1">42.9%</span></div>
      </div>
    </div>
  </div>
</div>
        </div>
        <hr/>
        <nav>
<div class="m-3">
  <a href="coverage.functions.html">List of functions</a>
</div>
<<<<<<< HEAD
        </nav>
        <main>
<div class="filelist Box m-3">
  <div class="Box-row py-2 d-flex position-relative">
    <div role="rowheader" class="color-fg-muted flex-auto min-width-0 col-md-2 sorted-ascending" onClick="sortGridTable(this)">File</div>
    <div role="rowheader" class="color-fg-muted flex-auto min-width-0 d-flex flex-justify-end flex-wrap flex-items-baseline" onClick="sortGridTable(this)">Lines</div>
    <div role="rowheader" class="color-fg-muted d-flex flex-justify-end flex-wrap col-2" onClick="sortGridTable(this)">Functions</div>
    <div role="rowheader" class="color-fg-muted d-flex flex-justify-end flex-wrap col-2" onClick="sortGridTable(this)">Branches</div>
    <div role="rowheader" class="color-fg-muted d-flex flex-justify-end flex-wrap col-2" onClick="sortGridTable(this)">Conditions</div>
=======
      </div>
      <hr/>
    </header>
    <nav>
<a href="coverage.functions.html">List of functions</a>
    </nav>
    <main>
<div class="Box m-3 filelist">
  <div class="Box-header py-2 d-flex sticky">
    <div role="rowheader" class="color-fg-muted flex-auto min-width-0 col-md-2">File</div>
    <div role="rowheader" class="color-fg-muted flex-auto min-width-0 d-flex flex-justify-end flex-wrap flex-items-baseline"></div>
    <div role="rowheader" class="color-fg-muted d-flex flex-justify-end flex-wrap col-2">Lines</div>
    <div role="rowheader" class="color-fg-muted d-flex flex-justify-end flex-wrap col-2">Functions</div>
    <div role="rowheader" class="color-fg-muted d-flex flex-justify-end flex-wrap col-2">Branches</div>
    <div role="rowheader" class="color-fg-muted d-flex flex-justify-end flex-wrap col-2">Conditions</div>
>>>>>>> 2881eb42
  </div>
  <div class="Box-row Box-row--focus-gray py-2 d-flex">
    <div role="gridcell" class="color-fg-muted flex-auto min-width-0 col-md-2">
      <div class="d-flex">
        <span class="mr-2">
          <svg aria-hidden="true" focusable="false" role="img" class="color-fg-muted" viewBox="0 0 16 16" width="16" height="16" fill="currentColor" style="display: inline-block; user-select: none; vertical-align: text-bottom; overflow: visible;"><path d="M2 1.75C2 .784 2.784 0 3.75 0h6.586c.464 0 .909.184 1.237.513l2.914 2.914c.329.328.513.773.513 1.237v9.586A1.75 1.75 0 0 1 13.25 16h-9.5A1.75 1.75 0 0 1 2 14.25Zm1.75-.25a.25.25 0 0 0-.25.25v12.5c0 .138.112.25.25.25h9.5a.25.25 0 0 0 .25-.25V6h-2.75A1.75 1.75 0 0 1 9 4.25V1.5Zm6.75.062V4.25c0 .138.112.25.25.25h2.688l-.011-.013-2.914-2.914-.013-.011Z"></path></svg>
        </span>
        <span class="css-truncate css-truncate-target d-block width-fit">
          <a class="" title="A/C/D/File6.cpp" href="coverage.File6.cpp.d50a8531ab312aa3faac8eaedb567137.html">A/C/D/File6.cpp</a>
        </span>
      </div>
    </div>
    <div role="gridcell" class="color-fg-muted flex-auto min-width-0 d-flex flex-justify-end flex-wrap flex-items-baseline" data-sort="75.0">
      <span class="text-small color-fg-muted mr-2">3 of 4 lines, 0 excl
        <span class="line-percentage-text ">(75.0%)</span>
      </span>
      <div class="Label--minw meter-label d-none">
        <span class="Label mr-1 Label--coverage-medium">75.0%</span>
      </div>
      <span class="meter Progress Progress--large d-inline-flex " style="width: 200px;">
        <span class="Progress-item coverage-medium" style="width: 75.0%"></span>
      </span>
    </div>
    <div role="gridcell" class="color-fg-muted d-flex flex-justify-end flex-wrap col-2" data-sort="100.0">
      <span class="text-small color-fg-muted mr-2">1 of 1 functions, 0 excl</span>
      <div class="Label--minw">
        <span class="Label mr-1 Label--coverage-high">100.0%</span>
      </div >
    </div>
    <div role="gridcell" class="color-fg-muted d-flex flex-justify-end flex-wrap col-2" data-sort="50.0">
      <span class="text-small color-fg-muted mr-2">1 of 2 branches, 0 excl</span>
      <div class="Label--minw">
        <span class="Label mr-1 Label--coverage-low">50.0%</span>
      </div>
    </div>
    <div role="gridcell" class="color-fg-muted d-flex flex-justify-end flex-wrap col-2" data-sort="50.0">
      <span class="text-small color-fg-muted mr-2">1 of 2 conditions, 0 excl</span>
      <div class="Label--minw">
        <span class="Label mr-1 Label--coverage-low">50.0%</span>
      </div>
    </div>
  </div>
  <div class="Box-row Box-row--focus-gray py-2 d-flex">
    <div role="gridcell" class="color-fg-muted flex-auto min-width-0 col-md-2">
      <div class="d-flex">
        <span class="mr-2">
          <svg aria-hidden="true" focusable="false" role="img" class="color-fg-muted" viewBox="0 0 16 16" width="16" height="16" fill="currentColor" style="display: inline-block; user-select: none; vertical-align: text-bottom; overflow: visible;"><path d="M2 1.75C2 .784 2.784 0 3.75 0h6.586c.464 0 .909.184 1.237.513l2.914 2.914c.329.328.513.773.513 1.237v9.586A1.75 1.75 0 0 1 13.25 16h-9.5A1.75 1.75 0 0 1 2 14.25Zm1.75-.25a.25.25 0 0 0-.25.25v12.5c0 .138.112.25.25.25h9.5a.25.25 0 0 0 .25-.25V6h-2.75A1.75 1.75 0 0 1 9 4.25V1.5Zm6.75.062V4.25c0 .138.112.25.25.25h2.688l-.011-.013-2.914-2.914-.013-.011Z"></path></svg>
        </span>
        <span class="css-truncate css-truncate-target d-block width-fit">
          <a class="" title="A/C/file5.cpp" href="coverage.file5.cpp.cde4c7e07f79b4a315bd6b72e5bfe2dd.html">A/C/file5.cpp</a>
        </span>
      </div>
    </div>
    <div role="gridcell" class="color-fg-muted flex-auto min-width-0 d-flex flex-justify-end flex-wrap flex-items-baseline" data-sort="75.0">
      <span class="text-small color-fg-muted mr-2">3 of 4 lines, 0 excl
        <span class="line-percentage-text ">(75.0%)</span>
      </span>
      <div class="Label--minw meter-label d-none">
        <span class="Label mr-1 Label--coverage-medium">75.0%</span>
      </div>
      <span class="meter Progress Progress--large d-inline-flex " style="width: 200px;">
        <span class="Progress-item coverage-medium" style="width: 75.0%"></span>
      </span>
    </div>
    <div role="gridcell" class="color-fg-muted d-flex flex-justify-end flex-wrap col-2" data-sort="100.0">
      <span class="text-small color-fg-muted mr-2">1 of 1 functions, 0 excl</span>
      <div class="Label--minw">
        <span class="Label mr-1 Label--coverage-high">100.0%</span>
      </div >
    </div>
    <div role="gridcell" class="color-fg-muted d-flex flex-justify-end flex-wrap col-2" data-sort="50.0">
      <span class="text-small color-fg-muted mr-2">1 of 2 branches, 0 excl</span>
      <div class="Label--minw">
        <span class="Label mr-1 Label--coverage-low">50.0%</span>
      </div>
    </div>
    <div role="gridcell" class="color-fg-muted d-flex flex-justify-end flex-wrap col-2" data-sort="50.0">
      <span class="text-small color-fg-muted mr-2">1 of 2 conditions, 0 excl</span>
      <div class="Label--minw">
        <span class="Label mr-1 Label--coverage-low">50.0%</span>
      </div>
    </div>
  </div>
  <div class="Box-row Box-row--focus-gray py-2 d-flex">
    <div role="gridcell" class="color-fg-muted flex-auto min-width-0 col-md-2">
      <div class="d-flex">
        <span class="mr-2">
          <svg aria-hidden="true" focusable="false" role="img" class="color-fg-muted" viewBox="0 0 16 16" width="16" height="16" fill="currentColor" style="display: inline-block; user-select: none; vertical-align: text-bottom; overflow: visible;"><path d="M2 1.75C2 .784 2.784 0 3.75 0h6.586c.464 0 .909.184 1.237.513l2.914 2.914c.329.328.513.773.513 1.237v9.586A1.75 1.75 0 0 1 13.25 16h-9.5A1.75 1.75 0 0 1 2 14.25Zm1.75-.25a.25.25 0 0 0-.25.25v12.5c0 .138.112.25.25.25h9.5a.25.25 0 0 0 .25-.25V6h-2.75A1.75 1.75 0 0 1 9 4.25V1.5Zm6.75.062V4.25c0 .138.112.25.25.25h2.688l-.011-.013-2.914-2.914-.013-.011Z"></path></svg>
        </span>
        <span class="css-truncate css-truncate-target d-block width-fit">
          <a class="" title="A/file1.cpp" href="coverage.file1.cpp.46c73eeafdf12f5341eb32413a90169e.html">A/file1.cpp</a>
        </span>
      </div>
    </div>
    <div role="gridcell" class="color-fg-muted flex-auto min-width-0 d-flex flex-justify-end flex-wrap flex-items-baseline" data-sort="75.0">
      <span class="text-small color-fg-muted mr-2">3 of 4 lines, 0 excl
        <span class="line-percentage-text ">(75.0%)</span>
      </span>
      <div class="Label--minw meter-label d-none">
        <span class="Label mr-1 Label--coverage-medium">75.0%</span>
      </div>
      <span class="meter Progress Progress--large d-inline-flex " style="width: 200px;">
        <span class="Progress-item coverage-medium" style="width: 75.0%"></span>
      </span>
    </div>
    <div role="gridcell" class="color-fg-muted d-flex flex-justify-end flex-wrap col-2" data-sort="100.0">
      <span class="text-small color-fg-muted mr-2">1 of 1 functions, 0 excl</span>
      <div class="Label--minw">
        <span class="Label mr-1 Label--coverage-high">100.0%</span>
      </div >
    </div>
    <div role="gridcell" class="color-fg-muted d-flex flex-justify-end flex-wrap col-2" data-sort="50.0">
      <span class="text-small color-fg-muted mr-2">1 of 2 branches, 0 excl</span>
      <div class="Label--minw">
        <span class="Label mr-1 Label--coverage-low">50.0%</span>
      </div>
    </div>
    <div role="gridcell" class="color-fg-muted d-flex flex-justify-end flex-wrap col-2" data-sort="50.0">
      <span class="text-small color-fg-muted mr-2">1 of 2 conditions, 0 excl</span>
      <div class="Label--minw">
        <span class="Label mr-1 Label--coverage-low">50.0%</span>
      </div>
    </div>
  </div>
  <div class="Box-row Box-row--focus-gray py-2 d-flex">
    <div role="gridcell" class="color-fg-muted flex-auto min-width-0 col-md-2">
      <div class="d-flex">
        <span class="mr-2">
          <svg aria-hidden="true" focusable="false" role="img" class="color-fg-muted" viewBox="0 0 16 16" width="16" height="16" fill="currentColor" style="display: inline-block; user-select: none; vertical-align: text-bottom; overflow: visible;"><path d="M2 1.75C2 .784 2.784 0 3.75 0h6.586c.464 0 .909.184 1.237.513l2.914 2.914c.329.328.513.773.513 1.237v9.586A1.75 1.75 0 0 1 13.25 16h-9.5A1.75 1.75 0 0 1 2 14.25Zm1.75-.25a.25.25 0 0 0-.25.25v12.5c0 .138.112.25.25.25h9.5a.25.25 0 0 0 .25-.25V6h-2.75A1.75 1.75 0 0 1 9 4.25V1.5Zm6.75.062V4.25c0 .138.112.25.25.25h2.688l-.011-.013-2.914-2.914-.013-.011Z"></path></svg>
        </span>
        <span class="css-truncate css-truncate-target d-block width-fit">
          <a class="" title="A/File2.cpp" href="coverage.File2.cpp.0b63fd09c7d89df6cfd850bed4aef633.html">A/File2.cpp</a>
        </span>
      </div>
    </div>
    <div role="gridcell" class="color-fg-muted flex-auto min-width-0 d-flex flex-justify-end flex-wrap flex-items-baseline" data-sort="57.1">
      <span class="text-small color-fg-muted mr-2">4 of 7 lines, 0 excl
        <span class="line-percentage-text ">(57.1%)</span>
      </span>
      <div class="Label--minw meter-label d-none">
        <span class="Label mr-1 Label--coverage-low">57.1%</span>
      </div>
      <span class="meter Progress Progress--large d-inline-flex " style="width: 200px;">
        <span class="Progress-item coverage-low" style="width: 57.1%"></span>
      </span>
    </div>
    <div role="gridcell" class="color-fg-muted d-flex flex-justify-end flex-wrap col-2" data-sort="50.0">
      <span class="text-small color-fg-muted mr-2">1 of 2 functions, 0 excl</span>
      <div class="Label--minw">
        <span class="Label mr-1 Label--coverage-low">50.0%</span>
      </div >
    </div>
    <div role="gridcell" class="color-fg-muted d-flex flex-justify-end flex-wrap col-2" data-sort="-">
      <span class="text-small color-fg-muted mr-2">0 of 0 branches, 0 excl</span>
      <div class="Label--minw">
        <span class="Label mr-1 Label--coverage-unknown">-%</span>
      </div>
    </div>
    <div role="gridcell" class="color-fg-muted d-flex flex-justify-end flex-wrap col-2" data-sort="-">
      <span class="text-small color-fg-muted mr-2">0 of 0 conditions, 0 excl</span>
      <div class="Label--minw">
        <span class="Label mr-1 Label--coverage-unknown">-%</span>
      </div>
    </div>
  </div>
  <div class="Box-row Box-row--focus-gray py-2 d-flex">
    <div role="gridcell" class="color-fg-muted flex-auto min-width-0 col-md-2">
      <div class="d-flex">
        <span class="mr-2">
          <svg aria-hidden="true" focusable="false" role="img" class="color-fg-muted" viewBox="0 0 16 16" width="16" height="16" fill="currentColor" style="display: inline-block; user-select: none; vertical-align: text-bottom; overflow: visible;"><path d="M2 1.75C2 .784 2.784 0 3.75 0h6.586c.464 0 .909.184 1.237.513l2.914 2.914c.329.328.513.773.513 1.237v9.586A1.75 1.75 0 0 1 13.25 16h-9.5A1.75 1.75 0 0 1 2 14.25Zm1.75-.25a.25.25 0 0 0-.25.25v12.5c0 .138.112.25.25.25h9.5a.25.25 0 0 0 .25-.25V6h-2.75A1.75 1.75 0 0 1 9 4.25V1.5Zm6.75.062V4.25c0 .138.112.25.25.25h2.688l-.011-.013-2.914-2.914-.013-.011Z"></path></svg>
        </span>
        <span class="css-truncate css-truncate-target d-block width-fit">
          <a class="" title="A/file3.cpp" href="coverage.file3.cpp.05c5eb887e5d0a7183edce836a6718cd.html">A/file3.cpp</a>
        </span>
      </div>
    </div>
    <div role="gridcell" class="color-fg-muted flex-auto min-width-0 d-flex flex-justify-end flex-wrap flex-items-baseline" data-sort="44.4">
      <span class="text-small color-fg-muted mr-2">4 of 9 lines, 0 excl
        <span class="line-percentage-text ">(44.4%)</span>
      </span>
      <div class="Label--minw meter-label d-none">
        <span class="Label mr-1 Label--coverage-low">44.4%</span>
      </div>
      <span class="meter Progress Progress--large d-inline-flex " style="width: 200px;">
        <span class="Progress-item coverage-low" style="width: 44.4%"></span>
      </span>
    </div>
    <div role="gridcell" class="color-fg-muted d-flex flex-justify-end flex-wrap col-2" data-sort="50.0">
      <span class="text-small color-fg-muted mr-2">1 of 2 functions, 0 excl</span>
      <div class="Label--minw">
        <span class="Label mr-1 Label--coverage-low">50.0%</span>
      </div >
    </div>
    <div role="gridcell" class="color-fg-muted d-flex flex-justify-end flex-wrap col-2" data-sort="0.0">
      <span class="text-small color-fg-muted mr-2">0 of 2 branches, 0 excl</span>
      <div class="Label--minw">
        <span class="Label mr-1 Label--coverage-none">0.0%</span>
      </div>
    </div>
    <div role="gridcell" class="color-fg-muted d-flex flex-justify-end flex-wrap col-2" data-sort="0.0">
      <span class="text-small color-fg-muted mr-2">0 of 2 conditions, 0 excl</span>
      <div class="Label--minw">
        <span class="Label mr-1 Label--coverage-none">0.0%</span>
      </div>
    </div>
  </div>
  <div class="Box-row Box-row--focus-gray py-2 d-flex">
    <div role="gridcell" class="color-fg-muted flex-auto min-width-0 col-md-2">
      <div class="d-flex">
        <span class="mr-2">
          <svg aria-hidden="true" focusable="false" role="img" class="color-fg-muted" viewBox="0 0 16 16" width="16" height="16" fill="currentColor" style="display: inline-block; user-select: none; vertical-align: text-bottom; overflow: visible;"><path d="M2 1.75C2 .784 2.784 0 3.75 0h6.586c.464 0 .909.184 1.237.513l2.914 2.914c.329.328.513.773.513 1.237v9.586A1.75 1.75 0 0 1 13.25 16h-9.5A1.75 1.75 0 0 1 2 14.25Zm1.75-.25a.25.25 0 0 0-.25.25v12.5c0 .138.112.25.25.25h9.5a.25.25 0 0 0 .25-.25V6h-2.75A1.75 1.75 0 0 1 9 4.25V1.5Zm6.75.062V4.25c0 .138.112.25.25.25h2.688l-.011-.013-2.914-2.914-.013-.011Z"></path></svg>
        </span>
        <span class="css-truncate css-truncate-target d-block width-fit">
          <a class="" title="A/File4.cpp" href="coverage.File4.cpp.65a4d8d1a16f0b88f258c253517669ec.html">A/File4.cpp</a>
        </span>
      </div>
    </div>
    <div role="gridcell" class="color-fg-muted flex-auto min-width-0 d-flex flex-justify-end flex-wrap flex-items-baseline" data-sort="75.0">
      <span class="text-small color-fg-muted mr-2">3 of 4 lines, 0 excl
        <span class="line-percentage-text ">(75.0%)</span>
      </span>
      <div class="Label--minw meter-label d-none">
        <span class="Label mr-1 Label--coverage-medium">75.0%</span>
      </div>
      <span class="meter Progress Progress--large d-inline-flex " style="width: 200px;">
        <span class="Progress-item coverage-medium" style="width: 75.0%"></span>
      </span>
    </div>
    <div role="gridcell" class="color-fg-muted d-flex flex-justify-end flex-wrap col-2" data-sort="100.0">
      <span class="text-small color-fg-muted mr-2">1 of 1 functions, 0 excl</span>
      <div class="Label--minw">
        <span class="Label mr-1 Label--coverage-high">100.0%</span>
      </div >
    </div>
    <div role="gridcell" class="color-fg-muted d-flex flex-justify-end flex-wrap col-2" data-sort="50.0">
      <span class="text-small color-fg-muted mr-2">1 of 2 branches, 0 excl</span>
      <div class="Label--minw">
        <span class="Label mr-1 Label--coverage-low">50.0%</span>
      </div>
    </div>
    <div role="gridcell" class="color-fg-muted d-flex flex-justify-end flex-wrap col-2" data-sort="50.0">
      <span class="text-small color-fg-muted mr-2">1 of 2 conditions, 0 excl</span>
      <div class="Label--minw">
        <span class="Label mr-1 Label--coverage-low">50.0%</span>
      </div>
    </div>
  </div>
  <div class="Box-row Box-row--focus-gray py-2 d-flex">
    <div role="gridcell" class="color-fg-muted flex-auto min-width-0 col-md-2">
      <div class="d-flex">
        <span class="mr-2">
          <svg aria-hidden="true" focusable="false" role="img" class="color-fg-muted" viewBox="0 0 16 16" width="16" height="16" fill="currentColor" style="display: inline-block; user-select: none; vertical-align: text-bottom; overflow: visible;"><path d="M2 1.75C2 .784 2.784 0 3.75 0h6.586c.464 0 .909.184 1.237.513l2.914 2.914c.329.328.513.773.513 1.237v9.586A1.75 1.75 0 0 1 13.25 16h-9.5A1.75 1.75 0 0 1 2 14.25Zm1.75-.25a.25.25 0 0 0-.25.25v12.5c0 .138.112.25.25.25h9.5a.25.25 0 0 0 .25-.25V6h-2.75A1.75 1.75 0 0 1 9 4.25V1.5Zm6.75.062V4.25c0 .138.112.25.25.25h2.688l-.011-.013-2.914-2.914-.013-.011Z"></path></svg>
        </span>
        <span class="css-truncate css-truncate-target d-block width-fit">
          <a class="" title="A/file7.cpp" href="coverage.file7.cpp.f551d0ebeb9c429aba16ade7468659dd.html">A/file7.cpp</a>
        </span>
      </div>
    </div>
    <div role="gridcell" class="color-fg-muted flex-auto min-width-0 d-flex flex-justify-end flex-wrap flex-items-baseline" data-sort="0.0">
      <span class="text-small color-fg-muted mr-2">0 of 2 lines, 0 excl
        <span class="line-percentage-text ">(0.0%)</span>
      </span>
      <div class="Label--minw meter-label d-none">
        <span class="Label mr-1 Label--coverage-none">0.0%</span>
      </div>
      <span class="meter Progress Progress--large d-inline-flex " style="width: 200px;">
        <span class="Progress-item coverage-none" style="width: 0.0%"></span>
      </span>
    </div>
    <div role="gridcell" class="color-fg-muted d-flex flex-justify-end flex-wrap col-2" data-sort="0.0">
      <span class="text-small color-fg-muted mr-2">0 of 1 functions, 0 excl</span>
      <div class="Label--minw">
        <span class="Label mr-1 Label--coverage-none">0.0%</span>
      </div >
    </div>
    <div role="gridcell" class="color-fg-muted d-flex flex-justify-end flex-wrap col-2" data-sort="-">
      <span class="text-small color-fg-muted mr-2">0 of 0 branches, 0 excl</span>
      <div class="Label--minw">
        <span class="Label mr-1 Label--coverage-unknown">-%</span>
      </div>
    </div>
    <div role="gridcell" class="color-fg-muted d-flex flex-justify-end flex-wrap col-2" data-sort="-">
      <span class="text-small color-fg-muted mr-2">0 of 0 conditions, 0 excl</span>
      <div class="Label--minw">
        <span class="Label mr-1 Label--coverage-unknown">-%</span>
      </div>
    </div>
  </div>
  <div class="Box-row Box-row--focus-gray py-2 d-flex">
    <div role="gridcell" class="color-fg-muted flex-auto min-width-0 col-md-2">
      <div class="d-flex">
        <span class="mr-2">
          <svg aria-hidden="true" focusable="false" role="img" class="color-fg-muted" viewBox="0 0 16 16" width="16" height="16" fill="currentColor" style="display: inline-block; user-select: none; vertical-align: text-bottom; overflow: visible;"><path d="M2 1.75C2 .784 2.784 0 3.75 0h6.586c.464 0 .909.184 1.237.513l2.914 2.914c.329.328.513.773.513 1.237v9.586A1.75 1.75 0 0 1 13.25 16h-9.5A1.75 1.75 0 0 1 2 14.25Zm1.75-.25a.25.25 0 0 0-.25.25v12.5c0 .138.112.25.25.25h9.5a.25.25 0 0 0 .25-.25V6h-2.75A1.75 1.75 0 0 1 9 4.25V1.5Zm6.75.062V4.25c0 .138.112.25.25.25h2.688l-.011-.013-2.914-2.914-.013-.011Z"></path></svg>
        </span>
        <span class="css-truncate css-truncate-target d-block width-fit">
          <a class="" title="B/main.cpp" href="coverage.main.cpp.13fb8fc771195717481a98e084ed0848.html">B/main.cpp</a>
        </span>
      </div>
    </div>
    <div role="gridcell" class="color-fg-muted flex-auto min-width-0 d-flex flex-justify-end flex-wrap flex-items-baseline" data-sort="100.0">
      <span class="text-small color-fg-muted mr-2">8 of 8 lines, 0 excl
        <span class="line-percentage-text ">(100.0%)</span>
      </span>
      <div class="Label--minw meter-label d-none">
        <span class="Label mr-1 Label--coverage-high">100.0%</span>
      </div>
      <span class="meter Progress Progress--large d-inline-flex " style="width: 200px;">
        <span class="Progress-item coverage-high" style="width: 100.0%"></span>
      </span>
    </div>
    <div role="gridcell" class="color-fg-muted d-flex flex-justify-end flex-wrap col-2" data-sort="100.0">
      <span class="text-small color-fg-muted mr-2">1 of 1 functions, 0 excl</span>
      <div class="Label--minw">
        <span class="Label mr-1 Label--coverage-high">100.0%</span>
      </div >
    </div>
    <div role="gridcell" class="color-fg-muted d-flex flex-justify-end flex-wrap col-2" data-sort="50.0">
      <span class="text-small color-fg-muted mr-2">2 of 4 branches, 0 excl</span>
      <div class="Label--minw">
        <span class="Label mr-1 Label--coverage-low">50.0%</span>
      </div>
    </div>
    <div role="gridcell" class="color-fg-muted d-flex flex-justify-end flex-wrap col-2" data-sort="50.0">
      <span class="text-small color-fg-muted mr-2">2 of 4 conditions, 0 excl</span>
      <div class="Label--minw">
        <span class="Label mr-1 Label--coverage-low">50.0%</span>
      </div>
    </div>
  </div>
</div>

          <hr/>
        </main>
        <footer class="text-center">
          Created using <a href="http://gcovr.com/en/main">GCOVR (Version 8.4+main)</a>
          at 2025-09-28 18:09:21+00:00
        </footer>
      </div>
    </div>
  </body>
</html><|MERGE_RESOLUTION|>--- conflicted
+++ resolved
@@ -63,33 +63,15 @@
 <div class="m-3">
   <a href="coverage.functions.html">List of functions</a>
 </div>
-<<<<<<< HEAD
         </nav>
         <main>
-<div class="filelist Box m-3">
-  <div class="Box-row py-2 d-flex position-relative">
-    <div role="rowheader" class="color-fg-muted flex-auto min-width-0 col-md-2 sorted-ascending" onClick="sortGridTable(this)">File</div>
-    <div role="rowheader" class="color-fg-muted flex-auto min-width-0 d-flex flex-justify-end flex-wrap flex-items-baseline" onClick="sortGridTable(this)">Lines</div>
-    <div role="rowheader" class="color-fg-muted d-flex flex-justify-end flex-wrap col-2" onClick="sortGridTable(this)">Functions</div>
-    <div role="rowheader" class="color-fg-muted d-flex flex-justify-end flex-wrap col-2" onClick="sortGridTable(this)">Branches</div>
-    <div role="rowheader" class="color-fg-muted d-flex flex-justify-end flex-wrap col-2" onClick="sortGridTable(this)">Conditions</div>
-=======
-      </div>
-      <hr/>
-    </header>
-    <nav>
-<a href="coverage.functions.html">List of functions</a>
-    </nav>
-    <main>
 <div class="Box m-3 filelist">
-  <div class="Box-header py-2 d-flex sticky">
-    <div role="rowheader" class="color-fg-muted flex-auto min-width-0 col-md-2">File</div>
-    <div role="rowheader" class="color-fg-muted flex-auto min-width-0 d-flex flex-justify-end flex-wrap flex-items-baseline"></div>
-    <div role="rowheader" class="color-fg-muted d-flex flex-justify-end flex-wrap col-2">Lines</div>
-    <div role="rowheader" class="color-fg-muted d-flex flex-justify-end flex-wrap col-2">Functions</div>
-    <div role="rowheader" class="color-fg-muted d-flex flex-justify-end flex-wrap col-2">Branches</div>
-    <div role="rowheader" class="color-fg-muted d-flex flex-justify-end flex-wrap col-2">Conditions</div>
->>>>>>> 2881eb42
+  <div class="Box-row py-2 d-flex sticky">
+    <div role="rowheader" class="color-fg-muted flex-auto min-width-0 col-md-2sortable sorted-ascending">File</div>
+    <div role="rowheader" class="color-fg-muted flex-auto min-width-0 d-flex flex-justify-end flex-wrap flex-items-baselinesortable">Lines</div>
+    <div role="rowheader" class="color-fg-muted d-flex flex-justify-end flex-wrap col-2sortable">Functions</div>
+    <div role="rowheader" class="color-fg-muted d-flex flex-justify-end flex-wrap col-2sortable">Branches</div>
+    <div role="rowheader" class="color-fg-muted d-flex flex-justify-end flex-wrap col-2sortable">Conditions</div>
   </div>
   <div class="Box-row Box-row--focus-gray py-2 d-flex">
     <div role="gridcell" class="color-fg-muted flex-auto min-width-0 col-md-2">
