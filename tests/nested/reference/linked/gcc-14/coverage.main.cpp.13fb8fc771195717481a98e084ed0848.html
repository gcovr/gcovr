<!DOCTYPE html>
<html class="theme-green" >
  <head>
    <meta http-equiv="Content-Type" content="text/html; charset=UTF-8"/>
    <title>B/main.cpp - GCC Code Coverage Report</title>
    <meta name="viewport" content="width=device-width, initial-scale=1.0"/>
    <link rel="stylesheet" href="coverage.css"/>
    <script src="coverage.js"></script>
  </head>
  <body>
    <div class="Layout-main">
      <div class="Layout-main-centered-lg" style="max-width: 1280px;">
        <div class="d-flex flex-justify-center">
          <h1>GCC Code Coverage Report</h1>
        </div>
        <hr/>
        <div class="summary">
<div>
  <div class="containter-xl clearfix">
    <div class="col-sm-12 col-lg-9 float-left d-flex flex-column p-3">
      <div class="d-flex">
        <div class="mr-2 color-fg-accent transy-2">
          <svg aria-label="Directory" aria-hidden="true" height="16" viewBox="0 0 16 16" version="1.1" width="16" data-view-component="true" class="octicon octicon-file-directory-fill hx_color-icon-directory">
            <path d="M1.75 1A1.75 1.75 0 0 0 0 2.75v10.5C0 14.216.784 15 1.75 15h12.5A1.75 1.75 0 0 0 16 13.25v-8.5A1.75 1.75 0 0 0 14.25 3H7.5a.25.25 0 0 1-.2-.1l-.9-1.2C6.07 1.26 5.55 1 5 1H1.75Z"></path>
          </svg>
        </div>
        <span>nested/subdir/</span>
      </div>
      <div class="d-flex flex-wrap" style="margin-bottom: 2px;">
        <div class="mr-2" style="min-width: 70px;">Coverage:</div>
        <div class="IssueLabel coverage-low color-fg-on-emphasis mr-1">low: &ge; 0%</div>
        <div class="IssueLabel coverage-medium color-fg-on-emphasis mr-1">medium: &ge; 75.0%</div>
        <div class="IssueLabel coverage-high color-fg-on-emphasis mr-1">high: &ge; 90.0%</div>
      </div>
    </div>
    <div class="col-sm-12 col-lg-3 float-left d-flex flex-column text-right flex-justify-end p-3">
      <div class="d-flex">
        <div class="mr-2">Lines:</div>
        <div class="mr-2" style="margin: auto;">8 of 8, 0 excluded</div>
        <div class="Label--minw"><span class="coverage-high IssueLabel color-fg-on-emphasis mr-1">100.0%</span></div>
      </div>
      <div class="d-flex">
        <div class="mr-2">Functions:</div>
        <div class="mr-2" style="margin: auto;">1 of 1, 0 excluded</div>
        <div class="Label--minw"><span class="coverage-high IssueLabel color-fg-on-emphasis mr-1">100.0%</span></div>
      </div>
      <div class="d-flex">
        <div class="mr-2">Branches:</div>
        <div class="mr-2" style="margin: auto;">2 of 4, 0 excluded</div>
        <div class="Label--minw"><span class="coverage-low IssueLabel color-fg-on-emphasis mr-1">50.0%</span></div>
      </div>
      <div class="d-flex">
        <div class="mr-2">Conditions:</div>
        <div class="mr-2" style="margin: auto;">2 of 4, 0 excluded</div>
        <div class="Label--minw"><span class="coverage-low IssueLabel color-fg-on-emphasis mr-1">50.0%</span></div>
      </div>
    </div>
  </div>
</div>
        </div>
        <hr/>
        <nav>
<div class="m-3">
  <details>
    <summary>List of functions</summary>
<div class="functionslist Box m-3">
  <div class="Box-header py-2 d-flex sticky">
    <div role="rowheader" class="color-fg-muted flex-auto min-width-0 col-md-2">Function (File:Line)</div>
    <div role="rowheader" class="color-fg-muted flex-auto min-width-0 d-flex flex-justify-end flex-wrap flex-items-baseline">Calls</div>
    <div role="rowheader" class="color-fg-muted d-flex flex-justify-end flex-wrap col-2">Lines</div>
    <div role="rowheader" class="color-fg-muted d-flex flex-justify-end flex-wrap col-2">Branches</div>
    <div role="rowheader" class="color-fg-muted d-flex flex-justify-end flex-wrap col-2">Conditions</div>
    <div role="rowheader" class="color-fg-muted d-flex flex-justify-end flex-wrap col-2">Blocks</div>
  </div>
  <div class="Box-row Box-row--focus-gray py-2 d-flex">
    <div role="gridcell" class="color-fg-muted flex-auto min-width-0 col-md-2"><a href="#l12">main (subdir/B/main.cpp:12)</a>    </div>
    <div role="gridcell" class="color-fg-muted flex-auto min-width-0 d-flex flex-justify-end flex-wrap flex-items-baseline" data-sort="1">called 1 time</div>
    <div role="gridcell" class="color-fg-muted d-flex flex-justify-end flex-wrap col-2">100.0%</div>
    <div role="gridcell" class="color-fg-muted d-flex flex-justify-end flex-wrap col-2">50.0%</div>
    <div role="gridcell" class="color-fg-muted d-flex flex-justify-end flex-wrap col-2" >50.0%</div>
    <div role="gridcell" class="color-fg-muted d-flex flex-justify-end flex-wrap col-2">100.0%</div>
  </div>
</div>  </details>
</div>

<<<<<<< HEAD
        </nav>
        <main>
<div class="Box m-3">
  <div class="Box-header d-flex flex-space-between">
=======
    </nav>
    <main>
<div class="Box m-3 file-source">
  <div class="Box-header d-flex flex-space-between sticky">
>>>>>>> 2881eb42
    B/main.cpp
    <div class="toggle-buttons">
      <button type="button" class="button_toggle_coveredLine show_coveredLine" value="coveredLine" title="Toggle covered lines">7 covered</button>
      <button type="button" class="button_toggle_uncoveredLine show_uncoveredLine" value="uncoveredLine" title="Toggle uncovered lines">0 uncovered</button>
      <button type="button" class="button_toggle_partialCoveredLine show_partialCoveredLine" value="partialCoveredLine" title="Toggle partial covered lines">1 partial covered</button>
      <button type="button" class="button_toggle_excludedLine show_excludedLine" value="excludedLine" title="Toggle excluded lines">0 excluded</button>
    </div>
    <div class="nav">
      <a class="nav prev" href="coverage.file7.cpp.f551d0ebeb9c429aba16ade7468659dd.html"></a>
      <a class="nav index" href="coverage.html"></a>
      <a class="nav next" href="coverage.html"></a>
    </div>
  </div>
  <div style="overflow-x: auto;">
    <table class="text-mono text-small" style="width:100%;">
      <tr>
        <th class="p-2">Line</th>
        <th class="p-2">Branch</th>
        <th class="p-2">Condition</th>
        <th class="p-2">Exec</th>
        <th class="p-2 text-left" style="width: 100%;">Source</th>
      </tr>
      <tr>
        <td class="text-right src linenos"><a class="normal" id="l1" href="#l1">1</a></td>
        <td class="text-right src linenos ws-unset">
        </td>
        <td class="text-right src linenos ws-unset">
        </td>
<<<<<<< HEAD
        <td class="src  pr-2 pl-2 color-fg-muted text-right"></td>
        <td class="src "><span class="cp">#include</span><span class="w"> </span><span class="cpf">&lt;iostream&gt;</span></td>
=======
        <td class="linecount  show_"></td>
        <td class="src  show_"><span class="cp">#include</span><span class="w"> </span><span class="cpf">&lt;iostream&gt;</span></td>
>>>>>>> 2881eb42
      </tr>
      <tr>
        <td class="text-right src linenos"><a class="normal" id="l2" href="#l2">2</a></td>
        <td class="text-right src linenos ws-unset">
        </td>
        <td class="text-right src linenos ws-unset">
        </td>
<<<<<<< HEAD
        <td class="src  pr-2 pl-2 color-fg-muted text-right"></td>
        <td class="src "></td>
=======
        <td class="linecount  show_"></td>
        <td class="src  show_"></td>
>>>>>>> 2881eb42
      </tr>
      <tr>
        <td class="text-right src linenos"><a class="normal" id="l3" href="#l3">3</a></td>
        <td class="text-right src linenos ws-unset">
        </td>
        <td class="text-right src linenos ws-unset">
        </td>
<<<<<<< HEAD
        <td class="src  pr-2 pl-2 color-fg-muted text-right"></td>
        <td class="src "><span class="k">extern</span><span class="w"> </span><span class="kt">int</span><span class="w"> </span><span class="nf">foo</span><span class="p">(</span><span class="kt">int</span><span class="w"> </span><span class="n">param</span><span class="p">);</span></td>
=======
        <td class="linecount  show_"></td>
        <td class="src  show_"><span class="k">extern</span><span class="w"> </span><span class="kt">int</span><span class="w"> </span><span class="nf">foo</span><span class="p">(</span><span class="kt">int</span><span class="w"> </span><span class="n">param</span><span class="p">);</span></td>
>>>>>>> 2881eb42
      </tr>
      <tr>
        <td class="text-right src linenos"><a class="normal" id="l4" href="#l4">4</a></td>
        <td class="text-right src linenos ws-unset">
        </td>
        <td class="text-right src linenos ws-unset">
        </td>
<<<<<<< HEAD
        <td class="src  pr-2 pl-2 color-fg-muted text-right"></td>
        <td class="src "><span class="k">extern</span><span class="w"> </span><span class="kt">int</span><span class="w"> </span><span class="nf">foobar</span><span class="p">(</span><span class="kt">int</span><span class="w"> </span><span class="n">param</span><span class="p">);</span></td>
=======
        <td class="linecount  show_"></td>
        <td class="src  show_"><span class="k">extern</span><span class="w"> </span><span class="kt">int</span><span class="w"> </span><span class="nf">foobar</span><span class="p">(</span><span class="kt">int</span><span class="w"> </span><span class="n">param</span><span class="p">);</span></td>
>>>>>>> 2881eb42
      </tr>
      <tr>
        <td class="text-right src linenos"><a class="normal" id="l5" href="#l5">5</a></td>
        <td class="text-right src linenos ws-unset">
        </td>
        <td class="text-right src linenos ws-unset">
        </td>
<<<<<<< HEAD
        <td class="src  pr-2 pl-2 color-fg-muted text-right"></td>
        <td class="src "><span class="k">extern</span><span class="w"> </span><span class="kt">int</span><span class="w"> </span><span class="nf">bar</span><span class="p">();</span></td>
=======
        <td class="linecount  show_"></td>
        <td class="src  show_"><span class="k">extern</span><span class="w"> </span><span class="kt">int</span><span class="w"> </span><span class="nf">bar</span><span class="p">();</span></td>
>>>>>>> 2881eb42
      </tr>
      <tr>
        <td class="text-right src linenos"><a class="normal" id="l6" href="#l6">6</a></td>
        <td class="text-right src linenos ws-unset">
        </td>
        <td class="text-right src linenos ws-unset">
        </td>
<<<<<<< HEAD
        <td class="src  pr-2 pl-2 color-fg-muted text-right"></td>
        <td class="src "><span class="k">extern</span><span class="w"> </span><span class="kt">int</span><span class="w"> </span><span class="nf">four_bar</span><span class="p">();</span></td>
=======
        <td class="linecount  show_"></td>
        <td class="src  show_"><span class="k">extern</span><span class="w"> </span><span class="kt">int</span><span class="w"> </span><span class="nf">four_bar</span><span class="p">();</span></td>
>>>>>>> 2881eb42
      </tr>
      <tr>
        <td class="text-right src linenos"><a class="normal" id="l7" href="#l7">7</a></td>
        <td class="text-right src linenos ws-unset">
        </td>
        <td class="text-right src linenos ws-unset">
        </td>
<<<<<<< HEAD
        <td class="src  pr-2 pl-2 color-fg-muted text-right"></td>
        <td class="src "><span class="k">extern</span><span class="w"> </span><span class="kt">int</span><span class="w"> </span><span class="nf">foo5</span><span class="p">(</span><span class="kt">int</span><span class="w"> </span><span class="n">param</span><span class="p">);</span></td>
=======
        <td class="linecount  show_"></td>
        <td class="src  show_"><span class="k">extern</span><span class="w"> </span><span class="kt">int</span><span class="w"> </span><span class="nf">foo5</span><span class="p">(</span><span class="kt">int</span><span class="w"> </span><span class="n">param</span><span class="p">);</span></td>
>>>>>>> 2881eb42
      </tr>
      <tr>
        <td class="text-right src linenos"><a class="normal" id="l8" href="#l8">8</a></td>
        <td class="text-right src linenos ws-unset">
        </td>
        <td class="text-right src linenos ws-unset">
        </td>
<<<<<<< HEAD
        <td class="src  pr-2 pl-2 color-fg-muted text-right"></td>
        <td class="src "><span class="k">extern</span><span class="w"> </span><span class="kt">int</span><span class="w"> </span><span class="nf">foo6</span><span class="p">(</span><span class="kt">int</span><span class="w"> </span><span class="n">param</span><span class="p">);</span></td>
=======
        <td class="linecount  show_"></td>
        <td class="src  show_"><span class="k">extern</span><span class="w"> </span><span class="kt">int</span><span class="w"> </span><span class="nf">foo6</span><span class="p">(</span><span class="kt">int</span><span class="w"> </span><span class="n">param</span><span class="p">);</span></td>
>>>>>>> 2881eb42
      </tr>
      <tr>
        <td class="text-right src linenos"><a class="normal" id="l9" href="#l9">9</a></td>
        <td class="text-right src linenos ws-unset">
        </td>
        <td class="text-right src linenos ws-unset">
        </td>
<<<<<<< HEAD
        <td class="src  pr-2 pl-2 color-fg-muted text-right"></td>
        <td class="src "><span class="k">extern</span><span class="w"> </span><span class="kt">int</span><span class="w"> </span><span class="nf">uncovered</span><span class="p">();</span></td>
=======
        <td class="linecount  show_"></td>
        <td class="src  show_"><span class="k">extern</span><span class="w"> </span><span class="kt">int</span><span class="w"> </span><span class="nf">uncovered</span><span class="p">();</span></td>
>>>>>>> 2881eb42
      </tr>
      <tr>
        <td class="text-right src linenos"><a class="normal" id="l10" href="#l10">10</a></td>
        <td class="text-right src linenos ws-unset">
        </td>
        <td class="text-right src linenos ws-unset">
        </td>
<<<<<<< HEAD
        <td class="src  pr-2 pl-2 color-fg-muted text-right"></td>
        <td class="src "></td>
=======
        <td class="linecount  show_"></td>
        <td class="src  show_"></td>
>>>>>>> 2881eb42
      </tr>
      <tr>
        <td class="text-right src linenos"><a class="normal" id="l11" href="#l11">11</a></td>
        <td class="text-right src linenos ws-unset">
        </td>
        <td class="text-right src linenos ws-unset">
        </td>
<<<<<<< HEAD
        <td class="src  pr-2 pl-2 color-fg-muted text-right"></td>
        <td class="src "></td>
=======
        <td class="linecount  show_"></td>
        <td class="src  show_"></td>
>>>>>>> 2881eb42
      </tr>
      <tr>
        <td class="text-right src linenos"><a class="normal" id="l12" href="#l12">12</a></td>
        <td class="text-right src linenos ws-unset">
        </td>
        <td class="text-right src linenos ws-unset">
        </td>
<<<<<<< HEAD
        <td class="src coveredLine pr-2 pl-2 color-fg-muted text-right">1</td>
        <td class="src coveredLine"><span class="kt">int</span><span class="w"> </span><span class="nf">main</span><span class="p">(</span><span class="kt">int</span><span class="w"> </span><span class="n">argc</span><span class="p">,</span><span class="w"> </span><span class="kt">char</span><span class="o">*</span><span class="w"> </span><span class="n">argv</span><span class="p">[])</span><span class="w"> </span><span class="p">{</span></td>
=======
        <td class="linecount coveredLine show_coveredLine">1</td>
        <td class="src coveredLine show_coveredLine"><span class="kt">int</span><span class="w"> </span><span class="nf">main</span><span class="p">(</span><span class="kt">int</span><span class="w"> </span><span class="n">argc</span><span class="p">,</span><span class="w"> </span><span class="kt">char</span><span class="o">*</span><span class="w"> </span><span class="n">argv</span><span class="p">[])</span><span class="w"> </span><span class="p">{</span></td>
>>>>>>> 2881eb42
      </tr>
      <tr>
        <td class="text-right src linenos"><a class="normal" id="l13" href="#l13">13</a></td>
        <td class="text-right src linenos ws-unset">
        </td>
        <td class="text-right src linenos ws-unset">
        </td>
<<<<<<< HEAD
        <td class="src coveredLine pr-2 pl-2 color-fg-muted text-right">1</td>
        <td class="src coveredLine"><span class="w">  </span><span class="n">foo</span><span class="p">(</span><span class="mi">0</span><span class="p">);</span></td>
=======
        <td class="linecount coveredLine show_coveredLine">1</td>
        <td class="src coveredLine show_coveredLine"><span class="w">  </span><span class="n">foo</span><span class="p">(</span><span class="mi">0</span><span class="p">);</span></td>
>>>>>>> 2881eb42
      </tr>
      <tr>
        <td class="text-right src linenos"><a class="normal" id="l14" href="#l14">14</a></td>
        <td class="text-right src linenos ws-unset">
        </td>
        <td class="text-right src linenos ws-unset">
        </td>
<<<<<<< HEAD
        <td class="src coveredLine pr-2 pl-2 color-fg-muted text-right">1</td>
        <td class="src coveredLine"><span class="w">  </span><span class="n">foobar</span><span class="p">(</span><span class="mi">1</span><span class="p">);</span></td>
=======
        <td class="linecount coveredLine show_coveredLine">1</td>
        <td class="src coveredLine show_coveredLine"><span class="w">  </span><span class="n">foobar</span><span class="p">(</span><span class="mi">1</span><span class="p">);</span></td>
>>>>>>> 2881eb42
      </tr>
      <tr>
        <td class="text-right src linenos"><a class="normal" id="l15" href="#l15">15</a></td>
        <td class="text-right src linenos ws-unset">
        </td>
        <td class="text-right src linenos ws-unset">
        </td>
<<<<<<< HEAD
        <td class="src coveredLine pr-2 pl-2 color-fg-muted text-right">1</td>
        <td class="src coveredLine"><span class="w">  </span><span class="n">bar</span><span class="p">();</span></td>
=======
        <td class="linecount coveredLine show_coveredLine">1</td>
        <td class="src coveredLine show_coveredLine"><span class="w">  </span><span class="n">bar</span><span class="p">();</span></td>
>>>>>>> 2881eb42
      </tr>
      <tr>
        <td class="text-right src linenos"><a class="normal" id="l16" href="#l16">16</a></td>
        <td class="text-right src linenos ws-unset">
        </td>
        <td class="text-right src linenos ws-unset">
        </td>
<<<<<<< HEAD
        <td class="src coveredLine pr-2 pl-2 color-fg-muted text-right">1</td>
        <td class="src coveredLine"><span class="w">  </span><span class="n">four_bar</span><span class="p">();</span></td>
=======
        <td class="linecount coveredLine show_coveredLine">1</td>
        <td class="src coveredLine show_coveredLine"><span class="w">  </span><span class="n">four_bar</span><span class="p">();</span></td>
>>>>>>> 2881eb42
      </tr>
      <tr>
        <td class="text-right src linenos"><a class="normal" id="l17" href="#l17">17</a></td>
        <td class="text-right src linenos ws-unset">
        </td>
        <td class="text-right src linenos ws-unset">
        </td>
<<<<<<< HEAD
        <td class="src coveredLine pr-2 pl-2 color-fg-muted text-right">1</td>
        <td class="src coveredLine"><span class="w">  </span><span class="n">foo5</span><span class="p">(</span><span class="mi">0</span><span class="p">);</span></td>
=======
        <td class="linecount coveredLine show_coveredLine">1</td>
        <td class="src coveredLine show_coveredLine"><span class="w">  </span><span class="n">foo5</span><span class="p">(</span><span class="mi">0</span><span class="p">);</span></td>
>>>>>>> 2881eb42
      </tr>
      <tr>
        <td class="text-right src linenos"><a class="normal" id="l18" href="#l18">18</a></td>
        <td class="text-right src linenos ws-unset">
          <details class="normal details-overlay">
            <summary>2/4</summary>
            <div class="text-left position-absolute color-bg-subtle p-3 mt-2" style="z-index: 1;">
              <div class="color-taken-branch">&check; Branch  7 &rightarrow; 8 taken 1 time.</div>
              <div class="color-fg-danger">&cross; Branch  7 &rightarrow; 10 not taken.</div>
              <div class="color-taken-branch">&check; Branch  8 &rightarrow; 9 taken 1 time.</div>
              <div class="color-fg-danger">&cross; Branch  8 &rightarrow; 10 not taken.</div>
            </div>
          </details>
        </td>
        <td class="text-right src linenos ws-unset">
          <details class="normal details-overlay">
            <summary>2/4</summary>
            <div class="text-left position-absolute color-bg-subtle p-3 mt-2" style="z-index: 1;">
              <div class="color-fg-danger">&cross; Condition 0: False not covered.</div>
              <div class="color-fg-danger">&cross; Condition 1: False not covered.</div>
            </div>
          </details>
        </td>
<<<<<<< HEAD
        <td class="src partialCoveredLine pr-2 pl-2 color-fg-muted text-right">1</td>
        <td class="src partialCoveredLine"><span class="w">  </span><span class="k">if</span><span class="w"> </span><span class="p">(</span><span class="n">argc</span><span class="w"> </span><span class="o">!=</span><span class="w"> </span><span class="mi">0</span><span class="p">)</span><span class="w"> </span><span class="p">{</span><span class="w"> </span><span class="k">if</span><span class="w"> </span><span class="p">(</span><span class="n">argv</span><span class="p">[</span><span class="mi">0</span><span class="p">]</span><span class="w"> </span><span class="o">!=</span><span class="w"> </span><span class="mi">0</span><span class="p">)</span><span class="w"> </span><span class="p">{</span><span class="w"> </span><span class="n">foo6</span><span class="p">(</span><span class="mi">0</span><span class="p">);</span><span class="w"> </span><span class="p">}</span><span class="w"> </span><span class="p">}</span></td>
=======
        <td class="linecount partialCoveredLine show_partialCoveredLine">1</td>
        <td class="src partialCoveredLine show_partialCoveredLine"><span class="w">  </span><span class="k">if</span><span class="w"> </span><span class="p">(</span><span class="n">argc</span><span class="w"> </span><span class="o">!=</span><span class="w"> </span><span class="mi">0</span><span class="p">)</span><span class="w"> </span><span class="p">{</span><span class="w"> </span><span class="k">if</span><span class="w"> </span><span class="p">(</span><span class="n">argv</span><span class="p">[</span><span class="mi">0</span><span class="p">]</span><span class="w"> </span><span class="o">!=</span><span class="w"> </span><span class="mi">0</span><span class="p">)</span><span class="w"> </span><span class="p">{</span><span class="w"> </span><span class="n">foo6</span><span class="p">(</span><span class="mi">0</span><span class="p">);</span><span class="w"> </span><span class="p">}</span><span class="w"> </span><span class="p">}</span></td>
>>>>>>> 2881eb42
      </tr>
      <tr>
        <td class="text-right src linenos"><a class="normal" id="l19" href="#l19">19</a></td>
        <td class="text-right src linenos ws-unset">
        </td>
        <td class="text-right src linenos ws-unset">
        </td>
<<<<<<< HEAD
        <td class="src  pr-2 pl-2 color-fg-muted text-right"></td>
        <td class="src "></td>
=======
        <td class="linecount  show_"></td>
        <td class="src  show_"></td>
>>>>>>> 2881eb42
      </tr>
      <tr>
        <td class="text-right src linenos"><a class="normal" id="l20" href="#l20">20</a></td>
        <td class="text-right src linenos ws-unset">
        </td>
        <td class="text-right src linenos ws-unset">
        </td>
<<<<<<< HEAD
        <td class="src coveredLine pr-2 pl-2 color-fg-muted text-right">1</td>
        <td class="src coveredLine"><span class="w">  </span><span class="k">return</span><span class="w"> </span><span class="mi">0</span><span class="p">;</span></td>
=======
        <td class="linecount coveredLine show_coveredLine">1</td>
        <td class="src coveredLine show_coveredLine"><span class="w">  </span><span class="k">return</span><span class="w"> </span><span class="mi">0</span><span class="p">;</span></td>
>>>>>>> 2881eb42
      </tr>
      <tr>
        <td class="text-right src linenos"><a class="normal" id="l21" href="#l21">21</a></td>
        <td class="text-right src linenos ws-unset">
        </td>
        <td class="text-right src linenos ws-unset">
        </td>
<<<<<<< HEAD
        <td class="src  pr-2 pl-2 color-fg-muted text-right"></td>
        <td class="src "><span class="p">}</span></td>
=======
        <td class="linecount  show_"></td>
        <td class="src  show_"><span class="p">}</span></td>
>>>>>>> 2881eb42
      </tr>
      <tr>
        <td class="text-right src linenos"><a class="normal" id="l22" href="#l22">22</a></td>
        <td class="text-right src linenos ws-unset">
        </td>
        <td class="text-right src linenos ws-unset">
        </td>
<<<<<<< HEAD
        <td class="src  pr-2 pl-2 color-fg-muted text-right"></td>
        <td class="src "></td>
=======
        <td class="linecount  show_"></td>
        <td class="src  show_"></td>
>>>>>>> 2881eb42
      </tr>
    </table>
  </div>
</div>
          <hr/>
        </main>
        <footer class="text-center">
          Created using <a href="http://gcovr.com/en/main">GCOVR (Version 8.4+main)</a>
          at 2025-09-28 18:09:21+00:00
        </footer>
      </div>
    </div>
  </body>
</html><|MERGE_RESOLUTION|>--- conflicted
+++ resolved
@@ -63,7 +63,7 @@
 <div class="m-3">
   <details>
     <summary>List of functions</summary>
-<div class="functionslist Box m-3">
+<div class="Box m-3 functionslist">
   <div class="Box-header py-2 d-flex sticky">
     <div role="rowheader" class="color-fg-muted flex-auto min-width-0 col-md-2">Function (File:Line)</div>
     <div role="rowheader" class="color-fg-muted flex-auto min-width-0 d-flex flex-justify-end flex-wrap flex-items-baseline">Calls</div>
@@ -83,17 +83,10 @@
 </div>  </details>
 </div>
 
-<<<<<<< HEAD
         </nav>
         <main>
 <div class="Box m-3">
-  <div class="Box-header d-flex flex-space-between">
-=======
-    </nav>
-    <main>
-<div class="Box m-3 file-source">
   <div class="Box-header d-flex flex-space-between sticky">
->>>>>>> 2881eb42
     B/main.cpp
     <div class="toggle-buttons">
       <button type="button" class="button_toggle_coveredLine show_coveredLine" value="coveredLine" title="Toggle covered lines">7 covered</button>
@@ -122,13 +115,8 @@
         </td>
         <td class="text-right src linenos ws-unset">
         </td>
-<<<<<<< HEAD
-        <td class="src  pr-2 pl-2 color-fg-muted text-right"></td>
-        <td class="src "><span class="cp">#include</span><span class="w"> </span><span class="cpf">&lt;iostream&gt;</span></td>
-=======
-        <td class="linecount  show_"></td>
+        <td class="src  show_ pr-2 pl-2 color-fg-muted text-right"></td>
         <td class="src  show_"><span class="cp">#include</span><span class="w"> </span><span class="cpf">&lt;iostream&gt;</span></td>
->>>>>>> 2881eb42
       </tr>
       <tr>
         <td class="text-right src linenos"><a class="normal" id="l2" href="#l2">2</a></td>
@@ -136,13 +124,8 @@
         </td>
         <td class="text-right src linenos ws-unset">
         </td>
-<<<<<<< HEAD
-        <td class="src  pr-2 pl-2 color-fg-muted text-right"></td>
-        <td class="src "></td>
-=======
-        <td class="linecount  show_"></td>
-        <td class="src  show_"></td>
->>>>>>> 2881eb42
+        <td class="src  show_ pr-2 pl-2 color-fg-muted text-right"></td>
+        <td class="src  show_"></td>
       </tr>
       <tr>
         <td class="text-right src linenos"><a class="normal" id="l3" href="#l3">3</a></td>
@@ -150,13 +133,8 @@
         </td>
         <td class="text-right src linenos ws-unset">
         </td>
-<<<<<<< HEAD
-        <td class="src  pr-2 pl-2 color-fg-muted text-right"></td>
-        <td class="src "><span class="k">extern</span><span class="w"> </span><span class="kt">int</span><span class="w"> </span><span class="nf">foo</span><span class="p">(</span><span class="kt">int</span><span class="w"> </span><span class="n">param</span><span class="p">);</span></td>
-=======
-        <td class="linecount  show_"></td>
+        <td class="src  show_ pr-2 pl-2 color-fg-muted text-right"></td>
         <td class="src  show_"><span class="k">extern</span><span class="w"> </span><span class="kt">int</span><span class="w"> </span><span class="nf">foo</span><span class="p">(</span><span class="kt">int</span><span class="w"> </span><span class="n">param</span><span class="p">);</span></td>
->>>>>>> 2881eb42
       </tr>
       <tr>
         <td class="text-right src linenos"><a class="normal" id="l4" href="#l4">4</a></td>
@@ -164,13 +142,8 @@
         </td>
         <td class="text-right src linenos ws-unset">
         </td>
-<<<<<<< HEAD
-        <td class="src  pr-2 pl-2 color-fg-muted text-right"></td>
-        <td class="src "><span class="k">extern</span><span class="w"> </span><span class="kt">int</span><span class="w"> </span><span class="nf">foobar</span><span class="p">(</span><span class="kt">int</span><span class="w"> </span><span class="n">param</span><span class="p">);</span></td>
-=======
-        <td class="linecount  show_"></td>
+        <td class="src  show_ pr-2 pl-2 color-fg-muted text-right"></td>
         <td class="src  show_"><span class="k">extern</span><span class="w"> </span><span class="kt">int</span><span class="w"> </span><span class="nf">foobar</span><span class="p">(</span><span class="kt">int</span><span class="w"> </span><span class="n">param</span><span class="p">);</span></td>
->>>>>>> 2881eb42
       </tr>
       <tr>
         <td class="text-right src linenos"><a class="normal" id="l5" href="#l5">5</a></td>
@@ -178,13 +151,8 @@
         </td>
         <td class="text-right src linenos ws-unset">
         </td>
-<<<<<<< HEAD
-        <td class="src  pr-2 pl-2 color-fg-muted text-right"></td>
-        <td class="src "><span class="k">extern</span><span class="w"> </span><span class="kt">int</span><span class="w"> </span><span class="nf">bar</span><span class="p">();</span></td>
-=======
-        <td class="linecount  show_"></td>
+        <td class="src  show_ pr-2 pl-2 color-fg-muted text-right"></td>
         <td class="src  show_"><span class="k">extern</span><span class="w"> </span><span class="kt">int</span><span class="w"> </span><span class="nf">bar</span><span class="p">();</span></td>
->>>>>>> 2881eb42
       </tr>
       <tr>
         <td class="text-right src linenos"><a class="normal" id="l6" href="#l6">6</a></td>
@@ -192,13 +160,8 @@
         </td>
         <td class="text-right src linenos ws-unset">
         </td>
-<<<<<<< HEAD
-        <td class="src  pr-2 pl-2 color-fg-muted text-right"></td>
-        <td class="src "><span class="k">extern</span><span class="w"> </span><span class="kt">int</span><span class="w"> </span><span class="nf">four_bar</span><span class="p">();</span></td>
-=======
-        <td class="linecount  show_"></td>
+        <td class="src  show_ pr-2 pl-2 color-fg-muted text-right"></td>
         <td class="src  show_"><span class="k">extern</span><span class="w"> </span><span class="kt">int</span><span class="w"> </span><span class="nf">four_bar</span><span class="p">();</span></td>
->>>>>>> 2881eb42
       </tr>
       <tr>
         <td class="text-right src linenos"><a class="normal" id="l7" href="#l7">7</a></td>
@@ -206,13 +169,8 @@
         </td>
         <td class="text-right src linenos ws-unset">
         </td>
-<<<<<<< HEAD
-        <td class="src  pr-2 pl-2 color-fg-muted text-right"></td>
-        <td class="src "><span class="k">extern</span><span class="w"> </span><span class="kt">int</span><span class="w"> </span><span class="nf">foo5</span><span class="p">(</span><span class="kt">int</span><span class="w"> </span><span class="n">param</span><span class="p">);</span></td>
-=======
-        <td class="linecount  show_"></td>
+        <td class="src  show_ pr-2 pl-2 color-fg-muted text-right"></td>
         <td class="src  show_"><span class="k">extern</span><span class="w"> </span><span class="kt">int</span><span class="w"> </span><span class="nf">foo5</span><span class="p">(</span><span class="kt">int</span><span class="w"> </span><span class="n">param</span><span class="p">);</span></td>
->>>>>>> 2881eb42
       </tr>
       <tr>
         <td class="text-right src linenos"><a class="normal" id="l8" href="#l8">8</a></td>
@@ -220,13 +178,8 @@
         </td>
         <td class="text-right src linenos ws-unset">
         </td>
-<<<<<<< HEAD
-        <td class="src  pr-2 pl-2 color-fg-muted text-right"></td>
-        <td class="src "><span class="k">extern</span><span class="w"> </span><span class="kt">int</span><span class="w"> </span><span class="nf">foo6</span><span class="p">(</span><span class="kt">int</span><span class="w"> </span><span class="n">param</span><span class="p">);</span></td>
-=======
-        <td class="linecount  show_"></td>
+        <td class="src  show_ pr-2 pl-2 color-fg-muted text-right"></td>
         <td class="src  show_"><span class="k">extern</span><span class="w"> </span><span class="kt">int</span><span class="w"> </span><span class="nf">foo6</span><span class="p">(</span><span class="kt">int</span><span class="w"> </span><span class="n">param</span><span class="p">);</span></td>
->>>>>>> 2881eb42
       </tr>
       <tr>
         <td class="text-right src linenos"><a class="normal" id="l9" href="#l9">9</a></td>
@@ -234,13 +187,8 @@
         </td>
         <td class="text-right src linenos ws-unset">
         </td>
-<<<<<<< HEAD
-        <td class="src  pr-2 pl-2 color-fg-muted text-right"></td>
-        <td class="src "><span class="k">extern</span><span class="w"> </span><span class="kt">int</span><span class="w"> </span><span class="nf">uncovered</span><span class="p">();</span></td>
-=======
-        <td class="linecount  show_"></td>
+        <td class="src  show_ pr-2 pl-2 color-fg-muted text-right"></td>
         <td class="src  show_"><span class="k">extern</span><span class="w"> </span><span class="kt">int</span><span class="w"> </span><span class="nf">uncovered</span><span class="p">();</span></td>
->>>>>>> 2881eb42
       </tr>
       <tr>
         <td class="text-right src linenos"><a class="normal" id="l10" href="#l10">10</a></td>
@@ -248,13 +196,8 @@
         </td>
         <td class="text-right src linenos ws-unset">
         </td>
-<<<<<<< HEAD
-        <td class="src  pr-2 pl-2 color-fg-muted text-right"></td>
-        <td class="src "></td>
-=======
-        <td class="linecount  show_"></td>
-        <td class="src  show_"></td>
->>>>>>> 2881eb42
+        <td class="src  show_ pr-2 pl-2 color-fg-muted text-right"></td>
+        <td class="src  show_"></td>
       </tr>
       <tr>
         <td class="text-right src linenos"><a class="normal" id="l11" href="#l11">11</a></td>
@@ -262,13 +205,8 @@
         </td>
         <td class="text-right src linenos ws-unset">
         </td>
-<<<<<<< HEAD
-        <td class="src  pr-2 pl-2 color-fg-muted text-right"></td>
-        <td class="src "></td>
-=======
-        <td class="linecount  show_"></td>
-        <td class="src  show_"></td>
->>>>>>> 2881eb42
+        <td class="src  show_ pr-2 pl-2 color-fg-muted text-right"></td>
+        <td class="src  show_"></td>
       </tr>
       <tr>
         <td class="text-right src linenos"><a class="normal" id="l12" href="#l12">12</a></td>
@@ -276,13 +214,8 @@
         </td>
         <td class="text-right src linenos ws-unset">
         </td>
-<<<<<<< HEAD
-        <td class="src coveredLine pr-2 pl-2 color-fg-muted text-right">1</td>
-        <td class="src coveredLine"><span class="kt">int</span><span class="w"> </span><span class="nf">main</span><span class="p">(</span><span class="kt">int</span><span class="w"> </span><span class="n">argc</span><span class="p">,</span><span class="w"> </span><span class="kt">char</span><span class="o">*</span><span class="w"> </span><span class="n">argv</span><span class="p">[])</span><span class="w"> </span><span class="p">{</span></td>
-=======
-        <td class="linecount coveredLine show_coveredLine">1</td>
+        <td class="src coveredLine show_coveredLine pr-2 pl-2 color-fg-muted text-right">1</td>
         <td class="src coveredLine show_coveredLine"><span class="kt">int</span><span class="w"> </span><span class="nf">main</span><span class="p">(</span><span class="kt">int</span><span class="w"> </span><span class="n">argc</span><span class="p">,</span><span class="w"> </span><span class="kt">char</span><span class="o">*</span><span class="w"> </span><span class="n">argv</span><span class="p">[])</span><span class="w"> </span><span class="p">{</span></td>
->>>>>>> 2881eb42
       </tr>
       <tr>
         <td class="text-right src linenos"><a class="normal" id="l13" href="#l13">13</a></td>
@@ -290,13 +223,8 @@
         </td>
         <td class="text-right src linenos ws-unset">
         </td>
-<<<<<<< HEAD
-        <td class="src coveredLine pr-2 pl-2 color-fg-muted text-right">1</td>
-        <td class="src coveredLine"><span class="w">  </span><span class="n">foo</span><span class="p">(</span><span class="mi">0</span><span class="p">);</span></td>
-=======
-        <td class="linecount coveredLine show_coveredLine">1</td>
+        <td class="src coveredLine show_coveredLine pr-2 pl-2 color-fg-muted text-right">1</td>
         <td class="src coveredLine show_coveredLine"><span class="w">  </span><span class="n">foo</span><span class="p">(</span><span class="mi">0</span><span class="p">);</span></td>
->>>>>>> 2881eb42
       </tr>
       <tr>
         <td class="text-right src linenos"><a class="normal" id="l14" href="#l14">14</a></td>
@@ -304,13 +232,8 @@
         </td>
         <td class="text-right src linenos ws-unset">
         </td>
-<<<<<<< HEAD
-        <td class="src coveredLine pr-2 pl-2 color-fg-muted text-right">1</td>
-        <td class="src coveredLine"><span class="w">  </span><span class="n">foobar</span><span class="p">(</span><span class="mi">1</span><span class="p">);</span></td>
-=======
-        <td class="linecount coveredLine show_coveredLine">1</td>
+        <td class="src coveredLine show_coveredLine pr-2 pl-2 color-fg-muted text-right">1</td>
         <td class="src coveredLine show_coveredLine"><span class="w">  </span><span class="n">foobar</span><span class="p">(</span><span class="mi">1</span><span class="p">);</span></td>
->>>>>>> 2881eb42
       </tr>
       <tr>
         <td class="text-right src linenos"><a class="normal" id="l15" href="#l15">15</a></td>
@@ -318,13 +241,8 @@
         </td>
         <td class="text-right src linenos ws-unset">
         </td>
-<<<<<<< HEAD
-        <td class="src coveredLine pr-2 pl-2 color-fg-muted text-right">1</td>
-        <td class="src coveredLine"><span class="w">  </span><span class="n">bar</span><span class="p">();</span></td>
-=======
-        <td class="linecount coveredLine show_coveredLine">1</td>
+        <td class="src coveredLine show_coveredLine pr-2 pl-2 color-fg-muted text-right">1</td>
         <td class="src coveredLine show_coveredLine"><span class="w">  </span><span class="n">bar</span><span class="p">();</span></td>
->>>>>>> 2881eb42
       </tr>
       <tr>
         <td class="text-right src linenos"><a class="normal" id="l16" href="#l16">16</a></td>
@@ -332,13 +250,8 @@
         </td>
         <td class="text-right src linenos ws-unset">
         </td>
-<<<<<<< HEAD
-        <td class="src coveredLine pr-2 pl-2 color-fg-muted text-right">1</td>
-        <td class="src coveredLine"><span class="w">  </span><span class="n">four_bar</span><span class="p">();</span></td>
-=======
-        <td class="linecount coveredLine show_coveredLine">1</td>
+        <td class="src coveredLine show_coveredLine pr-2 pl-2 color-fg-muted text-right">1</td>
         <td class="src coveredLine show_coveredLine"><span class="w">  </span><span class="n">four_bar</span><span class="p">();</span></td>
->>>>>>> 2881eb42
       </tr>
       <tr>
         <td class="text-right src linenos"><a class="normal" id="l17" href="#l17">17</a></td>
@@ -346,13 +259,8 @@
         </td>
         <td class="text-right src linenos ws-unset">
         </td>
-<<<<<<< HEAD
-        <td class="src coveredLine pr-2 pl-2 color-fg-muted text-right">1</td>
-        <td class="src coveredLine"><span class="w">  </span><span class="n">foo5</span><span class="p">(</span><span class="mi">0</span><span class="p">);</span></td>
-=======
-        <td class="linecount coveredLine show_coveredLine">1</td>
+        <td class="src coveredLine show_coveredLine pr-2 pl-2 color-fg-muted text-right">1</td>
         <td class="src coveredLine show_coveredLine"><span class="w">  </span><span class="n">foo5</span><span class="p">(</span><span class="mi">0</span><span class="p">);</span></td>
->>>>>>> 2881eb42
       </tr>
       <tr>
         <td class="text-right src linenos"><a class="normal" id="l18" href="#l18">18</a></td>
@@ -376,13 +284,8 @@
             </div>
           </details>
         </td>
-<<<<<<< HEAD
-        <td class="src partialCoveredLine pr-2 pl-2 color-fg-muted text-right">1</td>
-        <td class="src partialCoveredLine"><span class="w">  </span><span class="k">if</span><span class="w"> </span><span class="p">(</span><span class="n">argc</span><span class="w"> </span><span class="o">!=</span><span class="w"> </span><span class="mi">0</span><span class="p">)</span><span class="w"> </span><span class="p">{</span><span class="w"> </span><span class="k">if</span><span class="w"> </span><span class="p">(</span><span class="n">argv</span><span class="p">[</span><span class="mi">0</span><span class="p">]</span><span class="w"> </span><span class="o">!=</span><span class="w"> </span><span class="mi">0</span><span class="p">)</span><span class="w"> </span><span class="p">{</span><span class="w"> </span><span class="n">foo6</span><span class="p">(</span><span class="mi">0</span><span class="p">);</span><span class="w"> </span><span class="p">}</span><span class="w"> </span><span class="p">}</span></td>
-=======
-        <td class="linecount partialCoveredLine show_partialCoveredLine">1</td>
+        <td class="src partialCoveredLine show_partialCoveredLine pr-2 pl-2 color-fg-muted text-right">1</td>
         <td class="src partialCoveredLine show_partialCoveredLine"><span class="w">  </span><span class="k">if</span><span class="w"> </span><span class="p">(</span><span class="n">argc</span><span class="w"> </span><span class="o">!=</span><span class="w"> </span><span class="mi">0</span><span class="p">)</span><span class="w"> </span><span class="p">{</span><span class="w"> </span><span class="k">if</span><span class="w"> </span><span class="p">(</span><span class="n">argv</span><span class="p">[</span><span class="mi">0</span><span class="p">]</span><span class="w"> </span><span class="o">!=</span><span class="w"> </span><span class="mi">0</span><span class="p">)</span><span class="w"> </span><span class="p">{</span><span class="w"> </span><span class="n">foo6</span><span class="p">(</span><span class="mi">0</span><span class="p">);</span><span class="w"> </span><span class="p">}</span><span class="w"> </span><span class="p">}</span></td>
->>>>>>> 2881eb42
       </tr>
       <tr>
         <td class="text-right src linenos"><a class="normal" id="l19" href="#l19">19</a></td>
@@ -390,13 +293,8 @@
         </td>
         <td class="text-right src linenos ws-unset">
         </td>
-<<<<<<< HEAD
-        <td class="src  pr-2 pl-2 color-fg-muted text-right"></td>
-        <td class="src "></td>
-=======
-        <td class="linecount  show_"></td>
-        <td class="src  show_"></td>
->>>>>>> 2881eb42
+        <td class="src  show_ pr-2 pl-2 color-fg-muted text-right"></td>
+        <td class="src  show_"></td>
       </tr>
       <tr>
         <td class="text-right src linenos"><a class="normal" id="l20" href="#l20">20</a></td>
@@ -404,13 +302,8 @@
         </td>
         <td class="text-right src linenos ws-unset">
         </td>
-<<<<<<< HEAD
-        <td class="src coveredLine pr-2 pl-2 color-fg-muted text-right">1</td>
-        <td class="src coveredLine"><span class="w">  </span><span class="k">return</span><span class="w"> </span><span class="mi">0</span><span class="p">;</span></td>
-=======
-        <td class="linecount coveredLine show_coveredLine">1</td>
+        <td class="src coveredLine show_coveredLine pr-2 pl-2 color-fg-muted text-right">1</td>
         <td class="src coveredLine show_coveredLine"><span class="w">  </span><span class="k">return</span><span class="w"> </span><span class="mi">0</span><span class="p">;</span></td>
->>>>>>> 2881eb42
       </tr>
       <tr>
         <td class="text-right src linenos"><a class="normal" id="l21" href="#l21">21</a></td>
@@ -418,13 +311,8 @@
         </td>
         <td class="text-right src linenos ws-unset">
         </td>
-<<<<<<< HEAD
-        <td class="src  pr-2 pl-2 color-fg-muted text-right"></td>
-        <td class="src "><span class="p">}</span></td>
-=======
-        <td class="linecount  show_"></td>
+        <td class="src  show_ pr-2 pl-2 color-fg-muted text-right"></td>
         <td class="src  show_"><span class="p">}</span></td>
->>>>>>> 2881eb42
       </tr>
       <tr>
         <td class="text-right src linenos"><a class="normal" id="l22" href="#l22">22</a></td>
@@ -432,13 +320,8 @@
         </td>
         <td class="text-right src linenos ws-unset">
         </td>
-<<<<<<< HEAD
-        <td class="src  pr-2 pl-2 color-fg-muted text-right"></td>
-        <td class="src "></td>
-=======
-        <td class="linecount  show_"></td>
-        <td class="src  show_"></td>
->>>>>>> 2881eb42
+        <td class="src  show_ pr-2 pl-2 color-fg-muted text-right"></td>
+        <td class="src  show_"></td>
       </tr>
     </table>
   </div>
