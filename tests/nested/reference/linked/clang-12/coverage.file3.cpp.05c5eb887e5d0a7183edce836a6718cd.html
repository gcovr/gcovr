<!DOCTYPE html>
<html class="theme-green" >
  <head>
    <meta http-equiv="Content-Type" content="text/html; charset=UTF-8"/>
    <title>A/file3.cpp - GCC Code Coverage Report</title>
    <meta name="viewport" content="width=device-width, initial-scale=1.0"/>
    <link rel="stylesheet" href="coverage.css"/>
    <script src="coverage.js"></script>
  </head>
  <body>
    <div class="Layout-main">
      <div class="Layout-main-centered-lg" style="max-width: 1280px;">
        <div class="d-flex flex-justify-center">
          <h1>GCC Code Coverage Report</h1>
        </div>
        <hr/>
        <div class="summary">
<div>
  <div class="containter-xl clearfix">
    <div class="col-sm-12 col-lg-9 float-left d-flex flex-column p-3">
      <div class="d-flex">
        <div class="mr-2 color-fg-accent transy-2">
          <svg aria-label="Directory" aria-hidden="true" height="16" viewBox="0 0 16 16" version="1.1" width="16" data-view-component="true" class="octicon octicon-file-directory-fill hx_color-icon-directory">
            <path d="M1.75 1A1.75 1.75 0 0 0 0 2.75v10.5C0 14.216.784 15 1.75 15h12.5A1.75 1.75 0 0 0 16 13.25v-8.5A1.75 1.75 0 0 0 14.25 3H7.5a.25.25 0 0 1-.2-.1l-.9-1.2C6.07 1.26 5.55 1 5 1H1.75Z"></path>
          </svg>
        </div>
        <span>nested/subdir/</span>
      </div>
      <div class="d-flex flex-wrap" style="margin-bottom: 2px;">
        <div class="mr-2" style="min-width: 70px;">Coverage:</div>
        <div class="IssueLabel coverage-low color-fg-on-emphasis mr-1">low: &ge; 0%</div>
        <div class="IssueLabel coverage-medium color-fg-on-emphasis mr-1">medium: &ge; 75.0%</div>
        <div class="IssueLabel coverage-high color-fg-on-emphasis mr-1">high: &ge; 90.0%</div>
      </div>
    </div>
    <div class="col-sm-12 col-lg-3 float-left d-flex flex-column text-right flex-justify-end p-3">
      <div class="d-flex">
        <div class="mr-2">Lines:</div>
        <div class="mr-2" style="margin: auto;">4 of 10, 0 excluded</div>
        <div class="Label--minw"><span class="coverage-low IssueLabel color-fg-on-emphasis mr-1">40.0%</span></div>
      </div>
      <div class="d-flex">
        <div class="mr-2">Functions:</div>
        <div class="mr-2" style="margin: auto;">1 of 2, 0 excluded</div>
        <div class="Label--minw"><span class="coverage-low IssueLabel color-fg-on-emphasis mr-1">50.0%</span></div>
      </div>
      <div class="d-flex">
        <div class="mr-2">Branches:</div>
        <div class="mr-2" style="margin: auto;">0 of 2, 0 excluded</div>
        <div class="Label--minw"><span class="coverage-none IssueLabel color-fg-on-emphasis mr-1">0.0%</span></div>
      </div>
    </div>
  </div>
</div>
        </div>
        <hr/>
        <nav>
<div class="m-3">
  <details>
    <summary>List of functions</summary>
<div class="functionslist Box m-3">
<<<<<<< HEAD
  <div class="Box-row py-2 d-flex position-relative">
    <div role="rowheader" class="color-fg-muted flex-auto min-width-0 col-md-2 sorted-ascending" onClick="sortGridTable(this)">Function (File:Line)</div>
    <div role="rowheader" class="color-fg-muted flex-auto min-width-0 d-flex flex-justify-end flex-wrap flex-items-baseline" onClick="sortGridTable(this)">Calls</div>
    <div role="rowheader" class="color-fg-muted d-flex flex-justify-end flex-wrap col-2" onClick="sortGridTable(this)">Lines</div>
    <div role="rowheader" class="color-fg-muted d-flex flex-justify-end flex-wrap col-2" onClick="sortGridTable(this)">Branches</div>
    <div role="rowheader" class="color-fg-muted d-flex flex-justify-end flex-wrap col-2" onClick="sortGridTable(this)">Blocks</div>
=======
  <div class="Box-header py-2 d-flex sticky">
    <div role="rowheader" class="color-fg-muted flex-auto min-width-0 col-md-2">Function (File:Line)</div>
    <div role="rowheader" class="color-fg-muted flex-auto min-width-0 d-flex flex-justify-end flex-wrap flex-items-baseline">Calls</div>
    <div role="rowheader" class="color-fg-muted d-flex flex-justify-end flex-wrap col-2">Lines</div>
    <div role="rowheader" class="color-fg-muted d-flex flex-justify-end flex-wrap col-2">Branches</div>
    <div role="rowheader" class="color-fg-muted d-flex flex-justify-end flex-wrap col-2">Blocks</div>
>>>>>>> 2881eb42
  </div>
  <div class="Box-row Box-row--focus-gray py-2 d-flex">
    <div role="gridcell" class="color-fg-muted flex-auto min-width-0 col-md-2"><a href="#l1">four_bar() (subdir/A/file3.cpp:1)</a>    </div>
    <div role="gridcell" class="color-fg-muted flex-auto min-width-0 d-flex flex-justify-end flex-wrap flex-items-baseline" data-sort="1">called 1 time</div>
    <div role="gridcell" class="color-fg-muted d-flex flex-justify-end flex-wrap col-2">100.0%</div>
    <div role="gridcell" class="color-fg-muted d-flex flex-justify-end flex-wrap col-2">-%</div>
    <div role="gridcell" class="color-fg-muted d-flex flex-justify-end flex-wrap col-2">100.0%</div>
  </div>
  <div class="Box-row Box-row--focus-gray py-2 d-flex">
    <div role="gridcell" class="color-fg-muted flex-auto min-width-0 col-md-2"><a href="#l8">four_bar_() (subdir/A/file3.cpp:8)</a>    </div>
    <div role="gridcell" class="color-fg-muted flex-auto min-width-0 d-flex flex-justify-end flex-wrap flex-items-baseline" data-sort="0">not called</div>
    <div role="gridcell" class="color-fg-muted d-flex flex-justify-end flex-wrap col-2">0.0%</div>
    <div role="gridcell" class="color-fg-muted d-flex flex-justify-end flex-wrap col-2">0.0%</div>
    <div role="gridcell" class="color-fg-muted d-flex flex-justify-end flex-wrap col-2">0.0%</div>
  </div>
</div>  </details>
</div>

<<<<<<< HEAD
        </nav>
        <main>
<div class="Box m-3">
  <div class="Box-header d-flex flex-space-between">
=======
    </nav>
    <main>
<div class="Box m-3 file-source">
  <div class="Box-header d-flex flex-space-between sticky">
>>>>>>> 2881eb42
    A/file3.cpp
    <div class="toggle-buttons">
      <button type="button" class="button_toggle_coveredLine show_coveredLine" value="coveredLine" title="Toggle covered lines">4 covered</button>
      <button type="button" class="button_toggle_uncoveredLine show_uncoveredLine" value="uncoveredLine" title="Toggle uncovered lines">6 uncovered</button>
      <button type="button" class="button_toggle_partialCoveredLine show_partialCoveredLine" value="partialCoveredLine" title="Toggle partial covered lines">0 partial covered</button>
      <button type="button" class="button_toggle_excludedLine show_excludedLine" value="excludedLine" title="Toggle excluded lines">0 excluded</button>
    </div>
    <div class="nav">
      <a class="nav prev" href="coverage.file1.cpp.46c73eeafdf12f5341eb32413a90169e.html"></a>
      <a class="nav index" href="coverage.html"></a>
      <a class="nav next" href="coverage.file7.cpp.f551d0ebeb9c429aba16ade7468659dd.html"></a>
    </div>
  </div>
  <div style="overflow-x: auto;">
    <table class="text-mono text-small" style="width:100%;">
      <tr>
        <th class="p-2">Line</th>
        <th class="p-2">Branch</th>
        <th class="p-2">Exec</th>
        <th class="p-2 text-left" style="width: 100%;">Source</th>
      </tr>
      <tr>
        <td class="text-right src linenos"><a class="normal" id="l1" href="#l1">1</a></td>
        <td class="text-right src linenos ws-unset">
        </td>
<<<<<<< HEAD
        <td class="src coveredLine pr-2 pl-2 color-fg-muted text-right">1</td>
        <td class="src coveredLine"><span class="kt">int</span><span class="w"> </span><span class="nf">four_bar</span><span class="p">()</span></td>
=======
        <td class="linecount coveredLine show_coveredLine">1</td>
        <td class="src coveredLine show_coveredLine"><span class="kt">int</span><span class="w"> </span><span class="nf">four_bar</span><span class="p">()</span></td>
>>>>>>> 2881eb42
      </tr>
      <tr>
        <td class="text-right src linenos"><a class="normal" id="l2" href="#l2">2</a></td>
        <td class="text-right src linenos ws-unset">
        </td>
<<<<<<< HEAD
        <td class="src  pr-2 pl-2 color-fg-muted text-right"></td>
        <td class="src "><span class="p">{</span></td>
=======
        <td class="linecount  show_"></td>
        <td class="src  show_"><span class="p">{</span></td>
>>>>>>> 2881eb42
      </tr>
      <tr>
        <td class="text-right src linenos"><a class="normal" id="l3" href="#l3">3</a></td>
        <td class="text-right src linenos ws-unset">
        </td>
<<<<<<< HEAD
        <td class="src coveredLine pr-2 pl-2 color-fg-muted text-right">1</td>
        <td class="src coveredLine"><span class="kt">int</span><span class="w"> </span><span class="n">x</span><span class="o">=</span><span class="mi">1</span><span class="p">;</span></td>
=======
        <td class="linecount coveredLine show_coveredLine">1</td>
        <td class="src coveredLine show_coveredLine"><span class="kt">int</span><span class="w"> </span><span class="n">x</span><span class="o">=</span><span class="mi">1</span><span class="p">;</span></td>
>>>>>>> 2881eb42
      </tr>
      <tr>
        <td class="text-right src linenos"><a class="normal" id="l4" href="#l4">4</a></td>
        <td class="text-right src linenos ws-unset">
        </td>
<<<<<<< HEAD
        <td class="src coveredLine pr-2 pl-2 color-fg-muted text-right">1</td>
        <td class="src coveredLine"><span class="kt">int</span><span class="w"> </span><span class="n">y</span><span class="o">=</span><span class="mi">2</span><span class="p">;</span></td>
=======
        <td class="linecount coveredLine show_coveredLine">1</td>
        <td class="src coveredLine show_coveredLine"><span class="kt">int</span><span class="w"> </span><span class="n">y</span><span class="o">=</span><span class="mi">2</span><span class="p">;</span></td>
>>>>>>> 2881eb42
      </tr>
      <tr>
        <td class="text-right src linenos"><a class="normal" id="l5" href="#l5">5</a></td>
        <td class="text-right src linenos ws-unset">
        </td>
<<<<<<< HEAD
        <td class="src coveredLine pr-2 pl-2 color-fg-muted text-right">1</td>
        <td class="src coveredLine"><span class="k">return</span><span class="w"> </span><span class="n">x</span><span class="o">+</span><span class="n">y</span><span class="p">;</span></td>
=======
        <td class="linecount coveredLine show_coveredLine">1</td>
        <td class="src coveredLine show_coveredLine"><span class="k">return</span><span class="w"> </span><span class="n">x</span><span class="o">+</span><span class="n">y</span><span class="p">;</span></td>
>>>>>>> 2881eb42
      </tr>
      <tr>
        <td class="text-right src linenos"><a class="normal" id="l6" href="#l6">6</a></td>
        <td class="text-right src linenos ws-unset">
        </td>
<<<<<<< HEAD
        <td class="src  pr-2 pl-2 color-fg-muted text-right"></td>
        <td class="src "><span class="p">}</span></td>
=======
        <td class="linecount  show_"></td>
        <td class="src  show_"><span class="p">}</span></td>
>>>>>>> 2881eb42
      </tr>
      <tr>
        <td class="text-right src linenos"><a class="normal" id="l7" href="#l7">7</a></td>
        <td class="text-right src linenos ws-unset">
        </td>
<<<<<<< HEAD
        <td class="src  pr-2 pl-2 color-fg-muted text-right"></td>
        <td class="src "></td>
=======
        <td class="linecount  show_"></td>
        <td class="src  show_"></td>
>>>>>>> 2881eb42
      </tr>
      <tr>
        <td class="text-right src linenos"><a class="normal" id="l8" href="#l8">8</a></td>
        <td class="text-right src linenos ws-unset">
        </td>
<<<<<<< HEAD
        <td class="src uncoveredLine pr-2 pl-2 color-fg-muted text-right">&cross;</td>
        <td class="src uncoveredLine"><span class="kt">int</span><span class="w"> </span><span class="nf">four_bar_</span><span class="p">()</span></td>
=======
        <td class="linecount uncoveredLine show_uncoveredLine">&cross;</td>
        <td class="src uncoveredLine show_uncoveredLine"><span class="kt">int</span><span class="w"> </span><span class="nf">four_bar_</span><span class="p">()</span></td>
>>>>>>> 2881eb42
      </tr>
      <tr>
        <td class="text-right src linenos"><a class="normal" id="l9" href="#l9">9</a></td>
        <td class="text-right src linenos ws-unset">
        </td>
<<<<<<< HEAD
        <td class="src  pr-2 pl-2 color-fg-muted text-right"></td>
        <td class="src "><span class="p">{</span></td>
=======
        <td class="linecount  show_"></td>
        <td class="src  show_"><span class="p">{</span></td>
>>>>>>> 2881eb42
      </tr>
      <tr>
        <td class="text-right src linenos"><a class="normal" id="l10" href="#l10">10</a></td>
        <td class="text-right src linenos ws-unset">
        </td>
<<<<<<< HEAD
        <td class="src uncoveredLine pr-2 pl-2 color-fg-muted text-right">&cross;</td>
        <td class="src uncoveredLine"><span class="kt">int</span><span class="w"> </span><span class="n">x</span><span class="o">=</span><span class="mi">1</span><span class="p">;</span></td>
=======
        <td class="linecount uncoveredLine show_uncoveredLine">&cross;</td>
        <td class="src uncoveredLine show_uncoveredLine"><span class="kt">int</span><span class="w"> </span><span class="n">x</span><span class="o">=</span><span class="mi">1</span><span class="p">;</span></td>
>>>>>>> 2881eb42
      </tr>
      <tr>
        <td class="text-right src linenos"><a class="normal" id="l11" href="#l11">11</a></td>
        <td class="text-right src linenos ws-unset">
        </td>
<<<<<<< HEAD
        <td class="src uncoveredLine pr-2 pl-2 color-fg-muted text-right">&cross;</td>
        <td class="src uncoveredLine"><span class="k">if</span><span class="w"> </span><span class="p">(</span><span class="n">x</span><span class="p">)</span></td>
=======
        <td class="linecount uncoveredLine show_uncoveredLine">&cross;</td>
        <td class="src uncoveredLine show_uncoveredLine"><span class="k">if</span><span class="w"> </span><span class="p">(</span><span class="n">x</span><span class="p">)</span></td>
>>>>>>> 2881eb42
      </tr>
      <tr>
        <td class="text-right src linenos"><a class="normal" id="l12" href="#l12">12</a></td>
        <td class="text-right src linenos ws-unset">
        </td>
<<<<<<< HEAD
        <td class="src uncoveredLine pr-2 pl-2 color-fg-muted text-right">&cross;</td>
        <td class="src uncoveredLine"><span class="w">    </span><span class="k">return</span><span class="w"> </span><span class="mi">2</span><span class="o">*</span><span class="n">x</span><span class="p">;</span><span class="w">     </span><span class="cm">/* This is a really long comment that confirms whether gcovr colors lines that exceed normal expectations. */</span></td>
=======
        <td class="linecount uncoveredLine show_uncoveredLine">&cross;</td>
        <td class="src uncoveredLine show_uncoveredLine"><span class="w">    </span><span class="k">return</span><span class="w"> </span><span class="mi">2</span><span class="o">*</span><span class="n">x</span><span class="p">;</span><span class="w">     </span><span class="cm">/* This is a really long comment that confirms whether gcovr colors lines that exceed normal expectations. */</span></td>
>>>>>>> 2881eb42
      </tr>
      <tr>
        <td class="text-right src linenos"><a class="normal" id="l13" href="#l13">13</a></td>
        <td class="text-right src linenos ws-unset">
        </td>
<<<<<<< HEAD
        <td class="src  pr-2 pl-2 color-fg-muted text-right"></td>
        <td class="src "><span class="k">else</span></td>
=======
        <td class="linecount  show_"></td>
        <td class="src  show_"><span class="k">else</span></td>
>>>>>>> 2881eb42
      </tr>
      <tr>
        <td class="text-right src linenos"><a class="normal" id="l14" href="#l14">14</a></td>
        <td class="text-right src linenos ws-unset">
        </td>
<<<<<<< HEAD
        <td class="src uncoveredLine pr-2 pl-2 color-fg-muted text-right">&cross;</td>
        <td class="src uncoveredLine"><span class="w">    </span><span class="k">return</span><span class="w"> </span><span class="n">x</span><span class="p">;</span></td>
=======
        <td class="linecount uncoveredLine show_uncoveredLine">&cross;</td>
        <td class="src uncoveredLine show_uncoveredLine"><span class="w">    </span><span class="k">return</span><span class="w"> </span><span class="n">x</span><span class="p">;</span></td>
>>>>>>> 2881eb42
      </tr>
      <tr>
        <td class="text-right src linenos"><a class="normal" id="l15" href="#l15">15</a></td>
        <td class="text-right src linenos ws-unset">
        </td>
<<<<<<< HEAD
        <td class="src uncoveredLine pr-2 pl-2 color-fg-muted text-right">&cross;</td>
        <td class="src uncoveredLine"><span class="p">}</span></td>
=======
        <td class="linecount uncoveredLine show_uncoveredLine">&cross;</td>
        <td class="src uncoveredLine show_uncoveredLine"><span class="p">}</span></td>
>>>>>>> 2881eb42
      </tr>
      <tr>
        <td class="text-right src linenos"><a class="normal" id="l16" href="#l16">16</a></td>
        <td class="text-right src linenos ws-unset">
        </td>
<<<<<<< HEAD
        <td class="src  pr-2 pl-2 color-fg-muted text-right"></td>
        <td class="src "></td>
=======
        <td class="linecount  show_"></td>
        <td class="src  show_"></td>
>>>>>>> 2881eb42
      </tr>
    </table>
  </div>
</div>
          <hr/>
        </main>
        <footer class="text-center">
          Created using <a href="http://gcovr.com/en/main">GCOVR (Version 8.4+main)</a>
          at 2025-09-28 18:09:21+00:00
        </footer>
      </div>
    </div>
  </body>
</html><|MERGE_RESOLUTION|>--- conflicted
+++ resolved
@@ -58,22 +58,13 @@
 <div class="m-3">
   <details>
     <summary>List of functions</summary>
-<div class="functionslist Box m-3">
-<<<<<<< HEAD
-  <div class="Box-row py-2 d-flex position-relative">
-    <div role="rowheader" class="color-fg-muted flex-auto min-width-0 col-md-2 sorted-ascending" onClick="sortGridTable(this)">Function (File:Line)</div>
-    <div role="rowheader" class="color-fg-muted flex-auto min-width-0 d-flex flex-justify-end flex-wrap flex-items-baseline" onClick="sortGridTable(this)">Calls</div>
-    <div role="rowheader" class="color-fg-muted d-flex flex-justify-end flex-wrap col-2" onClick="sortGridTable(this)">Lines</div>
-    <div role="rowheader" class="color-fg-muted d-flex flex-justify-end flex-wrap col-2" onClick="sortGridTable(this)">Branches</div>
-    <div role="rowheader" class="color-fg-muted d-flex flex-justify-end flex-wrap col-2" onClick="sortGridTable(this)">Blocks</div>
-=======
+<div class="Box m-3 functionslist">
   <div class="Box-header py-2 d-flex sticky">
-    <div role="rowheader" class="color-fg-muted flex-auto min-width-0 col-md-2">Function (File:Line)</div>
-    <div role="rowheader" class="color-fg-muted flex-auto min-width-0 d-flex flex-justify-end flex-wrap flex-items-baseline">Calls</div>
-    <div role="rowheader" class="color-fg-muted d-flex flex-justify-end flex-wrap col-2">Lines</div>
-    <div role="rowheader" class="color-fg-muted d-flex flex-justify-end flex-wrap col-2">Branches</div>
-    <div role="rowheader" class="color-fg-muted d-flex flex-justify-end flex-wrap col-2">Blocks</div>
->>>>>>> 2881eb42
+    <div role="rowheader" class="color-fg-muted flex-auto min-width-0 col-md-2 sortable sorted-ascending">Function (File:Line)</div>
+    <div role="rowheader" class="color-fg-muted flex-auto min-width-0 d-flex flex-justify-end flex-wrap flex-items-baseline sortable">Calls</div>
+    <div role="rowheader" class="color-fg-muted d-flex flex-justify-end flex-wrap col-2 sortable">Lines</div>
+    <div role="rowheader" class="color-fg-muted d-flex flex-justify-end flex-wrap col-2 sortable">Branches</div>
+    <div role="rowheader" class="color-fg-muted d-flex flex-justify-end flex-wrap col-2 sortable">Blocks</div>
   </div>
   <div class="Box-row Box-row--focus-gray py-2 d-flex">
     <div role="gridcell" class="color-fg-muted flex-auto min-width-0 col-md-2"><a href="#l1">four_bar() (subdir/A/file3.cpp:1)</a>    </div>
@@ -92,17 +83,10 @@
 </div>  </details>
 </div>
 
-<<<<<<< HEAD
         </nav>
         <main>
 <div class="Box m-3">
-  <div class="Box-header d-flex flex-space-between">
-=======
-    </nav>
-    <main>
-<div class="Box m-3 file-source">
   <div class="Box-header d-flex flex-space-between sticky">
->>>>>>> 2881eb42
     A/file3.cpp
     <div class="toggle-buttons">
       <button type="button" class="button_toggle_coveredLine show_coveredLine" value="coveredLine" title="Toggle covered lines">4 covered</button>
@@ -128,193 +112,113 @@
         <td class="text-right src linenos"><a class="normal" id="l1" href="#l1">1</a></td>
         <td class="text-right src linenos ws-unset">
         </td>
-<<<<<<< HEAD
-        <td class="src coveredLine pr-2 pl-2 color-fg-muted text-right">1</td>
-        <td class="src coveredLine"><span class="kt">int</span><span class="w"> </span><span class="nf">four_bar</span><span class="p">()</span></td>
-=======
-        <td class="linecount coveredLine show_coveredLine">1</td>
+        <td class="src coveredLine show_coveredLine pr-2 pl-2 color-fg-muted text-right">1</td>
         <td class="src coveredLine show_coveredLine"><span class="kt">int</span><span class="w"> </span><span class="nf">four_bar</span><span class="p">()</span></td>
->>>>>>> 2881eb42
       </tr>
       <tr>
         <td class="text-right src linenos"><a class="normal" id="l2" href="#l2">2</a></td>
         <td class="text-right src linenos ws-unset">
         </td>
-<<<<<<< HEAD
-        <td class="src  pr-2 pl-2 color-fg-muted text-right"></td>
-        <td class="src "><span class="p">{</span></td>
-=======
-        <td class="linecount  show_"></td>
+        <td class="src  show_ pr-2 pl-2 color-fg-muted text-right"></td>
         <td class="src  show_"><span class="p">{</span></td>
->>>>>>> 2881eb42
       </tr>
       <tr>
         <td class="text-right src linenos"><a class="normal" id="l3" href="#l3">3</a></td>
         <td class="text-right src linenos ws-unset">
         </td>
-<<<<<<< HEAD
-        <td class="src coveredLine pr-2 pl-2 color-fg-muted text-right">1</td>
-        <td class="src coveredLine"><span class="kt">int</span><span class="w"> </span><span class="n">x</span><span class="o">=</span><span class="mi">1</span><span class="p">;</span></td>
-=======
-        <td class="linecount coveredLine show_coveredLine">1</td>
+        <td class="src coveredLine show_coveredLine pr-2 pl-2 color-fg-muted text-right">1</td>
         <td class="src coveredLine show_coveredLine"><span class="kt">int</span><span class="w"> </span><span class="n">x</span><span class="o">=</span><span class="mi">1</span><span class="p">;</span></td>
->>>>>>> 2881eb42
       </tr>
       <tr>
         <td class="text-right src linenos"><a class="normal" id="l4" href="#l4">4</a></td>
         <td class="text-right src linenos ws-unset">
         </td>
-<<<<<<< HEAD
-        <td class="src coveredLine pr-2 pl-2 color-fg-muted text-right">1</td>
-        <td class="src coveredLine"><span class="kt">int</span><span class="w"> </span><span class="n">y</span><span class="o">=</span><span class="mi">2</span><span class="p">;</span></td>
-=======
-        <td class="linecount coveredLine show_coveredLine">1</td>
+        <td class="src coveredLine show_coveredLine pr-2 pl-2 color-fg-muted text-right">1</td>
         <td class="src coveredLine show_coveredLine"><span class="kt">int</span><span class="w"> </span><span class="n">y</span><span class="o">=</span><span class="mi">2</span><span class="p">;</span></td>
->>>>>>> 2881eb42
       </tr>
       <tr>
         <td class="text-right src linenos"><a class="normal" id="l5" href="#l5">5</a></td>
         <td class="text-right src linenos ws-unset">
         </td>
-<<<<<<< HEAD
-        <td class="src coveredLine pr-2 pl-2 color-fg-muted text-right">1</td>
-        <td class="src coveredLine"><span class="k">return</span><span class="w"> </span><span class="n">x</span><span class="o">+</span><span class="n">y</span><span class="p">;</span></td>
-=======
-        <td class="linecount coveredLine show_coveredLine">1</td>
+        <td class="src coveredLine show_coveredLine pr-2 pl-2 color-fg-muted text-right">1</td>
         <td class="src coveredLine show_coveredLine"><span class="k">return</span><span class="w"> </span><span class="n">x</span><span class="o">+</span><span class="n">y</span><span class="p">;</span></td>
->>>>>>> 2881eb42
       </tr>
       <tr>
         <td class="text-right src linenos"><a class="normal" id="l6" href="#l6">6</a></td>
         <td class="text-right src linenos ws-unset">
         </td>
-<<<<<<< HEAD
-        <td class="src  pr-2 pl-2 color-fg-muted text-right"></td>
-        <td class="src "><span class="p">}</span></td>
-=======
-        <td class="linecount  show_"></td>
+        <td class="src  show_ pr-2 pl-2 color-fg-muted text-right"></td>
         <td class="src  show_"><span class="p">}</span></td>
->>>>>>> 2881eb42
       </tr>
       <tr>
         <td class="text-right src linenos"><a class="normal" id="l7" href="#l7">7</a></td>
         <td class="text-right src linenos ws-unset">
         </td>
-<<<<<<< HEAD
-        <td class="src  pr-2 pl-2 color-fg-muted text-right"></td>
-        <td class="src "></td>
-=======
-        <td class="linecount  show_"></td>
+        <td class="src  show_ pr-2 pl-2 color-fg-muted text-right"></td>
         <td class="src  show_"></td>
->>>>>>> 2881eb42
       </tr>
       <tr>
         <td class="text-right src linenos"><a class="normal" id="l8" href="#l8">8</a></td>
         <td class="text-right src linenos ws-unset">
         </td>
-<<<<<<< HEAD
-        <td class="src uncoveredLine pr-2 pl-2 color-fg-muted text-right">&cross;</td>
-        <td class="src uncoveredLine"><span class="kt">int</span><span class="w"> </span><span class="nf">four_bar_</span><span class="p">()</span></td>
-=======
-        <td class="linecount uncoveredLine show_uncoveredLine">&cross;</td>
+        <td class="src uncoveredLine show_uncoveredLine pr-2 pl-2 color-fg-muted text-right">&cross;</td>
         <td class="src uncoveredLine show_uncoveredLine"><span class="kt">int</span><span class="w"> </span><span class="nf">four_bar_</span><span class="p">()</span></td>
->>>>>>> 2881eb42
       </tr>
       <tr>
         <td class="text-right src linenos"><a class="normal" id="l9" href="#l9">9</a></td>
         <td class="text-right src linenos ws-unset">
         </td>
-<<<<<<< HEAD
-        <td class="src  pr-2 pl-2 color-fg-muted text-right"></td>
-        <td class="src "><span class="p">{</span></td>
-=======
-        <td class="linecount  show_"></td>
+        <td class="src  show_ pr-2 pl-2 color-fg-muted text-right"></td>
         <td class="src  show_"><span class="p">{</span></td>
->>>>>>> 2881eb42
       </tr>
       <tr>
         <td class="text-right src linenos"><a class="normal" id="l10" href="#l10">10</a></td>
         <td class="text-right src linenos ws-unset">
         </td>
-<<<<<<< HEAD
-        <td class="src uncoveredLine pr-2 pl-2 color-fg-muted text-right">&cross;</td>
-        <td class="src uncoveredLine"><span class="kt">int</span><span class="w"> </span><span class="n">x</span><span class="o">=</span><span class="mi">1</span><span class="p">;</span></td>
-=======
-        <td class="linecount uncoveredLine show_uncoveredLine">&cross;</td>
+        <td class="src uncoveredLine show_uncoveredLine pr-2 pl-2 color-fg-muted text-right">&cross;</td>
         <td class="src uncoveredLine show_uncoveredLine"><span class="kt">int</span><span class="w"> </span><span class="n">x</span><span class="o">=</span><span class="mi">1</span><span class="p">;</span></td>
->>>>>>> 2881eb42
       </tr>
       <tr>
         <td class="text-right src linenos"><a class="normal" id="l11" href="#l11">11</a></td>
         <td class="text-right src linenos ws-unset">
         </td>
-<<<<<<< HEAD
-        <td class="src uncoveredLine pr-2 pl-2 color-fg-muted text-right">&cross;</td>
-        <td class="src uncoveredLine"><span class="k">if</span><span class="w"> </span><span class="p">(</span><span class="n">x</span><span class="p">)</span></td>
-=======
-        <td class="linecount uncoveredLine show_uncoveredLine">&cross;</td>
+        <td class="src uncoveredLine show_uncoveredLine pr-2 pl-2 color-fg-muted text-right">&cross;</td>
         <td class="src uncoveredLine show_uncoveredLine"><span class="k">if</span><span class="w"> </span><span class="p">(</span><span class="n">x</span><span class="p">)</span></td>
->>>>>>> 2881eb42
       </tr>
       <tr>
         <td class="text-right src linenos"><a class="normal" id="l12" href="#l12">12</a></td>
         <td class="text-right src linenos ws-unset">
         </td>
-<<<<<<< HEAD
-        <td class="src uncoveredLine pr-2 pl-2 color-fg-muted text-right">&cross;</td>
-        <td class="src uncoveredLine"><span class="w">    </span><span class="k">return</span><span class="w"> </span><span class="mi">2</span><span class="o">*</span><span class="n">x</span><span class="p">;</span><span class="w">     </span><span class="cm">/* This is a really long comment that confirms whether gcovr colors lines that exceed normal expectations. */</span></td>
-=======
-        <td class="linecount uncoveredLine show_uncoveredLine">&cross;</td>
+        <td class="src uncoveredLine show_uncoveredLine pr-2 pl-2 color-fg-muted text-right">&cross;</td>
         <td class="src uncoveredLine show_uncoveredLine"><span class="w">    </span><span class="k">return</span><span class="w"> </span><span class="mi">2</span><span class="o">*</span><span class="n">x</span><span class="p">;</span><span class="w">     </span><span class="cm">/* This is a really long comment that confirms whether gcovr colors lines that exceed normal expectations. */</span></td>
->>>>>>> 2881eb42
       </tr>
       <tr>
         <td class="text-right src linenos"><a class="normal" id="l13" href="#l13">13</a></td>
         <td class="text-right src linenos ws-unset">
         </td>
-<<<<<<< HEAD
-        <td class="src  pr-2 pl-2 color-fg-muted text-right"></td>
-        <td class="src "><span class="k">else</span></td>
-=======
-        <td class="linecount  show_"></td>
+        <td class="src  show_ pr-2 pl-2 color-fg-muted text-right"></td>
         <td class="src  show_"><span class="k">else</span></td>
->>>>>>> 2881eb42
       </tr>
       <tr>
         <td class="text-right src linenos"><a class="normal" id="l14" href="#l14">14</a></td>
         <td class="text-right src linenos ws-unset">
         </td>
-<<<<<<< HEAD
-        <td class="src uncoveredLine pr-2 pl-2 color-fg-muted text-right">&cross;</td>
-        <td class="src uncoveredLine"><span class="w">    </span><span class="k">return</span><span class="w"> </span><span class="n">x</span><span class="p">;</span></td>
-=======
-        <td class="linecount uncoveredLine show_uncoveredLine">&cross;</td>
+        <td class="src uncoveredLine show_uncoveredLine pr-2 pl-2 color-fg-muted text-right">&cross;</td>
         <td class="src uncoveredLine show_uncoveredLine"><span class="w">    </span><span class="k">return</span><span class="w"> </span><span class="n">x</span><span class="p">;</span></td>
->>>>>>> 2881eb42
       </tr>
       <tr>
         <td class="text-right src linenos"><a class="normal" id="l15" href="#l15">15</a></td>
         <td class="text-right src linenos ws-unset">
         </td>
-<<<<<<< HEAD
-        <td class="src uncoveredLine pr-2 pl-2 color-fg-muted text-right">&cross;</td>
-        <td class="src uncoveredLine"><span class="p">}</span></td>
-=======
-        <td class="linecount uncoveredLine show_uncoveredLine">&cross;</td>
+        <td class="src uncoveredLine show_uncoveredLine pr-2 pl-2 color-fg-muted text-right">&cross;</td>
         <td class="src uncoveredLine show_uncoveredLine"><span class="p">}</span></td>
->>>>>>> 2881eb42
       </tr>
       <tr>
         <td class="text-right src linenos"><a class="normal" id="l16" href="#l16">16</a></td>
         <td class="text-right src linenos ws-unset">
         </td>
-<<<<<<< HEAD
-        <td class="src  pr-2 pl-2 color-fg-muted text-right"></td>
-        <td class="src "></td>
-=======
-        <td class="linecount  show_"></td>
+        <td class="src  show_ pr-2 pl-2 color-fg-muted text-right"></td>
         <td class="src  show_"></td>
->>>>>>> 2881eb42
       </tr>
     </table>
   </div>
