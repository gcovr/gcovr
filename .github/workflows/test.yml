--- conflicted
+++ resolved
@@ -241,13 +241,8 @@
       - name: Install dependencies
         run: |
           python -m pip install --upgrade pip
-<<<<<<< HEAD
           python3 -m pip install nox requests
-      - uses: actions/checkout@v3
-=======
-          python3 -m pip install nox
-      - uses: actions/checkout@v4
->>>>>>> 1c0e1d5a
+      - uses: actions/checkout@v4
       - name: Build Docker
         run: |
           python3 -m nox --non-interactive --session "docker_build_compiler(${{ matrix.gcc }})"
