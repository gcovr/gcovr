--- conflicted
+++ resolved
@@ -24,7 +24,6 @@
 nox.options.sessions = ["qa"]
 
 
-
 def set_environment(session: nox.Session, cc: str, check: bool = True) -> None:
     if check and (shutil.which(cc) is None):
         session.env["CC_REFERENCE"] = cc
@@ -84,11 +83,7 @@
         session.run("python", "-m", "black", *session.posargs)
     else:
         session.run("python", "-m", "black", "--diff", "--check", *BLACK_CONFORM_FILES)
-<<<<<<< HEAD
-        session.run("python", "-m", "black", "--diff", *DEFAULT_TEST_DIRECTORIES)
-=======
         session.run("python", "-m", "black", "--diff", *DEFAULT_LINT_DIRECTORIES)
->>>>>>> 8e0c377b
 
 
 @nox.session
