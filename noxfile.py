--- conflicted
+++ resolved
@@ -643,12 +643,6 @@
             with fh_zip.open(zip_info_diff_zip) as fh_inner_zip:
                 seekable_buf = io.BytesIO(fh_inner_zip.read())
                 with zipfile.ZipFile(seekable_buf) as fh_diff_zip:
-<<<<<<< HEAD
                     extract(fh_diff_zip)
         except KeyError:
-            extract(fh_zip)
-=======
-                    fh_diff_zip.extractall("gcovr/tests")
-        except KeyError:
-            fh_zip.extractall("gcovr/tests")
->>>>>>> 064d409b
+            extract(fh_zip)