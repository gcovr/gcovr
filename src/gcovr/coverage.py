--- conflicted
+++ resolved
@@ -689,15 +689,9 @@
 class CoverageContainer:
     """Coverage container holding all the coverage data."""
 
-<<<<<<< HEAD
     def __init__(self) -> None:
-        self.data: Dict[str, FileCoverage] = {}
-        self.directories: List[CoverageContainerDirectory] = []
-=======
-    def __init__(self: CoverageContainer) -> None:
         self.data = dict[str, FileCoverage]()
         self.directories = list[CoverageContainerDirectory]()
->>>>>>> 558e6c5a
 
     def __getitem__(self, key: str) -> FileCoverage:
         return self.data[key]
