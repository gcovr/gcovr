# -*- coding:utf-8 -*-

#  ************************** Copyrights and license ***************************
#
# This file is part of gcovr 8.3+main, a parsing and reporting tool for gcov.
# https://gcovr.com/en/main
#
# _____________________________________________________________________________
#
# Copyright (c) 2013-2025 the gcovr authors
# Copyright (c) 2013 Sandia Corporation.
# Under the terms of Contract DE-AC04-94AL85000 with Sandia Corporation,
# the U.S. Government retains certain rights in this software.
#
# This software is distributed under the 3-clause BSD License.
# For more information, see the README.rst file.
#
# ****************************************************************************

"""
Handle parsing of the json ``.gcov.json.gz`` file format.

Other modules should only use the following items:
`parse_coverage()`

The behavior of this parser was informed by the following sources:

* the *Invoking Gcov* section in the GCC manual (version 11)
  <https://gcc.gnu.org/onlinedocs/gcc-14.1.0/gcc/Invoking-Gcov.html>
"""
# pylint: disable=too-many-lines
# cspell:ignore getpreferredencoding

import logging
import os
from locale import getpreferredencoding
from typing import Any, Optional

from gcovr.utils import get_md5_hexdigest

from ....data_model.coverage import FileCoverage
from ....data_model.merging import FUNCTION_MAX_LINE_MERGE_OPTIONS, MergeOptions
from ....filter import Filter, is_file_excluded
from .common import (
    SUSPICIOUS_COUNTER,
    check_hits,
)

GCOV_JSON_VERSION = "2"
LOGGER = logging.getLogger("gcovr")
DEFAULT_SOURCE_ENCODING = getpreferredencoding()


def parse_coverage(
    data_fname: str,
    gcov_json_data: dict[str, Any],
    include_filters: list[Filter],
    exclude_filters: list[Filter],
    ignore_parse_errors: Optional[set[str]],
    suspicious_hits_threshold: int = SUSPICIOUS_COUNTER,
    source_encoding: str = DEFAULT_SOURCE_ENCODING,
) -> list[tuple[FileCoverage, list[str]]]:
    """Process a GCOV JSON output."""

    files_coverage = list[tuple[FileCoverage, list[str]]]()

    # Check format version because the file can be created external
    if gcov_json_data["format_version"] != GCOV_JSON_VERSION:
        raise RuntimeError(
            f"Got wrong JSON format version {gcov_json_data['format_version']}, expected {GCOV_JSON_VERSION}"
        )

    for file in gcov_json_data["files"]:
        source_lines: list[bytes] = []
        fname = os.path.normpath(
            os.path.join(gcov_json_data["current_working_directory"], file["file"])
        )
        LOGGER.debug(f"Parsing coverage data for file {fname}")

        if is_file_excluded(fname, include_filters, exclude_filters):
            continue

        max_line_number = file["lines"][-1]["line_number"] if file["lines"] else 1
        try:
            with open(fname, "rb") as fh_in2:
                source_lines = fh_in2.read().splitlines()
            lines = len(source_lines)
            if lines < max_line_number:
                LOGGER.warning(
                    f"File {max_line_number} has {lines} line(s) but coverage data has {max_line_number} line(s)."
                )
                # GCOV itself adds the /*EOF*/ in the text report if there is no data and we used the same.
                source_lines += [b"/*EOF*/"] * (max_line_number - lines)
        except OSError as e:
            if file["file"].endswith("<stdin>"):
                message = f"Got unreadable source file '{file['file']}', replacing with empty lines."
                LOGGER.info(message)
            else:
                # The exception contains the source file name,
                # e.g. [Errno 2] No such file or directory: 'xy.txt'
                message = f"Can't read file, using empty lines: {e}"
                LOGGER.warning(message)
            # If we can't read the file we use as first line the error
            # and use empty lines for the rest of the lines.
            source_lines = [b""] * max_line_number
            source_lines[0] = f"/* {message} */".encode()

        encoded_source_lines = [
            line.decode(source_encoding, errors="replace") for line in source_lines
        ]

        filecov = _parse_file_node(
            data_fname,
            gcov_file_node=file,
            filename=fname,
            source_lines=encoded_source_lines,
            ignore_parse_errors=ignore_parse_errors,
            suspicious_hits_threshold=suspicious_hits_threshold,
        )

        files_coverage.append((filecov, encoded_source_lines))

    return files_coverage


def _parse_file_node(
    data_fname: str,
    gcov_file_node: dict[str, Any],
    filename: str,
    source_lines: list[str],
    ignore_parse_errors: Optional[set[str]],
    suspicious_hits_threshold: int = SUSPICIOUS_COUNTER,
) -> FileCoverage:
    """
    Extract coverage data from a json gcov report.

    Logging:
    Parse problems are reported as warnings.
    Coverage exclusion decisions are reported as verbose messages.

    Arguments:
        gcov_file_node: one of the "files" node in the gcov json format
        filename: for error reports
        source_lines: decoded source code lines, for reporting
        data_fname: source of this node, for reporting
        ignore_parse_errors: which errors should be converted to warnings

    Returns:
        The coverage data

    Raises:
        Any exceptions during parsing, unless ignore_parse_errors is set.
    """
    persistent_states: dict[str, Any] = {"location": (filename, 0)}

    if ignore_parse_errors is None:
        ignore_parse_errors = set()

    filecov = FileCoverage(data_fname, filename=filename)
    for line in gcov_file_node["lines"]:
        persistent_states.update(location=(filename, line["line_number"]))
<<<<<<< HEAD
        linecov = LineCoverage(
=======
        linecov = filecov.insert_line_coverage(
>>>>>>> fe42361f
            str(data_fname),
            lineno=line["line_number"],
            count=check_hits(
                line["count"],
                source_lines[line["line_number"] - 1],
                ignore_parse_errors,
                suspicious_hits_threshold,
                persistent_states,
            ),
            function_name=line.get("function_name"),
            block_ids=line["block_ids"],
            md5=get_md5_hexdigest(
                source_lines[line["line_number"] - 1].encode("UTF-8")
            ),
        )
        for index, branch in enumerate(line["branches"]):
            linecov.insert_branch_coverage(
<<<<<<< HEAD
                BranchCoverage(
                    str(data_fname),
                    branchno=index,
                    count=check_hits(
                        branch["count"],
                        source_lines[line["line_number"] - 1],
                        ignore_parse_errors,
                        suspicious_hits_threshold,
                        persistent_states,
                    ),
                    source_block_id=branch["source_block_id"],
                    fallthrough=branch["fallthrough"],
                    throw=branch["throw"],
                    destination_block_id=branch["destination_block_id"],
                ),
=======
                str(data_fname),
                branchno=index,
                count=check_hits(
                    branch["count"],
                    source_lines[line["line_number"] - 1],
                    ignore_parse_errors,
                    suspicious_hits_threshold,
                    persistent_states,
                ),
                source_block_id=branch["source_block_id"],
                fallthrough=branch["fallthrough"],
                throw=branch["throw"],
                destination_block_id=branch["destination_block_id"],
>>>>>>> fe42361f
            )
        for index, condition in enumerate(line.get("conditions", [])):
            linecov.insert_condition_coverage(
                str(data_fname),
                conditionno=index,
                count=check_hits(
                    condition["count"],
                    source_lines[line["line_number"] - 1],
                    ignore_parse_errors,
                    suspicious_hits_threshold,
                    persistent_states,
                ),
                covered=condition["covered"],
                not_covered_true=condition["not_covered_true"],
                not_covered_false=condition["not_covered_false"],
            )
        for index, call in enumerate(line.get("calls", [])):
            linecov.insert_call_coverage(
                str(data_fname),
                callno=index,
                source_block_id=call["source_block_id"],
                destination_block_id=call["destination_block_id"],
                returned=call["returned"],
            )

        filecov.insert_line_coverage(linecov)

    for function in gcov_file_node["functions"]:
        # Use 100% only if covered == total.
        if function["blocks_executed"] == function["blocks"]:
            blocks = 100.0
        else:
            # There is at least one uncovered item.
            # Round to 1 decimal and clamp to max 99.9%.
            ratio = function["blocks_executed"] / function["blocks"]
            blocks = min(99.9, round(ratio * 100.0, 1))

        filecov.insert_function_coverage(
            str(data_fname),
            MergeOptions(func_opts=FUNCTION_MAX_LINE_MERGE_OPTIONS),
            mangled_name=function["name"],
            demangled_name=function["demangled_name"],
            lineno=function["start_line"],
            count=function["execution_count"],
            blocks=blocks,
            start=(function["start_line"], function["start_column"]),
            end=(function["end_line"], function["end_column"]),
        )

    if (
        "negative_hits.warn_once_per_file" in persistent_states
        and persistent_states["negative_hits.warn_once_per_file"] > 1
    ):
        LOGGER.warning(
            f"Ignored {persistent_states['negative_hits.warn_once_per_file']} negative hits overall."
        )

    if (
        "suspicious_hits.warn_once_per_file" in persistent_states
        and persistent_states["suspicious_hits.warn_once_per_file"] > 1
    ):
        LOGGER.warning(
            f"Ignored {persistent_states['suspicious_hits.warn_once_per_file']} suspicious hits overall."
        )

    return filecov<|MERGE_RESOLUTION|>--- conflicted
+++ resolved
@@ -159,11 +159,7 @@
     filecov = FileCoverage(data_fname, filename=filename)
     for line in gcov_file_node["lines"]:
         persistent_states.update(location=(filename, line["line_number"]))
-<<<<<<< HEAD
-        linecov = LineCoverage(
-=======
         linecov = filecov.insert_line_coverage(
->>>>>>> fe42361f
             str(data_fname),
             lineno=line["line_number"],
             count=check_hits(
@@ -181,23 +177,6 @@
         )
         for index, branch in enumerate(line["branches"]):
             linecov.insert_branch_coverage(
-<<<<<<< HEAD
-                BranchCoverage(
-                    str(data_fname),
-                    branchno=index,
-                    count=check_hits(
-                        branch["count"],
-                        source_lines[line["line_number"] - 1],
-                        ignore_parse_errors,
-                        suspicious_hits_threshold,
-                        persistent_states,
-                    ),
-                    source_block_id=branch["source_block_id"],
-                    fallthrough=branch["fallthrough"],
-                    throw=branch["throw"],
-                    destination_block_id=branch["destination_block_id"],
-                ),
-=======
                 str(data_fname),
                 branchno=index,
                 count=check_hits(
@@ -211,7 +190,6 @@
                 fallthrough=branch["fallthrough"],
                 throw=branch["throw"],
                 destination_block_id=branch["destination_block_id"],
->>>>>>> fe42361f
             )
         for index, condition in enumerate(line.get("conditions", [])):
             linecov.insert_condition_coverage(
@@ -237,8 +215,6 @@
                 returned=call["returned"],
             )
 
-        filecov.insert_line_coverage(linecov)
-
     for function in gcov_file_node["functions"]:
         # Use 100% only if covered == total.
         if function["blocks_executed"] == function["blocks"]:
