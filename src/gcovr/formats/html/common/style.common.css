--- conflicted
+++ resolved
@@ -1,4 +1,8 @@
-/* Link formats: use maroon w/underlines */
+.sticky {
+  position: sticky;
+  top: 0;
+}
+
 a:link
 {
   color: navy;
@@ -96,7 +100,10 @@
   content: "» next";
 }
 
-<<<<<<< HEAD
+.sortable {
+  cursor: pointer;
+}
+
 .sorted-ascending::after {
   content: " ↑";
   white-space: pre;
@@ -105,9 +112,4 @@
 .sorted-descending::after {
   content: " ↓";
   white-space: pre;
-=======
-.sticky {
-  position: sticky;
-  top: 0;
->>>>>>> 2881eb42
 }