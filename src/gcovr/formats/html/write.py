# -*- coding:utf-8 -*-

#  ************************** Copyrights and license ***************************
#
# This file is part of gcovr 8.4+main, a parsing and reporting tool for gcov.
# https://gcovr.com/en/main
#
# _____________________________________________________________________________
#
# Copyright (c) 2013-2025 the gcovr authors
# Copyright (c) 2013 Sandia Corporation.
# Under the terms of Contract DE-AC04-94AL85000 with Sandia Corporation,
# the U.S. Government retains certain rights in this software.
#
# This software is distributed under the 3-clause BSD License.
# For more information, see the README.rst file.
#
# ****************************************************************************

# cspell:ignore xmlcharrefreplace

import functools
import os
import re
from typing import Any, Callable, Iterable, Iterator, Optional, Union

from jinja2 import (
    BaseLoader,
    Environment,
    ChoiceLoader,
    FileSystemLoader,
    FunctionLoader,
    PackageLoader,
    Template,
)
from markupsafe import Markup
import pygments
from pygments.filter import Filter
from pygments.formatters.html import HtmlFormatter
from pygments.lexer import Lexer
from pygments.lexers import get_lexer_for_filename
from pygments.token import _TokenType, Token
from pygments.style import Style
from pygments.styles.default import DefaultStyle

from ...data_model.container import CoverageContainer, CoverageContainerDirectory
from ...data_model.coverage import (
    DecisionCoverageConditional,
    DecisionCoverageSwitch,
    DecisionCoverageUncheckable,
    FileCoverage,
    LineCoverage,
    CoverageStat,
    DecisionCoverageStat,
)
from ...data_model.coverage_dict import FunctioncovKeyType
from ...exclusions.markers import _EXCLUDE_FLAG, get_markers_regex
from ...logging import LOGGER
from ...options import Options
from ...utils import (
    GZIP_SUFFIX,
    chdir,
    commonpath,
    force_unix_separator,
    get_md5_hexdigest,
    get_version_for_report,
    open_text_for_writing,
)


PYGMENTS_CSS_MARKER = "/* Comment.Preproc */"


# html_theme string is <theme_directory>.<color> or only <color> (if only color use default)
# examples: github.green github.blue or blue or green
def get_theme_name(html_theme: str) -> str:
    """Get the theme name without the color."""
    return html_theme.split(".")[0] if "." in html_theme else "default"


def get_theme_color(html_theme: str) -> str:
    """Get the theme color from the theme name."""
    return html_theme.split(".")[1] if "." in html_theme else html_theme


@functools.lru_cache(maxsize=1)
def templates(options: Options) -> Environment:
    """Get the Jinja2 environment for the templates."""
    # As default use the package loader
    loaders: list[BaseLoader] = []
    # If a directory is given files in the directory have higher precedence.
    if options.html_template_dir is not None:
        loaders.append(FileSystemLoader(options.html_template_dir))

    loaders += [
        PackageLoader(
            "gcovr.formats.html",
            package_path=get_theme_name(options.html_theme),
        ),
        PackageLoader(
            "gcovr.formats.html",
            package_path="common",
        ),
    ]

    return Environment(
        loader=ChoiceLoader(loaders),
        autoescape=True,
        trim_blocks=True,
        lstrip_blocks=True,
    )


@functools.lru_cache(maxsize=1)
def user_templates() -> Environment:
    """Get the Jinja2 environment for the user templates."""

    def load_user_template(template: str) -> Optional[str]:
        contents = None
        try:
            with open(template, "rb") as f:
                contents = f.read().decode("UTF-8")
        # This exception can only occur if the file gets inaccessible while gcovr is running.
        except FileNotFoundError:  # pragma: no cover
            pass

        return contents

    return Environment(
        loader=FunctionLoader(load_user_template),
        autoescape=True,
        trim_blocks=True,
        lstrip_blocks=True,
    )


class CssRenderer:
    """Class for rendering the CSS template with Jinja2."""

    @staticmethod
    def __load_css_template(options: Options) -> Template:
        """Load the CSS template."""
        if options.html_css is not None:
            template_path = os.path.relpath(options.html_css)
            return user_templates().get_template(template_path)

        return templates(options).get_template("style.css")

    @staticmethod
    def render(options: Options) -> str:
        """Get the rendered CSS content."""
        template = CssRenderer.__load_css_template(options)
        return template.render(
            tab_size=options.html_tab_size, single_page=options.html_single_page
        )


class NullHighlighting:
    """Class if no syntax highlighting is available for the given file."""

    def get_css(self) -> str:
        """Get the empty CSS."""
        return ""

    @staticmethod
    def highlighter_for_file(_: str) -> Callable[[str], list[str]]:
        """Get the default highlighter which only returns the content as raw text lines."""
        return lambda code: [line.rstrip() for line in code.split("\n")]


class PygmentsHighlighting:
    """Class for syntax highlighting in report."""

    class DefaultStyle(Style):
        """GCOVR default style."""

        styles = dict(
            list(DefaultStyle.styles.items()) + [(Token.Comment.Special, "bold")]
        )

    class MarkerFilter(Filter):
        """A filter to highlight the marker keywords"""

        def __init__(self, markers_regex: re.Pattern[str], **options: Any):
            super().__init__(**options)
            self.markers_regex = markers_regex

        def filter(
            self, lexer: Lexer, stream: Iterable[tuple[_TokenType, str]]
        ) -> Iterator[tuple[_TokenType, str]]:
            for ttype, value in stream:
                if _EXCLUDE_FLAG in value:
                    last = 0
                    for match in self.markers_regex.finditer(value):
                        start, end = match.start(), match.end()
                        if start != last:
                            yield ttype, value[last:start]
                        yield Token.Comment.Special, value[start:end]
                        last = end
                    if last != len(value):
                        yield ttype, value[last:]
                else:
                    yield ttype, value

    def __init__(self, style: str, markers_regex: re.Pattern[str]) -> None:
        self.filter = PygmentsHighlighting.MarkerFilter(markers_regex)
        self.formatter = None
        try:
            self.formatter = HtmlFormatter(
                nowrap=True,
                style=PygmentsHighlighting.DefaultStyle
                if style == "default"
                else style,
            )
        except ImportError as e:  # pragma: no cover
            LOGGER.warning("No syntax highlighting available: %s", str(e))

    def get_css(self) -> str:
        """Get the CSS for the syntax highlighting."""
        if self.formatter is None:  # pragma: no cover
            return ""
        return (
            f"\n\n/* pygments syntax highlighting */\n{self.formatter.get_style_defs()}"  # type: ignore [no-untyped-call]
        )

    def highlighter_for_file(self, filename: str) -> Callable[[str], list[str]]:
        """Get the highlighter for the given filename."""
        if self.formatter is None:  # pragma: no cover
            return NullHighlighting.highlighter_for_file(filename)

        try:
            lexer = get_lexer_for_filename(filename, None, stripnl=False)
            lexer.add_filter(self.filter)
            formatter = self.formatter
            return lambda code: [
                Markup(line.rstrip())  # nosec
                for line in pygments.highlight(code, lexer, formatter).split("\n")
            ]
        except pygments.util.ClassNotFound:  # pragma: no cover
            return NullHighlighting.highlighter_for_file(filename)


@functools.lru_cache(maxsize=1)
def get_formatter(options: Options) -> Union[PygmentsHighlighting, NullHighlighting]:
    """Get the formatter for the selected theme."""
    if options.html_syntax_highlighting:
        highlight_style = (
            templates(options)
            .get_template(f"pygments.{get_theme_color(options.html_theme)}")
            .render()
        )
        return PygmentsHighlighting(
            highlight_style, get_markers_regex(options.exclude_pattern_prefix)
        )

    return NullHighlighting()


def coverage_to_class(
    coverage: Optional[float], medium_threshold: float, high_threshold: float
) -> str:
    """Get the coverage class depending on the threshold."""
    if coverage is None:
        return "coverage-unknown"
    if coverage == 0:
        return "coverage-none"
    if coverage < medium_threshold:
        return "coverage-low"
    if coverage < high_threshold:
        return "coverage-medium"
    return "coverage-high"


class RootInfo:
    """Class holding the information used in Jinja2 template."""

    def __init__(self, options: Options) -> None:
        self.sort_by = (
            "filename"
            if options.sort_key == "filename"
            else ("branches" if options.sort_branches else "lines")
        )
        self.sort_percent = options.sort_key != "uncovered-number"
        self.sorted = (
            "sorted-descending" if options.sort_reverse else "sorted-ascending"
        )
        self.medium_threshold = options.medium_threshold
        self.high_threshold = options.high_threshold
        self.medium_threshold_line = options.medium_threshold_line
        self.high_threshold_line = options.high_threshold_line
        self.medium_threshold_branch = options.medium_threshold_branch
        self.high_threshold_branch = options.high_threshold_branch
        self.link_function_list = (options.html_details or options.html_nested) and (
            options.html_single_page != "static"
        )
        self.relative_anchors = options.html_relative_anchors
        self.single_page = options.html_single_page

        self.version = get_version_for_report()
        self.head = options.html_title
        self.date = options.timestamp.isoformat(sep=" ", timespec="seconds")
        self.encoding = options.html_encoding
        self.directory = ""
        self.branches = dict[str, Any]()
        self.conditions = dict[str, Any]()
        self.decisions = dict[str, Any]()
        self.calls = dict[str, Any]()
        self.functions = dict[str, Any]()
        self.lines = dict[str, Any]()
        self.navigation = dict[str, tuple[Optional[str], Optional[str]]]()

    def set_directory(self, directory: str) -> None:
        """Set the directory for the report."""
        self.directory = directory

    def get_directory(self) -> str:
        """Get the directory for the report."""
        return (
            "." if self.directory == "" else force_unix_separator(str(self.directory))
        )

    def set_coverage(self, covdata: CoverageContainer) -> None:
        """Update this RootInfo with a summary of the CoverageContainer."""
        stats = covdata.stats
        self.lines = dict_from_stat(stats.line, self.line_coverage_class, 0.0)
        self.functions = dict_from_stat(stats.function, self.coverage_class)
        self.branches = dict_from_stat(stats.branch, self.branch_coverage_class)
        self.conditions = dict_from_stat(stats.condition, self.coverage_class)
        self.decisions = dict_from_stat(stats.decision, self.coverage_class)
        self.calls = dict_from_stat(stats.call, self.coverage_class)

    def line_coverage_class(self, coverage: Optional[float]) -> str:
        """Get the coverage class for the line."""
        return coverage_to_class(
            coverage, self.medium_threshold_line, self.high_threshold_line
        )

    def branch_coverage_class(self, coverage: Optional[float]) -> str:
        """Get the coverage class for the branch."""
        return coverage_to_class(
            coverage, self.medium_threshold_branch, self.high_threshold_branch
        )

    def coverage_class(self, coverage: Optional[float]) -> str:
        """Get the coverage class for all other types."""
        return coverage_to_class(coverage, self.medium_threshold, self.high_threshold)


#
# Produce an HTML report
#
def write_report(
    covdata: CoverageContainer, output_file: str, options: Options
) -> None:
    """Write the HTML report"""
    css_data = CssRenderer.render(options).strip()
    medium_threshold = options.medium_threshold
    high_threshold = options.high_threshold
    medium_threshold_line = options.medium_threshold_line
    high_threshold_line = options.high_threshold_line
    medium_threshold_branch = options.medium_threshold_branch
    high_threshold_branch = options.high_threshold_branch
    show_calls = options.show_calls
    show_decision = options.show_decision

    data = dict[str, Any]()
    root_info = RootInfo(options)
    data["info"] = root_info

    data["SHOW_DECISION"] = show_decision
    data["SHOW_CALLS"] = show_calls
    data["SHOW_CONDITION_COVERAGE"] = any(
        filter(lambda filecov: filecov.condition_coverage().total > 0, covdata.values())  # type: ignore [arg-type]
    )
    data["USE_BLOCK_IDS"] = options.html_block_ids
    data["COVERAGE_MED"] = medium_threshold
    data["COVERAGE_HIGH"] = high_threshold
    data["LINE_COVERAGE_MED"] = medium_threshold_line
    data["LINE_COVERAGE_HIGH"] = high_threshold_line
    data["BRANCH_COVERAGE_MED"] = medium_threshold_branch
    data["BRANCH_COVERAGE_HIGH"] = high_threshold_branch

    self_contained = options.html_self_contained
    if self_contained is None:
        self_contained = (
            not (options.html_details or options.html_nested)
            or options.html_single_page
        )

    if output_file.endswith(os.sep):
        if options.html_single_page:
            output_file += "coverage_single_page.html"
        elif options.html_nested:
            output_file += "coverage_nested.html"
        elif options.html_details:
            output_file += "coverage_details.html"
        else:
            output_file += "coverage.html"

    if PYGMENTS_CSS_MARKER in css_data:
        LOGGER.info(
            "Skip adding of pygments styles since %r found in user stylesheet",
            PYGMENTS_CSS_MARKER,
        )
    else:
        css_data += get_formatter(options).get_css()

<<<<<<< HEAD
    javascript_data = templates(options).get_template("sorting.js").render().strip()
=======
    javascript_data = templates(options).get_template("gcovr.js").render().strip()
>>>>>>> 2881eb42

    if self_contained:
        data["css"] = css_data
        data["javascript"] = javascript_data
    else:
        css_output = os.path.splitext(output_file)[0] + ".css"
        with open_text_for_writing(css_output, encoding="utf-8") as fh_out:
            fh_out.write(css_data)
            fh_out.write("\n")

        if options.html_relative_anchors:
            css_link = os.path.basename(css_output)
        else:  # pragma: no cover  Can't be checked because of the reference compare
            css_link = css_output
        data["css_link"] = css_link

        javascript_output = os.path.splitext(output_file)[0] + ".js"
        with open_text_for_writing(javascript_output) as fh_out:
            fh_out.write(javascript_data)
            fh_out.write("\n")

        if options.html_relative_anchors:
            javascript_link = os.path.basename(javascript_output)
        else:  # pragma: no cover  Can't be checked because of the reference compare
            javascript_link = javascript_output
        data["javascript_link"] = javascript_link

    data["theme"] = get_theme_color(options.html_theme)

    root_info.set_coverage(covdata)
    if root_info.link_function_list and root_info.functions["total"] == 0:
        root_info.link_function_list = False

    # Generate the coverage output (on a per-package basis)
    # source_dirs = set()
    files = []
    filtered_fname = ""
    sorted_keys = covdata.sort_coverage(
        sort_key=options.sort_key,
        sort_reverse=options.sort_reverse,
        by_metric="branch" if options.sort_branches else "line",
        filename_uses_relative_pathname=True,
    )

    if options.html_nested:
        covdata.populate_directories(sorted_keys, options.root_filter)

    cdata_fname = dict[str, str]()
    cdata_sourcefile = dict[str, Optional[str]]()
    for fname in sorted_keys + [v.dirname for v in covdata.directories]:
        filtered_fname = options.root_filter.sub("", fname)
        if filtered_fname != "":
            files.append(filtered_fname)
        cdata_fname[fname] = force_unix_separator(filtered_fname)
        if options.html_details or options.html_nested or options.html_single_page:
            if os.path.normpath(fname) == os.path.normpath(options.root_dir):
                cdata_sourcefile[fname] = (
                    output_file[: -len(GZIP_SUFFIX)]
                    if output_file.endswith(GZIP_SUFFIX)
                    else output_file
                )
            else:
                cdata_sourcefile[fname] = _make_short_source_filename(
                    output_file, filtered_fname.rstrip(os.sep)
                )
                if options.html_single_page and cdata_sourcefile[fname] is not None:
                    # Remove the prefix to get shorter links
                    cdata_sourcefile[fname] = str(cdata_sourcefile[fname]).split(
                        ".", maxsplit=1
                    )[1]
        else:
            cdata_sourcefile[fname] = None

    # Define the common root directory, which may differ from options.root_dir
    # when source files share a common prefix.
    root_directory = ""
    if len(files) > 1:
        common_dir = commonpath(files)
        if common_dir != "":
            root_directory = common_dir
    else:
        directory, _ = os.path.split(filtered_fname)
        if directory != "":
            root_directory = str(directory) + os.sep

    previous_fname: Optional[str] = None
    previous_link_report: Optional[str] = None
    for fname in sorted(cdata_sourcefile.keys()):
        root_info.navigation[fname] = (previous_link_report, None)
        link_report = cdata_sourcefile[fname]
        if link_report is not None:
            if root_info.relative_anchors or root_info.single_page:
                link_report = os.path.basename(link_report)
        if previous_fname is not None:
            root_info.navigation[previous_fname] = (
                root_info.navigation[previous_fname][0],
                link_report,
            )
        previous_fname = fname
        previous_link_report = link_report

    root_info.set_directory(force_unix_separator(root_directory))

    if options.html_details or options.html_nested:
        data["ROOT_FNAME"] = os.path.basename(output_file)
        (output_prefix, output_suffix) = _get_prefix_and_suffix(output_file)
        functions_output_file = f"{output_prefix}.functions{output_suffix}"
        data["FUNCTIONS_FNAME"] = os.path.basename(functions_output_file)
        if options.html_single_page:
            # Remove the prefix to get shorter links
            data["FUNCTIONS_FNAME"] = data["FUNCTIONS_FNAME"].split(".", maxsplit=1)[1]

    if options.html_single_page:
        write_single_page(
            options,
            root_info,
            output_file,
            covdata,
            sorted_keys,
            cdata_fname,
            cdata_sourcefile,
            data,
        )
    else:
        if options.html_nested and covdata.directories:
            write_directory_pages(
                options,
                root_info,
                output_file,
                covdata,
                cdata_fname,
                cdata_sourcefile,
                data,
            )
        else:
            write_root_page(
                options,
                root_info,
                output_file,
                covdata,
                cdata_fname,
                cdata_sourcefile,
                data,
                sorted_keys,
            )
            if not options.html_details:
                return

        write_source_pages(
            options,
            root_info,
            functions_output_file,
            covdata,
            cdata_fname,
            cdata_sourcefile,
            data,
        )


def write_root_page(
    options: Options,
    root_info: RootInfo,
    output_file: str,
    covdata: CoverageContainer,
    cdata_fname: dict[str, str],
    cdata_sourcefile: dict[str, Any],
    data: dict[str, Any],
    sorted_keys: list[str],
) -> None:
    """Generate the root HTML file that contains the high level report."""
    files = []
    for fname in sorted_keys:
        files.append(
            get_coverage_data(
                root_info, covdata[fname], cdata_sourcefile[fname], cdata_fname[fname]
            )
        )

    html_string = (
        templates(options)
        .get_template("directory_page.html")
        .render(**data, entries=files)
    )
    with open_text_for_writing(
        output_file, encoding=options.html_encoding, errors="xmlcharrefreplace"
    ) as fh:
        fh.write(html_string + "\n")


def write_source_pages(
    options: Options,
    root_info: RootInfo,
    functions_output_file: str,
    covdata: CoverageContainer,
    cdata_fname: dict[str, str],
    cdata_sourcefile: dict[str, Any],
    data: dict[str, Any],
) -> None:
    """Write a page for each source file."""
    error_no_files_not_found = 0
    all_functions = {}
    for fname, filecov in sorted(covdata.items()):
        file_data, functions, file_not_found = get_file_data(
            options, root_info, fname, cdata_fname, cdata_sourcefile, filecov
        )
        all_functions.update(functions)
        if file_not_found:
            error_no_files_not_found += 1

        html_string = (
            templates(options)
            .get_template("source_page.html")
            .render(**data, **file_data)
        )
        with open_text_for_writing(
            cdata_sourcefile[fname],
            encoding=options.html_encoding,
            errors="xmlcharrefreplace",
        ) as fh:
            fh.write(html_string + "\n")

    html_string = (
        templates(options)
        .get_template("functions_page.html")
        .render(
            **data,
            all_functions=[all_functions[k] for k in sorted(all_functions)],
        )
    )
    with open_text_for_writing(
        functions_output_file,
        encoding=options.html_encoding,
        errors="xmlcharrefreplace",
    ) as fh:
        fh.write(html_string + "\n")

    if error_no_files_not_found != 0:
        raise RuntimeError(f"{error_no_files_not_found} source file(s) not found.")


def write_directory_pages(
    options: Options,
    root_info: RootInfo,
    output_file: str,
    covdata: CoverageContainer,
    cdata_fname: dict[str, str],
    cdata_sourcefile: dict[str, Any],
    data: dict[str, Any],
) -> None:
    """Write a page for each directory."""
    # The first directory is the shortest one --> This is the root dir
    root_key = next(iter(sorted([d.dirname for d in covdata.directories])))

    directory_data = {}
    for dircov in covdata.directories:
        directory_data = get_directory_data(
            options, root_info, cdata_fname, cdata_sourcefile, dircov
        )
        html_string = (
            templates(options)
            .get_template("directory_page.html")
            .render(**data, **directory_data)
        )
        filename = None
        if dircov.dirname in [root_key, ""]:
            filename = output_file
        elif dircov.dirname in cdata_sourcefile:
            filename = cdata_sourcefile[dircov.dirname]
        else:
            LOGGER.warning(
                "There's a subdirectory %r that there's no source files within it",
                dircov.dirname,
            )

        if filename:
            with open_text_for_writing(
                filename, encoding=options.html_encoding, errors="xmlcharrefreplace"
            ) as fh:
                fh.write(html_string + "\n")


def write_single_page(
    options: Options,
    root_info: RootInfo,
    output_file: str,
    covdata: CoverageContainer,
    sorted_keys: list[str],
    cdata_fname: dict[str, str],
    cdata_sourcefile: dict[str, Any],
    data: dict[str, Any],
) -> None:
    """Write a single page HTML report."""
    error_no_files_not_found = 0
    files = []
    all_functions = {}
    for fname, filecov in sorted(covdata.items()):
        file_data, functions, file_not_found = get_file_data(
            options, root_info, fname, cdata_fname, cdata_sourcefile, filecov
        )
        all_functions.update(functions)
        if file_not_found:
            error_no_files_not_found += 1

        files.append(file_data)

    all_files = []
    for fname in sorted_keys:
        all_files.append(
            get_coverage_data(
                root_info, covdata[fname], cdata_sourcefile[fname], cdata_fname[fname]
            )
        )
    directories = list[dict[str, Any]]([{"entries": all_files}])
    if root_info.single_page == "js-enabled":
        for dircov in covdata.directories:
            directories.append(
                get_directory_data(
                    options, root_info, cdata_fname, cdata_sourcefile, dircov
                )
            )
    if len(directories) == 1:
        directories[0]["dirname"] = "/"  # We need this to have a correct id in HTML.

    html_string = (
        templates(options)
        .get_template("single_page.html")
        .render(
            **data,
            files=files,
            directories=directories,
            all_functions=[all_functions[k] for k in sorted(all_functions)],
        )
    )
    with open_text_for_writing(
        output_file,
        encoding=options.html_encoding,
        errors="xmlcharrefreplace",
    ) as fh:
        fh.write(html_string + "\n")

    if error_no_files_not_found != 0:
        raise RuntimeError(f"{error_no_files_not_found} source file(s) not found.")


def get_coverage_data(
    root_info: RootInfo,
    cdata: Union[CoverageContainerDirectory, FileCoverage],
    link_report: str,
    cdata_fname: str,
    relative_path: str = "",
) -> dict[str, Any]:
    """Get the coverage data"""

    medium_threshold = root_info.medium_threshold
    high_threshold = root_info.high_threshold
    medium_threshold_line = root_info.medium_threshold_line
    high_threshold_line = root_info.high_threshold_line
    medium_threshold_branch = root_info.medium_threshold_branch
    high_threshold_branch = root_info.high_threshold_branch

    def coverage_class(coverage: Optional[float]) -> str:
        return coverage_to_class(coverage, medium_threshold, high_threshold)

    def line_coverage_class(coverage: Optional[float]) -> str:
        return coverage_to_class(coverage, medium_threshold_line, high_threshold_line)

    def branch_coverage_class(coverage: Optional[float]) -> str:
        return coverage_to_class(
            coverage, medium_threshold_branch, high_threshold_branch
        )

    def sort_value(coverage_stats: Union[CoverageStat, DecisionCoverageStat]) -> str:
        return str(
            coverage_stats.percent_or("-")
            if root_info.sort_percent
            else coverage_stats.total - coverage_stats.covered
        )

    stats = cdata.stats

    is_file_with_lines = isinstance(cdata, FileCoverage) and cdata.has_lines()
    lines = {
        "total": stats.line.total_with_excluded,
        "exec": stats.line.covered,
        "excluded": stats.line.excluded,
        "coverage": stats.line.percent_or(100.0 if is_file_with_lines else "-"),
        "class": line_coverage_class(
            stats.line.percent_or(100.0 if is_file_with_lines else None)
        ),
        "sort": sort_value(stats.line),
    }

    branches = {
        "total": stats.branch.total_with_excluded,
        "exec": stats.branch.covered,
        "excluded": stats.branch.excluded,
        "coverage": stats.branch.percent_or("-"),
        "class": branch_coverage_class(stats.branch.percent),
        "sort": sort_value(stats.branch),
    }

    conditions = {
        "total": stats.condition.total_with_excluded,
        "exec": stats.condition.covered,
        "excluded": stats.condition.excluded,
        "coverage": stats.condition.percent_or("-"),
        "class": branch_coverage_class(stats.condition.percent),
        "sort": sort_value(stats.condition),
    }

    decisions = {
        "total": stats.decision.total,
        "exec": stats.decision.covered,
        "unchecked": stats.decision.uncheckable,
        "coverage": stats.decision.percent_or("-"),
        "class": coverage_class(stats.decision.percent),
        "sort": sort_value(stats.decision),
    }

    functions = {
        "total": stats.function.total_with_excluded,
        "exec": stats.function.covered,
        "excluded": stats.function.excluded,
        "coverage": stats.function.percent_or("-"),
        "class": coverage_class(stats.function.percent),
        "sort": sort_value(stats.function),
    }

    calls = {
        "total": stats.call.total_with_excluded,
        "exec": stats.call.covered,
        "excluded": stats.call.excluded,
        "coverage": stats.call.percent_or("-"),
        "class": coverage_class(stats.call.percent),
        "sort": sort_value(stats.call),
    }
    display_filename = force_unix_separator(
        os.path.relpath(
            os.path.realpath(cdata_fname),
            os.path.realpath(
                os.path.join(root_info.directory, relative_path)
                if relative_path
                else root_info.directory
            ),
        )
    )

    if link_report is not None:
        if root_info.relative_anchors or root_info.single_page:
            link_report = os.path.basename(link_report)

    return {
        "filename": display_filename,
        "link": link_report,
        "lines": lines,
        "branches": branches,
        "conditions": conditions,
        "decisions": decisions,
        "functions": functions,
        "calls": calls,
    }


def get_directory_data(
    options: Options,
    root_info: RootInfo,
    cdata_fname: dict[str, str],
    cdata_sourcefile: dict[str, str],
    covdata_dir: CoverageContainerDirectory,
) -> dict[str, Any]:
    """Get the data for a directory to generate the HTML"""
    relative_path = cdata_fname[covdata_dir.dirname]
    if relative_path == ".":
        relative_path = ""
    elif relative_path.startswith(root_info.directory):
        relative_path = relative_path[len(root_info.directory) :]
    directory_data = dict[str, Any](
        {
            "dirname": (
                cdata_sourcefile[covdata_dir.dirname]
                if cdata_fname[covdata_dir.dirname]
                else "/"
            ),
            "relative_path": relative_path,
        }
    )

    sorted_keys = covdata_dir.sort_coverage(
        sort_key=options.sort_key,
        sort_reverse=options.sort_reverse,
        by_metric="branch" if options.sort_branches else "line",
        filename_uses_relative_pathname=True,
    )

    files = []
    for key in sorted_keys:
        fname = covdata_dir[key].filename
        files.append(
            get_coverage_data(
                root_info,
                covdata_dir[key],
                cdata_sourcefile[fname],
                cdata_fname[fname],
                relative_path,
            )
        )

    directory_data["entries"] = files

    return directory_data


def get_file_data(
    options: Options,
    root_info: RootInfo,
    filename: str,
    cdata_fname: dict[str, str],
    cdata_sourcefile: dict[str, str],
    cdata: FileCoverage,
) -> tuple[dict[str, Any], dict[tuple[str, str, int], dict[str, Any]], bool]:
    """Get the data for a file to generate the HTML"""
    formatter = get_formatter(options)

    file_data = dict[str, Any](
        {
            "fname": filename,
            "filename": cdata_fname[filename],
            "html_filename": os.path.basename(cdata_sourcefile[filename]),
            "source_lines": [],
            "function_list": [],
        }
    )
    file_data.update(
        get_coverage_data(
            root_info, cdata, cdata_sourcefile[filename], cdata_fname[filename]
        )
    )
    functions = dict[tuple[FunctioncovKeyType, str, int], dict[str, Any]]()
    # Only use demangled names (containing a brace)
    for functioncov in cdata.functioncov(key=lambda functioncov: functioncov.key):
        for lineno in functioncov.linenos:
            f_data = dict[str, Any]()
            f_data["name"] = functioncov.name
            f_data["filename"] = cdata_fname[filename]
            f_data["html_filename"] = os.path.basename(cdata_sourcefile[filename])
            f_data["line"] = lineno
            f_data["count"] = functioncov.count[lineno]
            f_data["blocks"] = functioncov.blocks[lineno]
            f_data["excluded"] = functioncov.excluded[lineno]
            function_stats = cdata.filter_for_function(functioncov).stats
            f_data["line_coverage"] = function_stats.line.percent_or(100.0)
            f_data["branch_coverage"] = function_stats.branch.percent_or("-")
            f_data["condition_coverage"] = function_stats.condition.percent_or("-")

            file_data["function_list"].append(f_data)
            functions[
                (
                    functioncov.key,
                    str(f_data["filename"]),
                    int(f_data["line"]),
                )
            ] = f_data

    def get_linecovs(lineno: int) -> Optional[list[LineCoverage]]:
        """Get a list of line coverage objects if available for the line."""
        linecovs = cdata.get_line(lineno)
        return None if linecovs is None else list(linecovs.linecov(sort=True))

    with chdir(options.root_dir):
        linecov_collections = list(cdata.lines())
        max_line_from_cdata = (
            linecov_collections[-1].lineno if linecov_collections else 0
        )
        file_not_found = True
        try:
            with open(
                filename,
                "r",
                encoding=options.source_encoding,
                errors="replace",
            ) as source_file:
                file_not_found = False
                lines = formatter.highlighter_for_file(filename)(source_file.read())
                lineno = 0
                for lineno, line in enumerate(lines, 1):
                    file_data["source_lines"].append(
                        source_row(
                            lineno,
                            line,
                            get_linecovs(lineno),
                            options.html_block_ids,
                        )
                    )
                if lineno < max_line_from_cdata:
                    LOGGER.warning(
                        "File %s has %d line(s) but coverage data has %d line(s).",
                        filename,
                        lineno,
                        max_line_from_cdata,
                    )
        except OSError as e:
            if filename.endswith("<stdin>"):
                file_not_found = False
                file_info = "!!! File from stdin !!!"
            else:
                file_info = f"!!! Can't read file: {e.strerror} !!!"
                LOGGER.warning("Can't read file: %s", e)
            # Python ranges are exclusive. We want to iterate over all lines, including
            # that last line. Thus, we have to add a +1 to include that line.
            for lineno in range(1, max_line_from_cdata + 1):
                file_data["source_lines"].append(
                    source_row(
                        lineno,
                        file_info if lineno == 1 else "",
                        get_linecovs(lineno),
                        options.html_block_ids,
                    )
                )

    file_data["lines"]["uncovered"] = len(
        [row for row in file_data["source_lines"] if row["covclass"] == "uncoveredLine"]
    )
    file_data["lines"]["partial"] = len(
        [
            row
            for row in file_data["source_lines"]
            if row["covclass"] == "partialCoveredLine"
        ]
    )

    return file_data, functions, file_not_found


def dict_from_stat(
    stat: Union[CoverageStat, DecisionCoverageStat],
    coverage_class: Callable[[Optional[float]], str],
    default: Optional[float] = None,
) -> dict[str, Any]:
    """Get a dictionary from the stats."""
    coverage_default = "-" if default is None else default
    data = {
        "total": stat.total_with_excluded
        if isinstance(stat, CoverageStat)
        else stat.total,
        "exec": stat.covered,
        "excluded": stat.excluded if isinstance(stat, CoverageStat) else "-",
        "coverage": stat.percent_or(coverage_default),
        "class": coverage_class(stat.percent_or(default)),
    }

    if isinstance(stat, DecisionCoverageStat):
        data["unchecked"] = stat.uncheckable

    return data


def source_row(
    lineno: int,
    source: str,
    linecov_list: Optional[list[LineCoverage]],
    html_block_ids: bool,
) -> dict[str, Any]:
    """Get information for a row"""
    line_branches = None
    line_conditions = None
    line_decisions = None
    line_calls = None
    linecount: Union[str, int] = ""
    covclass = ""
    if linecov_list:
        if all(linecov.is_excluded for linecov in linecov_list):
            covclass = "excludedLine"
        elif all(linecov.is_uncovered for linecov in linecov_list):
            covclass = "uncoveredLine"
        else:
            line_branches = [
                source_row_branch(linecov)
                for linecov in linecov_list
                if linecov.has_reportable_branches
            ]
            covclass = (
                "coveredLine"
                if all(
                    line_branch["taken"] == line_branch["total"]
                    for line_branch in line_branches
                )
                else "partialCoveredLine"
            )
            line_conditions = [
                source_row_condition(linecov)
                for linecov in linecov_list
                if linecov.has_reportable_conditions
            ]
            line_decisions = [
                source_row_decision(linecov)
                for linecov in linecov_list
                if linecov.decision
            ]
            linecount = sum(linecov.count for linecov in linecov_list)
        line_calls = [
            source_row_call(linecov)
            for linecov in linecov_list
            if linecov.has_reportable_calls
        ]
    return {
        "lineno": lineno,
        "block_ids": []
        if linecov_list is None
        or not html_block_ids
        or all(linecov is None for linecov in linecov_list)
        else [linecov.block_ids for linecov in linecov_list if linecov.block_ids],
        "source": source,
        "covclass": covclass,
        "line_branches": line_branches,
        "line_conditions": line_conditions,
        "line_decisions": line_decisions,
        "line_calls": line_calls,
        "linecount": linecount,
    }


def source_row_branch(
    linecov: LineCoverage,
) -> dict[str, Any]:
    """Get branch information for a row"""
    items = list[dict[str, Any]]()
    for branchcov in [
        branchcov
        for branchcov in linecov.branches(sort=True)
        if branchcov.is_reportable
    ]:
        items.append(
            {
                "taken": branchcov.is_covered,
                "count": branchcov.count,
                "excluded": branchcov.is_excluded,
            }
        )
        if branchcov.branchno is not None:
            items[-1]["branchno"] = branchcov.branchno
        else:
            items[-1]["source_block_id"] = branchcov.source_block_id
            items[-1]["destination_block_id"] = branchcov.destination_block_id

    stats = linecov.branch_coverage()
    return {
        "function_name": linecov.report_function_name,
        "taken": stats.covered,
        "total": stats.total_with_excluded,
        "branches": items,
    }


def source_row_condition(
    linecov: LineCoverage,
) -> dict[str, Any]:
    """Get condition information for a row."""

    items = []

    conditioncov_list = list(
        conditioncov
        for conditioncov in linecov.conditions(sort=True)
        if conditioncov.is_reportable
    )
    for conditioncov in conditioncov_list:
        condition_prefix = (
            f"Condition {conditioncov.conditionno}"
            if len(conditioncov_list) > 1
            else ("" if conditioncov.count == 2 else "Condition ")
        )
        condition_separator = "." if len(conditioncov_list) > 1 else ""
        for index in range(0, conditioncov.count // 2):
            items.append(
                {
                    "prefix": f"{condition_prefix}{condition_separator}{index}: "
                    if conditioncov.count > 2
                    else (f"{condition_prefix}: " if condition_prefix else ""),
                    "not_covered_true": index in conditioncov.not_covered_true,
                    "not_covered_false": index in conditioncov.not_covered_false,
                    "excluded": conditioncov.is_excluded,
                }
            )
    stats = linecov.condition_coverage()
    return {
        "function_name": linecov.report_function_name,
        "count": stats.total_with_excluded,
        "covered": stats.covered,
        "condition": items,
    }


def source_row_decision(
    linecov: LineCoverage,
) -> dict[str, Any]:
    """Get decision information for a row"""

    items: list[dict[str, Any]] = []

    if isinstance(linecov.decision, DecisionCoverageUncheckable):
        items.append(
            {
                "uncheckable": True,
            }
        )
    elif isinstance(linecov.decision, DecisionCoverageConditional):
        items.append(
            {
                "uncheckable": False,
                "taken": linecov.decision.count_true > 0,
                "count": linecov.decision.count_true,
                "name": "true",
            }
        )
        items.append(
            {
                "uncheckable": False,
                "taken": linecov.decision.count_false > 0,
                "count": linecov.decision.count_false,
                "name": "false",
            }
        )
    elif isinstance(linecov.decision, DecisionCoverageSwitch):
        items.append(
            {
                "uncheckable": False,
                "taken": linecov.decision.count > 0,
                "count": linecov.decision.count,
                "name": "true",
            }
        )
    else:
        raise RuntimeError(f"Unknown decision type {linecov.decision!r}")

    return {
        "function_name": linecov.report_function_name,
        "taken": len([i for i in items if i.get("taken", False)]),
        "uncheckable": len([i for i in items if i["uncheckable"]]),
        "total": len(items),
        "decisions": items,
    }


def source_row_call(linecov: LineCoverage) -> dict[str, Any]:
    """Get call information for a source row."""
    items = []

    for callno, callcov in enumerate(
        callcov for callcov in linecov.calls(sort=True) if callcov.is_reportable
    ):
        items.append(
            {
                "name": callno,
                "invoked": callcov.is_covered,
                "excluded": callcov.is_excluded,
            }
        )

    stats = linecov.call_coverage()
    return {
        "function_name": linecov.report_function_name,
        "invoked": stats.covered,
        "total": stats.total_with_excluded,
        "calls": items,
    }


def _get_prefix_and_suffix(output_file: str) -> tuple[str, str]:
    """Split into prefix and suffix, ignoring the last suffix for GZIP."""
    (output_prefix, output_suffix) = os.path.splitext(os.path.abspath(output_file))
    if output_suffix == GZIP_SUFFIX:
        return _get_prefix_and_suffix(output_prefix)

    return (output_prefix, output_suffix)


def _make_short_source_filename(output_file: str, filename: str) -> str:
    r"""Make a short-ish file path for --html-detail output.

    Args:
        output_file (str): The output path.
        filename (str): Path from root to source code.
    """

    (output_prefix, output_suffix) = _get_prefix_and_suffix(output_file)
    filename = filename.replace(os.sep, "/").replace("<stdin>", "stdin")
    source_filename = (
        ".".join(
            (
                output_prefix,
                os.path.basename(filename),
                get_md5_hexdigest(filename.encode("UTF-8")),
            )
        )
        + output_suffix
    )
    return source_filename<|MERGE_RESOLUTION|>--- conflicted
+++ resolved
@@ -405,15 +405,16 @@
     else:
         css_data += get_formatter(options).get_css()
 
-<<<<<<< HEAD
-    javascript_data = templates(options).get_template("sorting.js").render().strip()
-=======
-    javascript_data = templates(options).get_template("gcovr.js").render().strip()
->>>>>>> 2881eb42
+    javascript_data = (
+        None
+        if options.html_single_page == "static"
+        else templates(options).get_template("gcovr.js").render().strip()
+    )
 
     if self_contained:
         data["css"] = css_data
-        data["javascript"] = javascript_data
+        if javascript_data is not None:
+            data["javascript"] = javascript_data
     else:
         css_output = os.path.splitext(output_file)[0] + ".css"
         with open_text_for_writing(css_output, encoding="utf-8") as fh_out:
@@ -426,16 +427,17 @@
             css_link = css_output
         data["css_link"] = css_link
 
-        javascript_output = os.path.splitext(output_file)[0] + ".js"
-        with open_text_for_writing(javascript_output) as fh_out:
-            fh_out.write(javascript_data)
-            fh_out.write("\n")
-
-        if options.html_relative_anchors:
-            javascript_link = os.path.basename(javascript_output)
-        else:  # pragma: no cover  Can't be checked because of the reference compare
-            javascript_link = javascript_output
-        data["javascript_link"] = javascript_link
+        if javascript_data is not None:
+            javascript_output = os.path.splitext(output_file)[0] + ".js"
+            with open_text_for_writing(javascript_output) as fh_out:
+                fh_out.write(javascript_data)
+                fh_out.write("\n")
+
+            if options.html_relative_anchors:
+                javascript_link = os.path.basename(javascript_output)
+            else:  # pragma: no cover  Can't be checked because of the reference compare
+                javascript_link = javascript_output
+            data["javascript_link"] = javascript_link
 
     data["theme"] = get_theme_color(options.html_theme)
 
