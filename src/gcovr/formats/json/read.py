# -*- coding:utf-8 -*-

#  ************************** Copyrights and license ***************************
#
# This file is part of gcovr 8.3+main, a parsing and reporting tool for gcov.
# https://gcovr.com/en/main
#
# _____________________________________________________________________________
#
# Copyright (c) 2013-2025 the gcovr authors
# Copyright (c) 2013 Sandia Corporation.
# Under the terms of Contract DE-AC04-94AL85000 with Sandia Corporation,
# the U.S. Government retains certain rights in this software.
#
# This software is distributed under the 3-clause BSD License.
# For more information, see the README.rst file.
#
# ****************************************************************************

import json
import logging
import os
from glob import glob

from ...data_model import version
from ...data_model.container import CoverageContainer
from ...data_model.merging import get_merge_mode_from_options
from ...options import Options

LOGGER = logging.getLogger("gcovr")


#
#  Get coverage from already existing gcovr JSON files
#
def read_report(options: Options) -> CoverageContainer:
    """Read trace files into internal data model."""

    covdata = CoverageContainer()
<<<<<<< HEAD
    if len(options.json_add_tracefile) != 0:
        datafiles = set()

        for trace_files_regex in options.json_add_tracefile:
            trace_files = glob(trace_files_regex, recursive=True)
            if not trace_files:
                raise RuntimeError(
                    "Bad --json-add-tracefile option.\n"
                    "\tThe specified file does not exist."
=======
    if len(options.json_add_tracefile) == 0:
        return covdata

    datafiles = set()

    for trace_files_regex in options.json_add_tracefile:
        trace_files = glob(trace_files_regex, recursive=True)
        if not trace_files:
            raise RuntimeError(
                "Bad --json-add-tracefile option.\n"
                "\tThe specified file does not exist."
            )

        for trace_file in trace_files:
            datafiles.add(os.path.normpath(trace_file))

    for data_source in datafiles:
        LOGGER.debug(f"Processing JSON file: {data_source}")

        with open(data_source, encoding="UTF-8") as json_file:
            gcovr_json_data = json.load(json_file)

        version = str(gcovr_json_data["gcovr/format_version"])
        if version != versions.JSON_FORMAT_VERSION:
            raise AssertionError(
                f"Wrong format version, got {version} expected {versions.JSON_FORMAT_VERSION}."
            )

        for gcovr_file in gcovr_json_data["files"]:
            file_path = os.path.join(
                os.path.abspath(options.root), os.path.normpath(gcovr_file["file"])
            )

            if is_file_excluded(file_path, options.filter, options.exclude):
                continue

            filecov = FileCoverage(
                gcovr_file.get("gcovr/data_sources", data_source),
                filename=file_path,
            )
            merge_options = get_merge_mode_from_options(options)
            for json_function in gcovr_file["functions"]:
                filecov.insert_function_coverage(
                    _function_from_json(data_source, json_function),
                    merge_options,
                )
            for json_line in gcovr_file["lines"]:
                filecov.insert_line_coverage(
                    _line_from_json(data_source, json_line),
                    merge_options,
>>>>>>> b8c8995c
                )

            for trace_file in trace_files:
                datafiles.add(os.path.normpath(trace_file))

        merge_options = get_merge_mode_from_options(options)
        for data_source in datafiles:
            LOGGER.debug(f"Processing JSON file: {data_source}")

            with open(data_source, encoding="utf-8") as json_file:
                gcovr_json_data = json.load(json_file)

            format_version = str(gcovr_json_data["gcovr/format_version"])
            if format_version != version.FORMAT_VERSION:
                raise AssertionError(
                    f"Wrong format version, got {format_version} expected {version.FORMAT_VERSION}."
                )

            covdata.merge(
                CoverageContainer.deserialize(
                    data_source, gcovr_json_data["files"], options, merge_options
                ),
                merge_options,
            )

    return covdata<|MERGE_RESOLUTION|>--- conflicted
+++ resolved
@@ -37,7 +37,6 @@
     """Read trace files into internal data model."""
 
     covdata = CoverageContainer()
-<<<<<<< HEAD
     if len(options.json_add_tracefile) != 0:
         datafiles = set()
 
@@ -47,58 +46,6 @@
                 raise RuntimeError(
                     "Bad --json-add-tracefile option.\n"
                     "\tThe specified file does not exist."
-=======
-    if len(options.json_add_tracefile) == 0:
-        return covdata
-
-    datafiles = set()
-
-    for trace_files_regex in options.json_add_tracefile:
-        trace_files = glob(trace_files_regex, recursive=True)
-        if not trace_files:
-            raise RuntimeError(
-                "Bad --json-add-tracefile option.\n"
-                "\tThe specified file does not exist."
-            )
-
-        for trace_file in trace_files:
-            datafiles.add(os.path.normpath(trace_file))
-
-    for data_source in datafiles:
-        LOGGER.debug(f"Processing JSON file: {data_source}")
-
-        with open(data_source, encoding="UTF-8") as json_file:
-            gcovr_json_data = json.load(json_file)
-
-        version = str(gcovr_json_data["gcovr/format_version"])
-        if version != versions.JSON_FORMAT_VERSION:
-            raise AssertionError(
-                f"Wrong format version, got {version} expected {versions.JSON_FORMAT_VERSION}."
-            )
-
-        for gcovr_file in gcovr_json_data["files"]:
-            file_path = os.path.join(
-                os.path.abspath(options.root), os.path.normpath(gcovr_file["file"])
-            )
-
-            if is_file_excluded(file_path, options.filter, options.exclude):
-                continue
-
-            filecov = FileCoverage(
-                gcovr_file.get("gcovr/data_sources", data_source),
-                filename=file_path,
-            )
-            merge_options = get_merge_mode_from_options(options)
-            for json_function in gcovr_file["functions"]:
-                filecov.insert_function_coverage(
-                    _function_from_json(data_source, json_function),
-                    merge_options,
-                )
-            for json_line in gcovr_file["lines"]:
-                filecov.insert_line_coverage(
-                    _line_from_json(data_source, json_line),
-                    merge_options,
->>>>>>> b8c8995c
                 )
 
             for trace_file in trace_files:
@@ -108,7 +55,7 @@
         for data_source in datafiles:
             LOGGER.debug(f"Processing JSON file: {data_source}")
 
-            with open(data_source, encoding="utf-8") as json_file:
+            with open(data_source, encoding="UTF-8") as json_file:
                 gcovr_json_data = json.load(json_file)
 
             format_version = str(gcovr_json_data["gcovr/format_version"])
