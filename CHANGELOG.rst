``gcovr`` Release History and Change Log

.. program is needed to resolve option links
.. program::  gcovr

Next Release
------------

Known bugs:

Breaking changes:

- The exit code for an error of the reader module is changed from 8 to 64 and for a writer from 7 to 128. (:issue:`773`)

New features and notable changes:

- Add block numbers and md5 sums of code lines to data model. (:issue:`764`)
- If the CSS given with :option:`--html-css` contains the string ``/* Comment.Preproc */`` no ``pygments`` CSS is added anymore. (:issue:`786`)
- Add support for ``Devcontainer`` and ``GitHub Codespaces``. (:issue:`771`)
<<<<<<< HEAD
- Add :option:`--fail-under-decision` and :option:`--fail-under-function` which will error under a given minimum coverage. (:issue:`773`)
=======
- Fix Dockerfile.qa to avoid uid conflicts. (:issue:`801`)
- Pygments required >= 2.13.0 (:issue:`799`)
>>>>>>> d5a60fc4

Bug fixes and small improvements:

- Print calls and decision statistics in summary only if values are gathered. (:issue:`749`)
- Log the thread name if :option:`-j` is used. (:issue:`752`)
- Collapse also root directory if needed in nested HTML report. (:issue:`750`)
- Handle special case of absolute source file paths in ``gcov`` output. (:issue:`776`)
- Ignore exit code 6 when running ``gcov`` (output write error introduced gcc-12). (:issue:`781`)
- Change coveralls value from 0.0 to 1.0 if no code lines or branches are present. (:issue:`796`)
- Fix symlinked root directories on Windows. (:issue:`814`)

Documentation:

- Fix wrong command in ``How to create a standalone application`` docs (:issue:`792`)

Internal changes:

- Do not scrub versions in reference data. (:issue:`747`)
- Add interface for the different formats to easily add new formats. (:issue:`755`)
- All options have now a prefix of the format and all long option names can be used in a configuration file. (:issue:`755`)

  - :option:`--txt-summary` in addition to :option:`--print-summary`
  - :option:`--json-add-tracefile` in addition to :option:`--add-tracefile`
  - :option:`--gcov-delete` in addition to :option:`--delete`
  - :option:`--gcov-keep` in addition to :option:`--keep`
  - :option:`--gcov-object-directory` in addition to :option:`--object-directory`
  - :option:`--gcov-exclude-directories` in addition to :option:`--exclude-directories`
  - :option:`--gcov-use-existing-files` in addition to :option:`--use-gcov-files`

- Use interactive terminal for docker (support of Ctrl-C to interrupt). (:issue:`767`)
- Use separate session for flake8 and us this session in lint. (:issue:`768`)
- Replace the deprecated codecov python uploader with the binary uploader. (:issue:`770`)
- Add gcc-12 and gcc-13 to the test suite. (:issue:`780`)
- Add sessions to run the targets for all versions of ``gcc`` or ``clang``. (:issue:`782`)

6.0 (08 March 2023)
-------------------

Known bugs:

Breaking changes:

- Remove not allowed attributes ``function-rate``, ``functions-covered`` and ``functions-valid``
  from cobertura report. (:issue:`671`)
- Remove "noncode" entries in JSON reports. (:issue:`663`)
- New :option:`--exclude-noncode-lines` to exclude noncode lines. Noncode lines are not excluded by default anymore. (:issue:`704`, :issue:`705`)
- Changed :option:`--gcov-ignore-parse-errors` to accept list of errors to ignore. (:issue:`701`)
- The default filename for :option:`--cobertura` is changed from coverage.xml to cobertura.xml (:issue:`721`)
- Handling of ``gcov`` errors:

  - Do not ignore return code of ``gcov``. (:issue:`653`)
  - New :option:`--gcov-ignore-errors` to ignore ``gcov`` errors. Old behavior was to print a warning and continue. (:issue:`718`)

- Revert changes from :issue:`623` and add documentation entry :ref:`support keil uvision format`. (:issue:`727`)

New features and notable changes:

- New :option:`--html-nested` for reports that summarize subdirectories with aggregated statistics per directory. (:issue:`687`)
- Accept `NAN %` which is used in GCOV 7.5.0 instead of an invalid value. (:issue:`651`)
- New :option:`--json-base` to define a base bath used in JSON reports. (:issue:`656`)
- New :option:`--calls` to report call coverage: function calls invoked/total (:issue:`666`)
- New nox session to generate a portable application with pyinstaller, see :ref:`standalone application`. (:issue:`661`)
- Print a warning if root directory contains symlinks. (:issue:`652`)
- Change :option:`--keep` when calling gcov internaly. (:issue:`703`)
- Allow annotations for never executed branches. (:issue:`711`)
- Add function merge mode for same function defined in different lines. (:issue:`700`)
- Update link to gcovr documentation in HTML report to point to the documentation of the used version. (:issue:`723`)
- Add environment `SOURCE_DATE_EPOCH <https://reproducible-builds.org/docs/source-date-epoch>`_ to set default for :option:`--timestamp`. (:issue:`729`)

Bug fixes and small improvements:

- Fix :option:`--html-tab-size` feature. (:issue:`650`)
- Fix alphabetical sort of html report, for when there are symlinks. (:issue:`685`)
- Handle :option:`--version` before parsing the configuration file. (:issue:`696`)
- Fix reports of excluded coverage. (:issue:`409`, :issue:`503`, :issue:`663`)
- Fix handling for nonexistent source code for HTML-details and Coveralls reports. (:issue:`663`)
- Exclude functions with :ref:`Exclusion markers`. (:issue:`713`)
- Fix problem in decision parser if open block brace is on same line. (:issue:`681`)
- Add Python 3.11 to test matrix. (:issue:`717`)
- Fix casing of files if filesystem is case insensitive. (:issue:`694`)
- Fix deadlock if :option:`-j` is used and there are errors from ``gcov`` execution. (:issue:`719`)
- Fix problem in decision parser if case is not on a single line with the break statement. (:issue:`738`)
- Do not use ``realpath`` for ``DirectoryPrefixFilter`` to support symlinks in root directory. (:issue:`712`)

Documentation:

- Add detailed reference for the JSON output format. (:issue:`663`)

Internal changes:

- Select the :option:`--html-theme` using CSS classes. (:issue:`650`)
- Change and extend ``cmake`` tests. (:issue:`676`)
- Detect ``gcc`` version for running tests. (:issue:`686`)
- Use scrubbed data for ``--update_reference`` option. (:issue:`698`)
- Install ninja with package manager instead of GitHub action. (:issue:`699`)
- Rename the reference files coverage.xml to cobertura.xml and the test from xml to cobertura (:issue:`721`)
- Add support for ``clang-14`` in our test suite and improve startup performance of docker image. (:issue:`731`)
- Compare files by extension in test suite. (:issue:`733`)
- Split HTML templates into one file for each part of the page. (:issue:`735`)
- Change docker image to be able to use it like the ``nox`` command itself. (:issue:`734`)

5.2 (06 August 2022)
--------------------

New features and notable changes:

- Log additional info on gcov parsing errors. (:issue:`589`)
- Add support for branch exclude markers. (:issue:`644`)
- Additional options to configure the thresholds for lines and branches in HTML separate. (:issue:`645`)

Bug fixes and small improvements:

- Remove function coverage from sonarcube report. (:issue:`591`)
- Fix parallel processing of gcov data. (:issue:`592`)
- Better diagnostics when dealing with corrupted input files. (:issue:`593`)
- Accept metadata lines without values (introduced in gcc-11). (:issue:`601`)
- Properly close <a> element in detailed HTML report. (:issue:`602`)
- Use `≥` sign instead of `>=` in HTML legend. (:issue:`603`)
- Using :option:`--add-tracefile` will now correctly merge branch coverage. (:issue:`600`)
- Fix package-level function coverage statistics in Cobertura XML reports. (:issue:`605`)
- Respect excluded/noncode lines for aggregated branchcoverage. (:issue:`611`)
- Fix list options in configuration file (search-path). (:issue:`612`)
- Fix assert and key error in --decisions flag. (:issue:`642`)
- Fix adding none existing lines by decision analysis to data model. (:issue:`617`)
- Always treat relative paths in config files as relative to the directory of the file. (:issue:`615`)
- More flexible ``.gcov`` parsing to support files generated by third party tools.
  (:issue:`621`, :issue:`623`)

Internal changes:

- Fix black check to fail on format errors. (:issue:`594`)
- Change session black with no arguments to format all files. (:issue:`595`)
- Add gcc-10 and gcc-11 to the test suite. (:issue:`597`)
- Improved internal coverage data model to simplify processing. (:issue:`600`)
- Use pretty print for cobertura and coveralls in test suite. (:issue:`606`)
- Forward nox options `--reuse-existing-virtualenvs` and `--no-install` to call inside docker. (:issue:`616`)

5.1 (26 March 2022)
-------------------

Breaking changes:

- Dropped support for Python 3.6 (:issue:`550`)
- Changed ``xml`` configuration key to ``cobertura`` (:issue:`552`)
- JSON summary output: all percentages are now reported from 0 to 100
  (:issue:`570`)

New features and notable changes:

- Report function coverage (:issue:`362`, :issue:`515`, :issue:`554`)
- Consistent support for symlinks across operating systems

  - Support for Windows junctions (:issue:`535`)
  - Symlinks are only resolved for :ref:`evaluating filters <filters>`
    (:issue:`565`)

- Show error message on STDERR
  when :option:`--fail-under-line` or :option:`--fail-under-branch` fails
  (:issue:`502`)
- Can report decision coverage with :option:`--decisions` option
  (reasonably formatted C/C++ source files only, HTML and JSON output)
  (:issue:`350`)
- Can create reproducible reports with the :option:`--timestamp` option
  (:issue:`546`)
- Improvements to :ref:`Exclusion markers` (LINE/START/STOP)

  - Can ignore markers in code with :option:`--no-markers` option (:issue:`361`)
  - Can customize patterns with :option:`--exclude-pattern-prefix` option
    (:issue:`561`)

- Can use :option:`--cobertura` as a less ambiguous alias for :option:`--xml`.
  (:issue:`552`)

Bug fixes and small improvements:

- Gcov is invoked without localization by setting LC_ALL=C (:issue:`513`)
- Gcov is invoked without temporary directories (:issue:`525`)
- Gcov: solved problems with file name limitations. (:issue:`528`)
- Fixed "root" path in JSON summary report. (:issue:`548`)
- Correctly resolve relative filters in configuration files. (:issue:`568`)
- HTML output: indicate lines with excluded coverage (:issue:`503`)
- HTML output: fixed sanity check to support empty files (:issue:`571`)
- HTML output: support ``jinja2 >= 3.1`` (:issue:`576`)

Documentation:

- Split documentation into smaller pages (:issue:`552`)
- Document used options for ``gcov`` (:issue:`528`)

Internal changes:

- Replaced own logger with Python's logging module. (:issue:`540`)
- New parser for ``.gcov`` file format, should be more robust. (:issue:`512`)
- New tests

  - more compilers:
    clang-10 (:issue:`484`),
    clang-13 (:issue:`527`),
    gcc-9 (:issue:`527`)
  - ``-fprofile-abs-path`` compiler option (:issue:`521`)
  - enabled symlink tests for Windows (:issue:`539`)

- Improvements to the test suite

  - Use Nox instead of Makefiles to manage QA checks (:issue:`516`, :issue:`555`)
  - Can run tests for all compiler versions in one go (:issue:`514`)
  - More linter checks (:issue:`566`)
    and code style enforcement with black (:issue:`579`)
  - Better XML diffing with yaxmldiff (:issue:`495`, :issue:`509`)
  - Share test reference data between compiler versions where possible
    (:issue:`556`)
  - Better environment variable handling (:issue:`493`, :issue:`541`)
  - Fixed glob patterns for collecting reference files (:issue:`533`)
  - Add timeout for each single test. (:issue:`572`)

- Improvements and fixes to the release process (:issue:`494`, :issue:`537`)
- Normalize shell scripts to Unix line endings (:issue:`538`, :issue:`547`)


5.0 (11 June 2021)
------------------

Breaking changes:

- Dropped support for Python 2 and Python 3.5.
  From now on, gcovr will only support Python versions
  that enjoy upstream support.

Improvements and new features:

- Handles spaces in ``gcov`` path. (:issue:`385`)
- Early fail when output cannot be created. (:issue:`382`)
- Add :option:`--txt` for text output. (:issue:`387`)
- Add :option:`--csv` for CSV output. (:issue:`376`)
- Add :option:`--exclude-lines-by-pattern` to filter out source lines by arbitrary
  regex. (:issue:`356`)
- Add :option:`--json-summary` to generate a :ref:`JSON Summary <json_summary_output>` report. (:issue:`366`)
- Add :option:`--coveralls` to generate a :ref:`Coveralls <coveralls_output>` compatible JSON report. (:issue:`328`)
- Add support for output directories. If the output ends with a ``/`` or ``\`` it is used as a directory. (:issue:`416`)
- Compare paths case insensitive if file system of working directory is case insensitive. (:issue:`329`)
- Add wildcard pattern to json :option:`--add-tracefile`. (:issue:`351`)
- Enable :option:`--filter` and :option:`--exclude` for :ref:`Merging coverage <merging_coverage>`. (:issue:`373`)
- Only output 100.0% in text and HTML output if really 100.0%, else use 99.9%. (:issue:`389`)
- Support relative source location for shadow builds. (:issue:`410`)
- Incorrect path for header now can still generate html-details reports (:issue:`271`)
- Change format version in JSON output from number to string and update it to "0.2".  (:issue:`418`, :issue:`463`)
- Only remove :option:`--root` path at the start of file paths. (:issue:`452`)
- Fix coverage report for cmake ninja builds with given in-source object-directory. (:issue:`453`)
- Add issue templates. (:issue:`461`)
- Add :option:`--exclude-function-lines` to exclude the line of the function definition in the coverage report. (:issue:`430`)
- Changes for HTML output format:

  - Redesign HTML generation. Add :option:`--html-self-contained` to control external or internal CSS. (:issue:`367`)
  - Change legend for threshold in html report. (:issue:`371`)
  - Use HTML title also for report heading. Default value for :option:`--html-title` changed. (:issue:`378`)
  - Add :option:`--html-tab-size` to configure tab size in HTML details. (:issue:`377`)
  - Add option :option:`--html-css` for user defined styling. (:issue:`380`)
  - Create details html filename independent from OS. (:issue:`375`)
  - Add :option:`--html-theme` to change the color theme. (:issue:`393`)
  - Add linkable lines in HTML details. (:issue:`401`)
  - Add syntax highlighting in the details HTML report. This can be turned off with :option:`--no-html-details-syntax-highlighting <--html-details-syntax-highlighting>`. (:issue:`402`, :issue:`415`)

Documentation:

- Cookbook: :ref:`oos cmake` (:issue:`340`, :issue:`341`)

Internal changes:

- Add makefile + dockerfile for simpler testing.
- Add .gitbugtraq to link comments to issue tracker in GUIs. (:issue:`429`)
- Add GitHub actions to test PRs and master branch. (:issue:`404`)
- Remove Travis CI. (:issue:`419`)
- Remove Appveyor CI and upload coverage report from Windows and Ubuntu from the GitHub actions. (:issue:`455`)
- Add check if commit is mentioned in the CHANGELOG.rst. (:issue:`457`)
- Move flake8 config to setup.cfg and add black code formatter. (:issue:`444`)
- Fix filter/exclude relative path issue in Windows. (:issue:`320`, :issue:`479`)
- Extend test framework for CI:

  - Set make variable TEST_OPTS as environment variable inside docker. (:issue:`372`)
  - Add make variable USE_COVERAGE to extend flags for coverage report in GitHub actions. (:issue:`404`)
  - Extend tests to use an unified diff in the assert. Add test options `--generate_reference`,
    `--update_reference` and `--skip_clean`. (:issue:`379`)
  - Support multiple output patterns in integration tests. (:issue:`383`)
  - New option `--archive_differences` to save the different files as ZIP.
    Use this ZIP as artifact in AppVeyor. (:issue:`392`)
  - Add support for gcc-8 to test suite and docker tests. (:issue:`423`)
  - Run as limited user inside docker container and add test with read only directory. (:issue:`445`)

4.2 (6 November 2019)
---------------------

Breaking changes:

- Dropped support for Python 3.4.
- Format flag parameters like :option:`--xml` or :option:`--html`
  now take an optional output file name.
  This potentially changes the interpretation of search paths.
  In ``gcovr --xml foo``,
  previous gcovr versions would search the ``foo`` directory for coverage data.
  Now, gcovr will try to write the Cobertura report to the ``foo`` file.
  To keep the old meaning, separate positional arguments like
  ``gcovr --xml -- foo``.

Improvements and new features:

- :ref:`Configuration file <configuration>` support (experimental).
  (:issue:`167`, :issue:`229`, :issue:`279`, :issue:`281`, :issue:`293`,
  :issue:`300`, :issue:`304`)
- :ref:`JSON output <json_output>`. (:issue:`301`, :issue:`321`, :issue:`326`)
- :ref:`Merging coverage <merging_coverage>`
  with :option:`gcovr --add-tracefile`.
  (:issue:`10`, :issue:`326`)
- :ref:`SonarQube XML Output <sonarqube_xml_output>`. (:issue:`308`)
- Handle cyclic symlinks correctly during coverage data search.
  (:issue:`284`)
- Simplification of :option:`--object-directory` heuristics.
  (:issue:`18`, :issue:`273`, :issue:`280`)
- Exception-only code like a ``catch`` clause is now shown as uncovered.
  (:issue:`283`)
- New :option:`--exclude-throw-branches` option
  to exclude exception handler branches. (:issue:`283`)
- Support ``--root ..`` style invocation,
  which might fix some CMake-related problems. (:issue:`294`)
- Fix wrong names in report
  when source and build directories have similar names. (:issue:`299`)
- Stricter argument handling. (:issue:`267`)
- Reduce XML memory usage by moving to lxml.
  (:issue:`1`, :issue:`118`, :issue:`307`)
- Can write :ref:`multiple reports <multiple output formats>` at the same time
  by giving the output file name to the report format parameter.
  Now, ``gcovr --html -o cov.html`` and ``gcovr --html cov.html``
  are equivalent. (:issue:`291`)
- Override gcov locale properly. (:issue:`334`)
- Make gcov parser more robust when used with GCC 8. (:issue:`315`)

Known issues:

- The :option:`--keep` option only works when using existing gcov files
  with :option:`-g`/:option:`--use-gcov-files`.
  (:issue:`285`, :issue:`286`)
- Gcovr may get confused
  when header files in different directories have the same name.
  (:issue:`271`)
- Gcovr may not work when no en_US locale is available.
  (:issue:`166`)

Documentation:

- :ref:`Exclusion marker <exclusion markers>` documentation.
- FAQ: :ref:`exception branches` (:issue:`283`)
- FAQ: :ref:`uncovered files not shown`
  (:issue:`33`, :issue:`100`, :issue:`154`, :issue:`290`, :issue:`298`)

Internal changes:

- More tests. (:issue:`269`, :issue:`268`, :issue:`269`)
- Refactoring and removal of dead code. (:issue:`280`)
- New internal data model.

4.1 (2 July 2018)
-----------------

- Fixed/improved --exclude-directories option. (:issue:`266`)
- New "Cookbook" section in the documentation. (:issue:`265`)

4.0 (17 June 2018)
------------------

Breaking changes:

- This release drops support for Python 2.6. (:issue:`250`)
- PIP is the only supported installation method.
- No longer encoding-agnostic under Python 2.7.
  If your source files do not use the system encoding (probably UTF-8),
  you will have to specify a --source-encoding.
  (:issue:`148`, :issue:`156`, :issue:`256`)
- Filters now use forward slashes as path separators, even on Windows.
  (:issue:`191`, :issue:`257`)
- Filters are no longer normalized into pseudo-paths.
  This could change the interpretation of filters in some edge cases.

Improvements and new features:

- Improved --help output. (:issue:`236`)
- Parse the GCC 8 gcov format. (:issue:`226`, :issue:`228`)
- New --source-encoding option, which fixes decoding under Python 3.
  (:issue:`256`)
- New --gcov-ignore-parse-errors flag.
  By default, gcovr will now abort upon parse errors. (:issue:`228`)
- Detect the error when gcov cannot create its output files (:issue:`243`,
  :issue:`244`)
- Add -j flag to run gcov processes in parallel. (:issue:`3`, :issue:`36`,
  :issue:`239`)
- The --html-details flag now implies --html. (:issue:`93`, :issue:`211`)
- The --html output can now be used without an --output filename
  (:issue:`223`)
- The docs are now managed with Sphinx.
  (:issue:`235`, :issue:`248`, :issue:`249`, :issue:`252`, :issue:`253`)
- New --html-title option to change the title of the HTML report.
  (:issue:`261`, :issue:`263`)
- New options --html-medium-threshold and --html-high-threshold
  to customize the color legend. (:issue:`261`, :issue:`264`)

Internal changes:

- Huge refactoring. (:issue:`214`, :issue:`215`, :issue:`221` :issue:`225`,
  :issue:`228`, :issue:`237`, :issue:`246`)
- Various testing improvements. (:issue:`213`, :issue:`214`, :issue:`216`,
  :issue:`217`, :issue:`218`, :issue:`222`, :issue:`223`, :issue:`224`,
  :issue:`227`, :issue:`240`, :issue:`241`, :issue:`245`)
- HTML reports are now rendered with Jinja2 templates. (:issue:`234`)
- New contributing guide. (:issue:`253`)

3.4 (12 February 2018)
----------------------

- Added --html-encoding command line option (:issue:`139`).
- Added --fail-under-line and --fail-under-branch options,
  which will error under a given minimum coverage. (:issue:`173`, :issue:`116`)
- Better pathname resolution heuristics for --use-gcov-file. (:issue:`146`)
- The --root option defaults to current directory '.'.
- Improved reports for "(", ")", ";" lines.
- HTML reports show full timestamp, not just date. (:issue:`165`)
- HTML reports treat 0/0 coverage as NaN, not 100% or 0%. (:issue:`105`, :issue:`149`, :issue:`196`)
- Add support for coverage-04.dtd Cobertura XML format (:issue:`164`, :issue:`186`)
- Only Python 2.6+ is supported, with 2.7+ or 3.4+ recommended. (:issue:`195`)
- Added CI testing for Windows using Appveyor. (:issue:`189`, :issue:`200`)
- Reports use forward slashes in paths, even on Windows. (:issue:`200`)
- Fix to support filtering with absolute paths.
- Fix HTML generation with Python 3. (:issue:`168`, :issue:`182`, :issue:`163`)
- Fix --html-details under Windows. (:issue:`157`)
- Fix filters under Windows. (:issue:`158`)
- Fix verbose output when using existing gcov files (:issue:`143`, :issue:`144`)


3.3 (6 August 2016)
-------------------

- Added CI testing using TravisCI
- Added more tests for out of source builds and other nested builds
- Avoid common file prefixes in HTML output (:issue:`103`)
- Added the --execlude-directories argument to exclude directories
  from the search for symlinks (:issue:`87`)
- Added branches taken/not taken to HTML (:issue:`75`)
- Use --object-directory to scan for gcov data files (:issue:`72`)
- Improved logic for nested makefiles (:issue:`135`)
- Fixed unexpected semantics with --root argument (:issue:`108`)
- More careful checks for covered lines (:issue:`109`)


3.2 (5 July 2014)
-----------------

- Adding a test for out of source builds
- Using the starting directory when processing gcov filenames.
  (:issue:`42`)
- Making relative paths the default in html output.
- Simplify html bar with coverage is zero.
- Add option for using existing gcov files (:issue:`35`)
- Fixing --root argument processing (:issue:`27`)
- Adding logic to cover branches that are ignored (:issue:`28`)


3.1 (6 December 2013)
---------------------

- Change to make the -r/--root options define the root directory
  for source files.
- Fix to apply the -p option when the --html option is used.
- Adding new option, '--exclude-unreachable-branches' that
  will exclude branches in certain lines from coverage report.
- Simplifying and standardizing the processing of linked files.
- Adding tests for deeply nested code, and symbolic links.
- Add support for multiple —filter options in same manner as —exclude
  option.


3.0 (10 August 2013)
--------------------

- Adding the '--gcov-executable' option to specify
  the name/location of the gcov executable. The command line option
  overrides the environment variable, which overrides the default 'gcov'.
- Adding an empty "<methods/>" block to <classes/> in the XML output: this
  makes out XML complient with the Cobertura DTD. (#3951)
- Allow the GCOV environment variable to override the default 'gcov'
  executable.  The default is to search the PATH for 'gcov' if the GCOV
  environment variable is not set. (#3950)
- Adding support for LCOV-style flags for excluding certain lines from
  coverage analysis. (#3942)
- Setup additional logic to test with Python 2.5.
- Added the --html and --html-details options to generate HTML.
- Sort output for XML to facilitate baseline tests.
- Added error when the --object-directory option specifies a bad directory.
- Added more flexible XML testing, which can ignore XML elements
  that frequently change (e.g. timestamps).
- Added the '—xml-pretty' option, which is used to
  generate pretty XML output for the user manual.
- Many documentation updates


2.4 (13 April 2012)
-------------------

- New approach to walking the directory tree that is more robust to
  symbolic links (#3908)
- Normalize all reported path names

  - Normalize using the full absolute path (#3921)
  - Attempt to resolve files referenced through symlinks to a common
    project-relative path

- Process ``gcno`` files when there is no corresponding ``gcda`` file to
  provide coverage information for unexecuted modules (#3887)
- Windows compatibility fixes

  - Fix for how we parse ``source:`` file names (#3913)
  - Better handling od EOL indicators (#3920)

- Fix so that gcovr cleans up all ``.gcov`` files, even those filtered by
  command line arguments
- Added compatibility with GCC 4.8 (#3918)
- Added a check to warn users who specify an empty ``--root`` option (see #3917)
- Force ``gcov`` to run with en_US localization, so the gcovr parser runs
  correctly on systems with non-English locales (#3898, #3902).
- Segregate warning/error information onto the stderr stream (#3924)
- Miscellaneous (Python 3.x) portability fixes
- Added the master svn revision number as part of the verson identifier


2.3.1 (6 January 2012)
----------------------

- Adding support for Python 3.x


2.3 (11 December 2011)
----------------------

- Adding the ``--gcov-filter`` and ``--gcov-exclude`` options.


2.2 (10 December 2011)
----------------------

- Added a test driver for gcovr.
- Improved estimation of the ``<sources>`` element when using gcovr with filters.
- Added revision and date keywords to gcovr so it is easier to identify
  what version of the script users are using (especially when they are
  running a snapshot from trunk).
- Addressed special case mentioned in [comment:ticket:3884:1]: do not
  truncate the reported file name if the filter does not start matching
  at the beginning of the string.
- Overhaul of the ``--root`` / ``--filter`` logic. This should resolve the
  issue raised in #3884, along with the more general filter issue
  raised in [comment:ticket:3884:1]
- Overhaul of gcovr's logic for determining gcc/g++'s original working
  directory. This resolves issues introduced in the original
  implementation of ``--object-directory`` (#3872, #3883).
- Bugfix: gcovr was only including a ``<sources>`` element in the XML
  report if the user specified ``-r`` (#3869)
- Adding timestamp and version attributes to the gcovr XML report (see
  #3877).  It looks like the standard Cobertura output reports number of
  seconds since the epoch for the timestamp and a doted decimal version
  string.  Now, gcovr reports seconds since the epoch and
  "``gcovr ``"+``__version__`` (e.g. "gcovr 2.2") to differentiate it
  from a pure Cobertura report.


2.1 (26 November 2010)
----------------------

- Added the ``--object-directory`` option, which allows for a flexible
  specification of the directory that contains the objects generated by
  gcov.
- Adding fix to compare the absolute path of a filename to an exclusion
  pattern.
- Adding error checking when no coverage results are found. The line and
  branch counts can be zero.
- Adding logic to process the ``-o``/``--output`` option (#3870).
- Adding patch to scan for lines that look like::

       creating `foo'

  as well as
  ::

       creating 'foo'

- Changing the semantics for EOL to be portable for MS Windows.
- Add attributes to xml format so that it could be used by hudson/bamboo with
  cobertura plug-in.


2.0 (22 August 2010)
--------------------

- Initial release as a separate package.  Earlier versions of gcovr
  were managed within the 'fast' Python package.<|MERGE_RESOLUTION|>--- conflicted
+++ resolved
@@ -17,12 +17,9 @@
 - Add block numbers and md5 sums of code lines to data model. (:issue:`764`)
 - If the CSS given with :option:`--html-css` contains the string ``/* Comment.Preproc */`` no ``pygments`` CSS is added anymore. (:issue:`786`)
 - Add support for ``Devcontainer`` and ``GitHub Codespaces``. (:issue:`771`)
-<<<<<<< HEAD
-- Add :option:`--fail-under-decision` and :option:`--fail-under-function` which will error under a given minimum coverage. (:issue:`773`)
-=======
 - Fix Dockerfile.qa to avoid uid conflicts. (:issue:`801`)
 - Pygments required >= 2.13.0 (:issue:`799`)
->>>>>>> d5a60fc4
+- Add :option:`--fail-under-decision` and :option:`--fail-under-function` which will error under a given minimum coverage. (:issue:`773`)
 
 Bug fixes and small improvements:
 
