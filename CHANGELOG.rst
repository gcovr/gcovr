``gcovr`` Release History and Change Log

.. program is needed to resolve option links
.. program::  gcovr

Next Release
------------

Breaking changes:

- Dropped support for Python 3.6 (:issue:`550`)

Improvements and new features:

- Add function coverage metric (:issue:`362`)
- Deactivate localization of gcov by setting LC_ALL=C instead of LC_ALL=en_US (:issue:`513`)
- Don't use a temporary directory for running gcov (:issue:`525`)
- Fix junctions on windows for Python 3.8 (:issue:`535`)
- Can create reproducible reports with the :option:`--timestamp` option (:issue:`546`)
- Add "Goto function" in html details. (:issue:`515`)
- Fix "root" path in JSON summary report. (:issue:`548`)
- Solve problems with file name limitations and document the used options of ``gcov``. (:issue:`528`)
- Add :option:`--no-markers` to ignore exclusion markers in code. (:issue:`361`)
- Generate also a Report of Excluded Coverage. (:issue:`503`)
- Added :option:`--decisions` to add decision coverage to HTML and JSON output. (:issue:`350`)
- Added :option:`--exclude-pattern-prefix` to allow projects to define custom prefixes used in _EXCL_LINE/START/STOP markers. (:issue:`561`)
- Replace own logger with python logger module. (:issue:`540`)
- Fix resolution of relative filters in configuration files. (:issue:`568`)
<<<<<<< HEAD
- Add list of functions to HTML details. (:issue:`554`)
=======
- Don't use realpath in data model, only use them for the filter. (:issue:`565`)
- Fix sanity check in HTML generator. (:issue:`571`)
- Change file level percent values in JSON summary. (:issue:`570`)
>>>>>>> f05bc73f

Documentation:

 - Add error to STDERR for --fail-under-line or --fail-under-branch. (:issue:`502`)

Internal changes:

 - Add support for clang-10 to docker tests. (:issue:`484`)
 - Clean GCC environment variables in test suite. (:issue:`493`)
 - Fix problems from deployment of release 5.0. (:issue:`494`)
 - Use yaxmldiff for XML diffing in tests. (:issue:`495`)
 - Change test and reference for XML diff to be the same as for the unified diff. (:issue:`509`)
 - New parser for ``.gcov`` file format, should be more robust. (:issue:`512`)
 - Add option to run all comiler versions at once. (:issue:`514`)
 - Fix globing of reference data in tests. (:issue:`533`)
 - Replace makefile for starting tests with noxfile.py. (:issue:`516`)
 - Activate symlink test for windows. (:issue:`539`)
 - Add test to install wheel. (:issue:`537`)
 - Add support for full path in environment CC. (:issue:`541`)
 - Ensure that shell files are always checked out with LF linebreaks. (:issue:`538`)
 - Add test for compiler option ``-fprofile-abs-path``. (:issue:`521`)
 - Ensure that shell files are always saved with LF linebreaks. (:issue:`547`)
 - Update the test driver to share the reference data between the different compiler versions. (:issue:`556`)
 - Add flake8-print to check usage of print function. (:issue:`566`)

5.0 (11 June 2021)
------------------

Breaking changes:

 - Dropped support for Python 2 and Python 3.5.
   From now on, gcovr will only support Python versions
   that enjoy upstream support.

Improvements and new features:

 - Handles spaces in ``gcov`` path. (:issue:`385`)
 - Early fail when output cannot be created. (:issue:`382`)
 - Add :option:`--txt` for text output. (:issue:`387`)
 - Add :option:`--csv` for CSV output. (:issue:`376`)
 - Add :option:`--exclude-lines-by-pattern` to filter out source lines by arbitrary
   regex. (:issue:`356`)
 - Add :option:`--json-summary` to generate a :ref:`JSON Summary <json_summary_output>` report. (:issue:`366`)
 - Add :option:`--coveralls` to generate a :ref:`Coveralls <coveralls_output>` compatible JSON report. (:issue:`328`)
 - Add support for output directories. If the output ends with a ``/`` or ``\`` it is used as a directory. (:issue:`416`)
 - Compare paths case insensitive if file system of working directory is case insensitive. (:issue:`329`)
 - Add wildcard pattern to json :option:`--add-tracefile`. (:issue:`351`)
 - Enable :option:`--filter` and :option:`--exclude` for :ref:`Combining tracefiles <combining_tracefiles>`. (:issue:`373`)
 - Only output 100.0% in text and HTML output if really 100.0%, else use 99.9%. (:issue:`389`)
 - Support relative source location for shadow builds. (:issue:`410`)
 - Incorrect path for header now can still generate html-details reports (:issue:`271`)
 - Change format version in JSON output from number to string and update it to "0.2".  (:issue:`418`, :issue:`463`)
 - Only remove :option:`--root` path at the start of file paths. (:issue:`452`)
 - Fix coverage report for cmake ninja builds with given in-source object-directory. (:issue:`453`)
 - Add issue templates. (:issue:`461`)
 - Add :option:`--exclude-function-lines` to exclude the line of the function definition in the coverage report. (:issue:`430`)
 - Changes for HTML output format:

   - Redesign HTML generation. Add :option:`--html-self-contained` to control external or internal CSS. (:issue:`367`)
   - Change legend for threshold in html report. (:issue:`371`)
   - Use HTML title also for report heading. Default value for :option:`--html-title` changed. (:issue:`378`)
   - Add :option:`--html-tab-size` to configure tab size in HTML details. (:issue:`377`)
   - Add option :option:`--html-css` for user defined styling. (:issue:`380`)
   - Create details html filename independent from OS. (:issue:`375`)
   - Add :option:`--html-theme` to change the color theme. (:issue:`393`)
   - Add linkable lines in HTML details. (:issue:`401`)
   - Add syntax highlighting in the details HTML report. This can be turned off with :option:`--no-html-details-syntax-highlighting <--html-details-syntax-highlighting>`. (:issue:`402`, :issue:`415`)

Documentation:

 - Cookbook: :ref:`oos cmake` (:issue:`340`, :issue:`341`)

Internal changes:

 - Add makefile + dockerfile for simpler testing.
 - Add .gitbugtraq to link comments to issue tracker in GUIs. (:issue:`429`)
 - Add GitHub actions to test PRs and master branch. (:issue:`404`)
 - Remove Travis CI. (:issue:`419`)
 - Remove Appveyor CI and upload coverage report from Windows and Ubuntu from the GitHub actions. (:issue:`455`)
 - Add check if commit is mentioned in the CHANGELOG.rst. (:issue:`457`)
 - Move flake8 config to setup.cfg and add black code formatter. (:issue:`444`)
 - Fix filter/exclude relative path issue in Windows. (:issue:`320`, :issue:`479`)
 - Extend test framework for CI:

   - Set make variable TEST_OPTS as environment variable inside docker. (:issue:`372`)
   - Add make variable USE_COVERAGE to extend flags for coverage report in GitHub actions. (:issue:`404`)
   - Extend tests to use an unified diff in the assert. Add test options `--generate_reference`,
     `--update_reference` and `--skip_clean`. (:issue:`379`)
   - Support multiple output patterns in integration tests. (:issue:`383`)
   - New option `--archive_differences` to save the different files as ZIP.
     Use this ZIP as artifact in AppVeyor. (:issue:`392`)
   - Add support for gcc-8 to test suite and docker tests. (:issue:`423`)
   - Run as limited user inside docker container and add test with read only directory. (:issue:`445`)

4.2 (6 November 2019)
---------------------

Breaking changes:

 - Dropped support for Python 3.4.
 - Format flag parameters like :option:`--xml` or :option:`--html`
   now take an optional output file name.
   This potentially changes the interpretation of search paths.
   In ``gcovr --xml foo``,
   previous gcovr versions would search the ``foo`` directory for coverage data.
   Now, gcovr will try to write the Cobertura report to the ``foo`` file.
   To keep the old meaning, separate positional arguments like
   ``gcovr --xml -- foo``.

Improvements and new features:

 - :ref:`Configuration file <configuration>` support (experimental).
   (:issue:`167`, :issue:`229`, :issue:`279`, :issue:`281`, :issue:`293`,
   :issue:`300`, :issue:`304`)
 - :ref:`JSON output <json_output>`. (:issue:`301`, :issue:`321`, :issue:`326`)
 - :ref:`Combining tracefiles <combining_tracefiles>`
   with :option:`gcovr --add-tracefile`.
   (:issue:`10`, :issue:`326`)
 - :ref:`SonarQube XML Output <sonarqube_xml_output>`. (:issue:`308`)
 - Handle cyclic symlinks correctly during coverage data search.
   (:issue:`284`)
 - Simplification of :option:`--object-directory` heuristics.
   (:issue:`18`, :issue:`273`, :issue:`280`)
 - Exception-only code like a ``catch`` clause is now shown as uncovered.
   (:issue:`283`)
 - New :option:`--exclude-throw-branches` option
   to exclude exception handler branches. (:issue:`283`)
 - Support ``--root ..`` style invocation,
   which might fix some CMake-related problems. (:issue:`294`)
 - Fix wrong names in report
   when source and build directories have similar names. (:issue:`299`)
 - Stricter argument handling. (:issue:`267`)
 - Reduce XML memory usage by moving to lxml.
   (:issue:`1`, :issue:`118`, :issue:`307`)
 - Can write :ref:`multiple reports <multiple output formats>` at the same time
   by giving the output file name to the report format parameter.
   Now, ``gcovr --html -o cov.html`` and ``gcovr --html cov.html``
   are equivalent. (:issue:`291`)
 - Override gcov locale properly. (:issue:`334`)
 - Make gcov parser more robust when used with GCC 8. (:issue:`315`)

Known issues:

 - The :option:`--keep` option only works when using existing gcov files
   with :option:`-g`/:option:`--use-gcov-files`.
   (:issue:`285`, :issue:`286`)
 - Gcovr may get confused
   when header files in different directories have the same name.
   (:issue:`271`)
 - Gcovr may not work when no en_US locale is available.
   (:issue:`166`)

Documentation:

 - :ref:`Exclusion marker <exclusion markers>` documentation.
 - FAQ: :ref:`exception branches` (:issue:`283`)
 - FAQ: :ref:`uncovered files not shown`
   (:issue:`33`, :issue:`100`, :issue:`154`, :issue:`290`, :issue:`298`)

Internal changes:

 - More tests. (:issue:`269`, :issue:`268`, :issue:`269`)
 - Refactoring and removal of dead code. (:issue:`280`)
 - New internal data model.

4.1 (2 July 2018)
-----------------

 - Fixed/improved --exclude-directories option. (:issue:`266`)
 - New "Cookbook" section in the documentation. (:issue:`265`)

4.0 (17 June 2018)
------------------

Breaking changes:

 - This release drops support for Python 2.6. (:issue:`250`)
 - PIP is the only supported installation method.
 - No longer encoding-agnostic under Python 2.7.
   If your source files do not use the system encoding (probably UTF-8),
   you will have to specify a --source-encoding.
   (:issue:`148`, :issue:`156`, :issue:`256`)
 - Filters now use forward slashes as path separators, even on Windows.
   (:issue:`191`, :issue:`257`)
 - Filters are no longer normalized into pseudo-paths.
   This could change the interpretation of filters in some edge cases.

Improvements and new features:

 - Improved --help output. (:issue:`236`)
 - Parse the GCC 8 gcov format. (:issue:`226`, :issue:`228`)
 - New --source-encoding option, which fixes decoding under Python 3.
   (:issue:`256`)
 - New --gcov-ignore-parse-errors flag.
   By default, gcovr will now abort upon parse errors. (:issue:`228`)
 - Detect the error when gcov cannot create its output files (:issue:`243`,
   :issue:`244`)
 - Add -j flag to run gcov processes in parallel. (:issue:`3`, :issue:`36`,
   :issue:`239`)
 - The --html-details flag now implies --html. (:issue:`93`, :issue:`211`)
 - The --html output can now be used without an --output filename
   (:issue:`223`)
 - The docs are now managed with Sphinx.
   (:issue:`235`, :issue:`248`, :issue:`249`, :issue:`252`, :issue:`253`)
 - New --html-title option to change the title of the HTML report.
   (:issue:`261`, :issue:`263`)
 - New options --html-medium-threshold and --html-high-threshold
   to customize the color legend. (:issue:`261`, :issue:`264`)

Internal changes:

 - Huge refactoring. (:issue:`214`, :issue:`215`, :issue:`221` :issue:`225`,
   :issue:`228`, :issue:`237`, :issue:`246`)
 - Various testing improvements. (:issue:`213`, :issue:`214`, :issue:`216`,
   :issue:`217`, :issue:`218`, :issue:`222`, :issue:`223`, :issue:`224`,
   :issue:`227`, :issue:`240`, :issue:`241`, :issue:`245`)
 - HTML reports are now rendered with Jinja2 templates. (:issue:`234`)
 - New contributing guide. (:issue:`253`)

3.4 (12 February 2018)
----------------------

 - Added --html-encoding command line option (:issue:`139`).
 - Added --fail-under-line and --fail-under-branch options,
   which will error under a given minimum coverage. (:issue:`173`, :issue:`116`)
 - Better pathname resolution heuristics for --use-gcov-file. (:issue:`146`)
 - The --root option defaults to current directory '.'.
 - Improved reports for "(", ")", ";" lines.
 - HTML reports show full timestamp, not just date. (:issue:`165`)
 - HTML reports treat 0/0 coverage as NaN, not 100% or 0%. (:issue:`105`, :issue:`149`, :issue:`196`)
 - Add support for coverage-04.dtd Cobertura XML format (:issue:`164`, :issue:`186`)
 - Only Python 2.6+ is supported, with 2.7+ or 3.4+ recommended. (:issue:`195`)
 - Added CI testing for Windows using Appveyor. (:issue:`189`, :issue:`200`)
 - Reports use forward slashes in paths, even on Windows. (:issue:`200`)
 - Fix to support filtering with absolute paths.
 - Fix HTML generation with Python 3. (:issue:`168`, :issue:`182`, :issue:`163`)
 - Fix --html-details under Windows. (:issue:`157`)
 - Fix filters under Windows. (:issue:`158`)
 - Fix verbose output when using existing gcov files (:issue:`143`, :issue:`144`)


3.3 (6 August 2016)
-------------------

 - Added CI testing using TravisCI
 - Added more tests for out of source builds and other nested builds
 - Avoid common file prefixes in HTML output (:issue:`103`)
 - Added the --execlude-directories argument to exclude directories
   from the search for symlinks (:issue:`87`)
 - Added branches taken/not taken to HTML (:issue:`75`)
 - Use --object-directory to scan for gcov data files (:issue:`72`)
 - Improved logic for nested makefiles (:issue:`135`)
 - Fixed unexpected semantics with --root argument (:issue:`108`)
 - More careful checks for covered lines (:issue:`109`)


3.2 (5 July 2014)
-----------------

 - Adding a test for out of source builds
 - Using the starting directory when processing gcov filenames.
   (:issue:`42`)
 - Making relative paths the default in html output.
 - Simplify html bar with coverage is zero.
 - Add option for using existing gcov files (:issue:`35`)
 - Fixing --root argument processing (:issue:`27`)
 - Adding logic to cover branches that are ignored (:issue:`28`)


3.1 (6 December 2013)
---------------------

 - Change to make the -r/--root options define the root directory
   for source files.
 - Fix to apply the -p option when the --html option is used.
 - Adding new option, '--exclude-unreachable-branches' that
   will exclude branches in certain lines from coverage report.
 - Simplifying and standardizing the processing of linked files.
 - Adding tests for deeply nested code, and symbolic links.
 - Add support for multiple —filter options in same manner as —exclude
   option.


3.0 (10 August 2013)
--------------------

 - Adding the '--gcov-executable' option to specify
   the name/location of the gcov executable. The command line option
   overrides the environment variable, which overrides the default 'gcov'.
 - Adding an empty "<methods/>" block to <classes/> in the XML output: this
   makes out XML complient with the Cobertura DTD. (#3951)
 - Allow the GCOV environment variable to override the default 'gcov'
   executable.  The default is to search the PATH for 'gcov' if the GCOV
   environment variable is not set. (#3950)
 - Adding support for LCOV-style flags for excluding certain lines from
   coverage analysis. (#3942)
 - Setup additional logic to test with Python 2.5.
 - Added the --html and --html-details options to generate HTML.
 - Sort output for XML to facilitate baseline tests.
 - Added error when the --object-directory option specifies a bad directory.
 - Added more flexible XML testing, which can ignore XML elements
   that frequently change (e.g. timestamps).
 - Added the '—xml-pretty' option, which is used to
   generate pretty XML output for the user manual.
 - Many documentation updates


2.4 (13 April 2012)
-------------------

 - New approach to walking the directory tree that is more robust to
   symbolic links (#3908)
 - Normalize all reported path names

   - Normalize using the full absolute path (#3921)
   - Attempt to resolve files referenced through symlinks to a common
     project-relative path

 - Process ``gcno`` files when there is no corresponding ``gcda`` file to
   provide coverage information for unexecuted modules (#3887)
 - Windows compatibility fixes

   - Fix for how we parse ``source:`` file names (#3913)
   - Better handling od EOL indicators (#3920)

 - Fix so that gcovr cleans up all ``.gcov`` files, even those filtered by
   command line arguments
 - Added compatibility with GCC 4.8 (#3918)
 - Added a check to warn users who specify an empty ``--root`` option (see #3917)
 - Force ``gcov`` to run with en_US localization, so the gcovr parser runs
   correctly on systems with non-English locales (#3898, #3902).
 - Segregate warning/error information onto the stderr stream (#3924)
 - Miscellaneous (Python 3.x) portability fixes
 - Added the master svn revision number as part of the verson identifier


2.3.1 (6 January 2012)
----------------------

 - Adding support for Python 3.x


2.3 (11 December 2011)
----------------------

 - Adding the ``--gcov-filter`` and ``--gcov-exclude`` options.


2.2 (10 December 2011)
----------------------

 - Added a test driver for gcovr.
 - Improved estimation of the ``<sources>`` element when using gcovr with filters.
 - Added revision and date keywords to gcovr so it is easier to identify
   what version of the script users are using (especially when they are
   running a snapshot from trunk).
 - Addressed special case mentioned in [comment:ticket:3884:1]: do not
   truncate the reported file name if the filter does not start matching
   at the beginning of the string.
 - Overhaul of the ``--root`` / ``--filter`` logic. This should resolve the
   issue raised in #3884, along with the more general filter issue
   raised in [comment:ticket:3884:1]
 - Overhaul of gcovr's logic for determining gcc/g++'s original working
   directory. This resolves issues introduced in the original
   implementation of ``--object-directory`` (#3872, #3883).
 - Bugfix: gcovr was only including a ``<sources>`` element in the XML
   report if the user specified ``-r`` (#3869)
 - Adding timestamp and version attributes to the gcovr XML report (see
   #3877).  It looks like the standard Cobertura output reports number of
   seconds since the epoch for the timestamp and a doted decimal version
   string.  Now, gcovr reports seconds since the epoch and
   "``gcovr ``"+``__version__`` (e.g. "gcovr 2.2") to differentiate it
   from a pure Cobertura report.


2.1 (26 November 2010)
----------------------

 - Added the ``--object-directory`` option, which allows for a flexible
   specification of the directory that contains the objects generated by
   gcov.
 - Adding fix to compare the absolute path of a filename to an exclusion
   pattern.
 - Adding error checking when no coverage results are found. The line and
   branch counts can be zero.
 - Adding logic to process the ``-o``/``--output`` option (#3870).
 - Adding patch to scan for lines that look like::

        creating `foo'

   as well as
   ::

        creating 'foo'

 - Changing the semantics for EOL to be portable for MS Windows.
 - Add attributes to xml format so that it could be used by hudson/bamboo with
   cobertura plug-in.


2.0 (22 August 2010)
--------------------

 - Initial release as a separate package.  Earlier versions of gcovr
   were managed within the 'fast' Python package.<|MERGE_RESOLUTION|>--- conflicted
+++ resolved
@@ -26,13 +26,10 @@
 - Added :option:`--exclude-pattern-prefix` to allow projects to define custom prefixes used in _EXCL_LINE/START/STOP markers. (:issue:`561`)
 - Replace own logger with python logger module. (:issue:`540`)
 - Fix resolution of relative filters in configuration files. (:issue:`568`)
-<<<<<<< HEAD
-- Add list of functions to HTML details. (:issue:`554`)
-=======
 - Don't use realpath in data model, only use them for the filter. (:issue:`565`)
 - Fix sanity check in HTML generator. (:issue:`571`)
 - Change file level percent values in JSON summary. (:issue:`570`)
->>>>>>> f05bc73f
+- Add list of functions to HTML details. (:issue:`554`)
 
 Documentation:
 
