``gcovr`` Release History and Change Log

.. program is needed to resolve option links
.. program::  gcovr

.. _next_release:

Next Release
------------

Known bugs:

Breaking changes:

- Improve data model to have several coverage information per line. (:issue:`1069`)

  - Option ``--merge-mode-conditions`` is removed.
  - Property ``function_name`` for a line in JSON report is now always set.
  - JSON report can now have several entries per line also with legacy text parser.
  - Cobertura and HTML report now contain function coverage also for older GCC versions.

New features and notable changes:

- Add support for Markdown output format. (:issue:`1072`)
- Add filename and line number in warning logs. (:issue:`1075`)

  - Add option :option:`--markdown-file-link` to link files in markdown report. (:issue:`1079`)

Bug fixes and small improvements:

- Fix warning ``Deprecated config key None used, please use 'txt-metric=branch' instead.``
  if ``txt-metric="branch"`` is used in config file. (:issue:`1066`)
- Add ``excluded`` property for conditions and calls to the JSON report. (:issue:`1080`)
- Remove the fixed width of the HTML details which leads to text overflows. (:issue:`1086`)
- Fix duplicate constructors, destructors and wrong const overload functions in Cobertura report. (:issue:`1085`)
- Fix ``JaCoCo`` report to follow the DTD. (:issue:`1089`)
- Do not use option ``--calls`` as exclusion filter. (:issue:`1090`)
<<<<<<< HEAD
- Fix error when merging conditions (and branches) for the same line if they are reported different
  across GCOV data files. (:issue:`1092`)
=======
- Add support for reading gcov JSON data without source files. (:issue:`1094`)
- Add back references to the data model to get source location in error messages. (:issue:`1094`)
>>>>>>> fe42361f

Documentation:

- Fix formatting of verbatim text included from external files. (:issue:`1093`)

Internal changes:

- Refactor internal data model:

  - Add merge functionality to coverage objects instead of an own file. (:issue:`1067`)
  - Move data serialization and deserialization from JSON report to coverage classes. (:issue:`1078`)

.. _release_8_3:

8.3 (19 January 2025)
---------------------

Known bugs:

- Log message ``Deprecated config key None used, please use 'txt-metric=branch' instead.`` is shown
  even if the mentioned key is used. :issue:`1060` and :issue:`1064`, fixed in :ref:`Next release <next_release>`.
- JSON report doesn't contain ``excluded`` property for conditions and calls. Fixed in :ref:`Next release <next_release>`.
- Cobertura report contains multiple functions with same name for virtual destructors and const overloads.
  Fixed in :ref:`Next release <next_release>`.
- ``JaCoCo`` report does not follow the DTD. Fixed in :ref:`Next release <next_release>`.
- Error if conditions for the same line are reported different across GCOV data files.
  Workaround in this release available and fixed in :ref:`Next release <next_release>`.

Breaking changes:

- Replace setup.py with hatchling. To install from source at least version `21.3` of pip is needed. (:issue:`1026`)
- Drop support for Python 3.8. (:issue:`1030`)

New features and notable changes:

- Add condition coverage to text summary report. (:issue:`985`)
- Add :option:`--include` to search files in search paths which should be added to report. (:issue:`998`, :issue:`1044`)
- Add option to generate LCOV format produced by version 1.x of LCOV tool. (:issue:`1001`)
- Extend logging for data merge errors with info about the data sources. (:issue:`1010`)
- Add condition coverage merge mode option ``--merge-mode-conditions``. (:issue:`1009`)
- Add :option:`--gcov-suspicious-hits-threshold` to configure the value for detecting suspicious hits in GCOV files. (:issue:`1021`)
- Renamed JSON element ``destination_blockno`` to ``destination_block_id``. (:issue:`1045`)
- Add :option:`--html-block-ids` to show the block ids of the lines and branches in HTML report. (:issue:`1055`)

Bug fixes and small improvements:

- Fixed an error handling bug throwing a ``TypeError`` exception on a gcov merge assertion failure
  instead of reporting the error and (if requested by the user) continuing execution. (:issue:`997`)
- Check format version of external generated ``gcov`` JSON files. (:issue:`999`)
- Fix crash on Windows when trying to fix the case of the files. (:issue:`1000`)
- Fix LCOV report. Excluded lines where added with a count of 0. (:issue:`1012`)
- Fix line exclusion not clearing all child coverage data. (:issue:`1018`)
- Fix summary stats in ``JaCoCo`` report. (:issue:`1022`)
- Fix path issue when reading/writing ``Cobertura`` report. (:issue:`1037`)
- Fix issue with negative counters in GCOV JSON export. (:issue:`1048`)

Documentation:

- Update documentation for developing with Docker. (:issue:`1013`)

Internal changes:

- Add MacOs 15 and clang-16 to the GitHub test workflow. (:issue:`1004`)
- Fix sporadic timestamp mismatch in development build package. (:issue:`1006`)
- Replace ``black`` and ``flake8`` with ``ruff`` and move configuration of ``pytest`` to ``pyproject.toml``. (:issue:`1007`)
- Add ``pylint`` for testing code. (:issue:`1014`)
- Align variable names across the files. (:issue:`1015`)
- Rework exclusion handling to keep information about excluded coverage. (:issue:`1016`)
- Add ``mypy`` (using strict configuration) for testing code. (:issue:`1019`, :issue:`1028`, :issue:`1029`)
- Add a container class for the coverage data. (:issue:`1023`)
- Replace setup.py with hatchling. (:issue:`1026`)
- Move gcovr to ``src`` directory. (:issue:`1027`)
- The main routine doesn't call ``sys.exit`` on it's own, we always return the exit code. (:issue:`1029`)


8.2 (13 October 2024)
---------------------

Known bugs:

- Excluded lines are added with a count of 0 to LCOV report. :issue:`1012`, fixed with :ref:`8.3 <release_8_3>`.
- Negative counters in GCOV JSON export are not handled correct. :issue:`1049`, fixed in :ref:`8.3 <release_8_3>`.
- Overall summary stats in ``JaCoCo`` report are not correct. :issue:`1022`, fixed in :ref:`8.3 <release_8_3>`.
- Source root path in ``Cobertura`` report is not written correct and ignored when reading report.
  :issue:`1034`, fixed in :ref:`8.3 <release_8_3>`.
- ``JaCoCo`` report does not follow the DTD. Fixed in :ref:`Next release <next_release>`.
- Error if conditions for the same line are reported different across GCOV data files.
  Workaround in :ref:`8.3 <release_8_3>` available and fixed in :ref:`Next release <next_release>`.

Breaking changes:

New features and notable changes:

Bug fixes and small improvements:

Documentation:

- Fix documentation build issue.

Internal changes:

.. _release_8_1:

8.1 (13 October 2024)
---------------------

Known bugs:

- Negative counters in GCOV JSON export are not handled correct. :issue:`1049`, fixed in :ref:`8.3 <release_8_3>`.
- Overall summary stats in ``JaCoCo`` report are not correct. :issue:`1022`, fixed in :ref:`8.3 <release_8_3>`.
- Source root path in ``Cobertura`` report is not written correct and ignored when reading report.
  :issue:`1034`, fixed in :ref:`8.3 <release_8_3>`.
- ``JaCoCo`` report does not follow the DTD. Fixed in :ref:`Next release <next_release>`.
- Error if conditions for the same line are reported different across GCOV data files.
  Workaround in :ref:`8.3 <release_8_3>` available and fixed in :ref:`Next release <next_release>`.

Breaking changes:

New features and notable changes:

- If a internal generated function is excluded the lines, if present, are excluded as well. (:issue:`991`)

Bug fixes and small improvements:

- Fix exclusion of internal functions. (:issue:`987`)
- Only print info on the first undefined block number in data model. (:issue:`990`)

Documentation:

Internal changes:

8.0 (07 October 2024)
---------------------

Known bugs:

- Exclusion of internal function not working. (:issue:`984`), fixed in :ref:`8.1 <release_8_1>`.
- Negative counters in GCOV JSON export are not handled correct. :issue:`1049`, fixed in :ref:`8.3 <release_8_3>`.
- Overall summary stats in ``JaCoCo`` report are not correct. :issue:`1022`, fixed in :ref:`8.3 <release_8_3>`.
- Source root path in ``Cobertura`` report is not written correct and ignored when reading report.
  :issue:`1034`, fixed in :ref:`8.3 <release_8_3>`.
- ``JaCoCo`` report does not follow the DTD. Fixed in :ref:`Next release <next_release>`.
- Error if conditions for the same line are reported different across GCOV data files.
  Workaround in :ref:`8.3 <release_8_3>` available and fixed in :ref:`Next release <next_release>`.

Breaking changes:

- Changes related to added support of ``gcov`` JSON intermediate format:

  - The function return count is removed from internal data model, HTML and JSON output because missing in
    ``gcov`` JSON intermediate format. (:issue:`935`)
  - Renamed ``name`` key in in data model and JSON report to ``demangled_name``. If ``gcov`` JSON
    intermediate format is used the ``name`` key will contained the mangled name. The keys are now
    aligned with the ``gcov`` JSON intermediate format. (:issue:`974`)

- If block information is missing in ``gcov`` legacy text format block 0 is assumed. (:issue:`976`)

New features and notable changes:

- In Azure pipelines or GitHub actions errors and warnings are printed in an additional format captured by the CI. (:issue:`904`)
- Detect suspicious counter values in ``gcov`` output. (:issue:`903`)
- Add :option:`--html-single-page` to create a single page report (static or with Javascript). (:issue:`916`)
- Upload standalone applications as release artifacts. (:issue:`941`)
- Add support for ``gcov`` JSON intermediate format. (:issue:`766`)

  - Add function, block and condition information to data model. (:issue:`954`, :issue:`960`, :issue:`964`, :issue:`979`)
  - Add function function coverage to coveralls and HTML report. (:issue:`975`)

- Add :ref:`Exclusion markers` to exclude a while function. (:issue:`955`)
- Change sort order in JSON output files. (:issue:`959`)
- Add source exclusion markers to exclude source branch from target line. (:issue:`961`)

Bug fixes and small improvements:

- Implement consistent sorting of files with no lines, or one line with zero coverage (:issue:`918`)
- Use replacement value of 0 for function call count ``NAN %``. (:issue:`910`)
- Fix erroneous deprecation warning. (:issue:`912`)
- Fix display filename in HTML report. (:issue:`920`)
- Fix bundle of standalone executable with Python 3.12. (:issue:`924`)
- Fix merging of function coverage data. (:issue:`925`)
- Fix inefficient regular expression. (:issue:`933`)
- Fix missing output of gcov if execution fails. (:issue:`956`)

Documentation:

- Update Sphinx config because of deprecated context injection from Read The Docs. (:issue:`936`)

Internal changes:

- Move tests to directory in the root. (:issue:`897`)
- Add MacOs to the GitHub test workflow. (:issue:`901`, :issue:`905`, :issue:`980`)
- Remove test exclusions for MacOs and adapt tests and reference data. (:issue:`902`)
- Link correct documentation version in copyright header. (:issue:`907`)
- Move tag creation before publish the distribution because tag from pipeline doesn't trigger additional runs. (:issue:`899`)
- Fix scrubber for date in HTML test data. (:issue:`919`)
- Add test with Python 3.12. (:issue:`924`)
- Add gcc-14 to the test suite. (:issue:`923`)
- Skip coverage upload if executed in a fork. (:issue:`930`)
- Only execute pipeline if pushed on main and add button to execute workflow manual. (:issue:`930`)
- Check spelling in test pipeline. (:issue:`932`)
- Merge the test and deploy workflow to a single CI workflow. (:issue:`946`, :issue:`947`)
- Add Codacy to CI workflow for tracking coverage and code quality. (:issue:`948`)
- Add ``bandit`` to the linters. (:issue:`949`)
- Remove Codecov upload from pipeline. (:issue:`958`)
- Add test with ``bazel`` tests. (:issue:`969`)

7.2 (24 February 2024)
----------------------

Fix tagging issue of 7.1, no functional change.

7.1 (24 February 2024)
----------------------

Known bugs:

- Source root path in ``Cobertura`` report is not written correct and ignored when reading report.
  :issue:`1034`, fixed in :ref:`8.3 <release_8_3>`.
- ``JaCoCo`` report does not follow the DTD. Fixed in :ref:`Next release <next_release>`.

Breaking changes:

New features and notable changes:

- Add support for colored logging. (:issue:`887`)
- Add support for TOML configuration format. (:issue:`881`)
- Add support for Clover XML output format. (:issue:`888`)
- Add decision to JSON summary report if :option:`--decisions` is used. (:issue:`892`)

Bug fixes and small improvements:

- Add support for files with more than 9999 lines. (:issue:`883`, fixes :issue:`882`)
- Do not suppress gcov errors if exception occur. (:issue:`889`)

Documentation:

- Add nox session to generate the screenshots from the HTML files. (:issue:`877`)

Internal changes:

- Improve Dockerfile for faster rebuilds by using cache. (:issue:`878`)
- Fix deprecation warnings from GitHub actions. (:issue:`880`)
- Add pipeline job to apply tag if new version is bumped. (:issue:`879`)
- Improve test coverage and generate coverage report if executed in local environment. (:issue:`891`)

7.0 (25 January 2024)
---------------------

Known bugs:

- Source root path in ``Cobertura`` report is not written correct and ignored when reading report.
  :issue:`1034`, fixed in :ref:`8.3 <release_8_3>`.
- ``JaCoCo`` report does not follow the DTD. Fixed in :ref:`Next release <next_release>`.

Breaking changes:

- Dropped support for Python 3.7 (:issue:`869`)
- The exit code for an error of the reader module is changed from 8 to 64 and for a writer from 7 to 128. (:issue:`773`)

New features and notable changes:

- Add `--html-template-dir` option to use custom Jinja2 templates. (:issue:`758`)
- Add block numbers and md5 sums of code lines to data model. (:issue:`764`)
- If the CSS given with :option:`--html-css` contains the string ``/* Comment.Preproc */`` no ``pygments`` CSS is added anymore. (:issue:`786`)
- Add support for ``Devcontainer`` and ``GitHub Codespaces``. (:issue:`771`)
- Fix Dockerfile.qa to avoid uid conflicts. (:issue:`801`)
- Pygments required ≥ 2.13.0. (:issue:`799`)
- Add a second theme for HTML report inspired by GitHub. (:issue:`793`)
- Add :option:`--fail-under-decision` and :option:`--fail-under-function` which will error under a given minimum coverage. (:issue:`773`)
- Add function coverage to data model. (:issue:`822`)
- Add support for importing Cobertura XML files with ``--cobertura-add-tracefile`` option. (:issue:`805`)
- Add :option:`--jacoco` to generate JaCoCo XML format. (:issue:`823`))
- Add function coverage to HTML report. (:issue:`828`)
- Improve sorting of data in reports. (:issue:`817`):

  - Sort file names alpha numerical and with casefold
    (see `str.casefold <https://docs.python.org/3.11/library/stdtypes.html?highlight=str%20casefold#str.casefold>`_)
    (``file_10.c`` comes after ``file_0.c``).
  - Always sort at the end by filename if line or branch coverage is identical for a file.
  - Add :option:`--sort-branches` to sort by branches instead of lines, this is the default if :option:`--txt-branches` is used.
  - Add :option:`--sort-reverse` to reverse the sort order.

- Add option to report covered lines in txt report. (:issue:`836`)
- Add support for specifying files for :option:`search_paths`. (:issue:`834`)
- Use different color for partial covered lines in HTML report. (:issue:`839`)
- Add support to generate LCOV info files. (:issue:`830`)
- Add support for FIPS enabled OS when used with Python 3.9. (:issue:`850`)
- Reduce file size for detailed HTML reports by merging columns the function lists. (:issue:`840`)
- Ignore all negative hits if :option:`--gcov-ignore-parse-errors` is used. (:issue:`852`)
- Use literal options for sorting and TXT metric. (:issue:`867`)

  - The :option:`-b`, :option:`--txt-branches` and :option:`--branches` are deprecated, use :option:`--txt-metric` instead.
    The reason for this is that we have line, branch and decision coverage and handle this with flags is more complex than
    using an enumeration.
  - The :option:`--sort-uncovered` and :option:`--sort-percentage` are deprecated, use :option:`--sort` instead.
    The reason for this is that only one sorting order shall be selectable and and an enumeration is easier to handle
    than several flags.

- The development branch is renamed from ``master`` to ``main``. (:issue:`829`, :issue:`873`)
- Add support for decision coverage metric in text report. (:issue:`864`)
- Split list of functions into tables with maximum 10000 rows to fix rendering issues. (:issue:`858`)

Bug fixes and small improvements:

- Print calls and decision statistics in summary only if values are gathered. (:issue:`749`)
- Log the thread name if :option:`-j` is used. (:issue:`752`)
- Collapse also root directory if needed in nested HTML report. (:issue:`750`)
- Handle special case of absolute source file paths in ``gcov`` output. (:issue:`776`)
- Ignore exit code 6 when running ``gcov`` (output write error introduced gcc-12). (:issue:`781`)
- Change coveralls value from 0.0 to 1.0 if no code lines or branches are present. (:issue:`796`)
- Fix symlinked root directories on Windows. (:issue:`814`)
- Extend :option:`--gcov-ignore-errors` to be able to ignore specific gcov errors. (:issue:`787`)
- Fix reading of choices options from configuration files (e.g. ``gcov-ignore-parse-errors``). (:issue:`816`)
- Fix ``TypeError`` during decision analysis. (:issue:`784`)
- Use relative paths if possible when running ``gcov``. (:issue:`820`)
- Respect :option:`--merge-mode-functions` when merging coverage data. (:issue:`844`)

Documentation:

- Fix wrong command in ``How to create a standalone application`` docs. (:issue:`792`)
- Update output html to add github style themes. (:issue:`818`)

Internal changes:

- Do not scrub versions in reference data. (:issue:`747`)
- Add interface for the different formats to easily add new formats. (:issue:`755`)
- All options have now a prefix of the format and all long option names can be used in a configuration file. (:issue:`755`)

  - :option:`--txt-summary` in addition to :option:`--print-summary`.
  - :option:`--json-add-tracefile` in addition to :option:`--add-tracefile`.
  - :option:`--gcov-delete` in addition to :option:`--delete`.
  - :option:`--gcov-keep` in addition to :option:`--keep`.
  - :option:`--gcov-object-directory` in addition to :option:`--object-directory`.
  - :option:`--gcov-exclude-directories` in addition to :option:`--exclude-directories`.
  - :option:`--gcov-use-existing-files` in addition to :option:`--use-gcov-files`.

- Use interactive terminal for docker (support of Ctrl-C to interrupt). (:issue:`767`)
- Use separate session for flake8 and us this session in lint. (:issue:`768`)
- Replace the deprecated codecov python uploader with the binary uploader. (:issue:`770`)
- Add gcc-12 and gcc-13 to the test suite. (:issue:`780`)
- Add sessions to run the targets for all versions of ``gcc`` or ``clang``. (:issue:`782`)
- Use ``build`` instead of calling ``setup.py`` directly. (:issue:`819`)
- Add nox session to import reference file from pipeline. (:issue:`831`)
- Add support for ``clang-15`` in our test suite and fix test with write protection under Mac OS. (:issue:`853`)
- Add test for parallel execution of multiple gcovr instances. (:issue:`832`)


6.0 (08 March 2023)
-------------------

Known bugs:

- Source root path in ``Cobertura`` report is not written correct. :issue:`1034`, fixed in :ref:`8.3 <release_8_3>`.

Breaking changes:

- Remove not allowed attributes ``function-rate``, ``functions-covered`` and ``functions-valid``
  from cobertura report. (:issue:`671`)
- Remove "noncode" entries in JSON reports. (:issue:`663`)
- New :option:`--exclude-noncode-lines` to exclude noncode lines. Noncode lines are not excluded by default anymore. (:issue:`704`, :issue:`705`)
- Changed :option:`--gcov-ignore-parse-errors` to accept list of errors to ignore. (:issue:`701`)
- The default filename for :option:`--cobertura` is changed from coverage.xml to cobertura.xml. (:issue:`721`)
- Handling of ``gcov`` errors:

  - Do not ignore return code of ``gcov``. (:issue:`653`)
  - New :option:`--gcov-ignore-errors` to ignore ``gcov`` errors. Old behavior was to print a warning and continue. (:issue:`718`)

- Revert changes from :issue:`623` and add documentation entry :ref:`support keil uvision format`. (:issue:`727`)

New features and notable changes:

- New :option:`--html-nested` for reports that summarize subdirectories with aggregated statistics per directory. (:issue:`687`)
- Accept `NAN %` which is used in GCOV 7.5.0 instead of an invalid value. (:issue:`651`)
- New :option:`--json-base` to define a base bath used in JSON reports. (:issue:`656`)
- New :option:`--calls` to report call coverage: function calls invoked/total. (:issue:`666`)
- New nox session to generate a portable application with pyinstaller, see :ref:`standalone application`. (:issue:`661`)
- Print a warning if root directory contains symlinks. (:issue:`652`)
- Change :option:`--keep` when calling gcov internal. (:issue:`703`)
- Allow annotations for never executed branches. (:issue:`711`)
- Add function merge mode for same function defined in different lines. (:issue:`700`)
- Update link to gcovr documentation in HTML report to point to the documentation of the used version. (:issue:`723`)
- Add environment `SOURCE_DATE_EPOCH <https://reproducible-builds.org/docs/source-date-epoch>`_ to set default for :option:`--timestamp`. (:issue:`729`)

Bug fixes and small improvements:

- Fix :option:`--html-tab-size` feature. (:issue:`650`)
- Fix alphabetical sort of html report, for when there are symlinks. (:issue:`685`)
- Handle :option:`--version` before parsing the configuration file. (:issue:`696`)
- Fix reports of excluded coverage. (:issue:`409`, :issue:`503`, :issue:`663`)
- Fix handling for nonexistent source code for HTML-details and Coveralls reports. (:issue:`663`)
- Exclude functions with :ref:`Exclusion markers`. (:issue:`713`)
- Fix problem in decision parser if open block brace is on same line. (:issue:`681`)
- Add Python 3.11 to test matrix. (:issue:`717`)
- Fix casing of files if filesystem is case insensitive. (:issue:`694`)
- Fix deadlock if :option:`-j` is used and there are errors from ``gcov`` execution. (:issue:`719`)
- Fix problem in decision parser if case is not on a single line with the break statement. (:issue:`738`)
- Do not use ``realpath`` for ``DirectoryPrefixFilter`` to support symlinks in root directory. (:issue:`712`)

Documentation:

- Add detailed reference for the JSON output format. (:issue:`663`)

Internal changes:

- Select the :option:`--html-theme` using CSS classes. (:issue:`650`)
- Change and extend ``cmake`` tests. (:issue:`676`)
- Detect ``gcc`` version for running tests. (:issue:`686`)
- Use scrubbed data for ``--update_reference`` option. (:issue:`698`)
- Install ninja with package manager instead of GitHub action. (:issue:`699`)
- Rename the reference files coverage.xml to cobertura.xml and the test from xml to cobertura. (:issue:`721`)
- Add support for ``clang-14`` in our test suite and improve startup performance of docker image. (:issue:`731`)
- Compare files by extension in test suite. (:issue:`733`)
- Split HTML templates into one file for each part of the page. (:issue:`735`)
- Change docker image to be able to use it like the ``nox`` command itself. (:issue:`734`)

5.2 (06 August 2022)
--------------------

New features and notable changes:

- Log additional info on gcov parsing errors. (:issue:`589`)
- Add support for branch exclude markers. (:issue:`644`)
- Additional options to configure the thresholds for lines and branches in HTML separate. (:issue:`645`)

Bug fixes and small improvements:

- Remove function coverage from sonarqube report. (:issue:`591`)
- Fix parallel processing of gcov data. (:issue:`592`)
- Better diagnostics when dealing with corrupted input files. (:issue:`593`)
- Accept metadata lines without values (introduced in gcc-11). (:issue:`601`)
- Properly close <a> element in detailed HTML report. (:issue:`602`)
- Use `≥` sign instead of `>=` in HTML legend. (:issue:`603`)
- Using :option:`--add-tracefile` will now correctly merge branch coverage. (:issue:`600`)
- Fix package-level function coverage statistics in Cobertura XML reports. (:issue:`605`)
- Respect excluded/noncode lines for aggregated branch coverage. (:issue:`611`)
- Fix list options in configuration file (search-path). (:issue:`612`)
- Fix assert and key error in --decisions flag. (:issue:`642`)
- Fix adding none existing lines by decision analysis to data model. (:issue:`617`)
- Always treat relative paths in config files as relative to the directory of the file. (:issue:`615`)
- More flexible ``.gcov`` parsing to support files generated by third party tools.
  (:issue:`621`, :issue:`623`)

Internal changes:

- Fix black check to fail on format errors. (:issue:`594`)
- Change session black with no arguments to format all files. (:issue:`595`)
- Add gcc-10 and gcc-11 to the test suite. (:issue:`597`)
- Improved internal coverage data model to simplify processing. (:issue:`600`)
- Use pretty print for cobertura and coveralls in test suite. (:issue:`606`)
- Forward nox options `--reuse-existing-virtualenvs` and `--no-install` to call inside docker. (:issue:`616`)

5.1 (26 March 2022)
-------------------

Breaking changes:

- Dropped support for Python 3.6 (:issue:`550`)
- Changed ``xml`` configuration key to ``cobertura`` (:issue:`552`)
- JSON summary output: all percentages are now reported from 0 to 100
  (:issue:`570`)

New features and notable changes:

- Report function coverage (:issue:`362`, :issue:`515`, :issue:`554`)
- Consistent support for symlinks across operating systems

  - Support for Windows junctions (:issue:`535`)
  - Symlinks are only resolved for :ref:`evaluating filters <filters>`
    (:issue:`565`)

- Show error message on STDERR
  when :option:`--fail-under-line` or :option:`--fail-under-branch` fails
  (:issue:`502`)
- Can report decision coverage with :option:`--decisions` option
  (reasonably formatted C/C++ source files only, HTML and JSON output)
  (:issue:`350`)
- Can create reproducible reports with the :option:`--timestamp` option
  (:issue:`546`)
- Improvements to :ref:`Exclusion markers` (LINE/START/STOP)

  - Can ignore markers in code with :option:`--no-markers` option (:issue:`361`)
  - Can customize patterns with :option:`--exclude-pattern-prefix` option
    (:issue:`561`)

- Can use :option:`--cobertura` as a less ambiguous alias for :option:`--xml`.
  (:issue:`552`)

Bug fixes and small improvements:

- Gcov is invoked without localization by setting LC_ALL=C (:issue:`513`)
- Gcov is invoked without temporary directories (:issue:`525`)
- Gcov: solved problems with file name limitations. (:issue:`528`)
- Fixed "root" path in JSON summary report. (:issue:`548`)
- Correctly resolve relative filters in configuration files. (:issue:`568`)
- HTML output: indicate lines with excluded coverage (:issue:`503`)
- HTML output: fixed sanity check to support empty files (:issue:`571`)
- HTML output: support ``jinja2 >= 3.1`` (:issue:`576`)

Documentation:

- Split documentation into smaller pages (:issue:`552`)
- Document used options for ``gcov`` (:issue:`528`)

Internal changes:

- Replaced own logger with Python's logging module. (:issue:`540`)
- New parser for ``.gcov`` file format, should be more robust. (:issue:`512`)
- New tests

  - more compilers:
    clang-10 (:issue:`484`),
    clang-13 (:issue:`527`),
    gcc-9 (:issue:`527`)
  - ``-fprofile-abs-path`` compiler option (:issue:`521`)
  - enabled symlink tests for Windows (:issue:`539`)

- Improvements to the test suite

  - Use Nox instead of Makefiles to manage QA checks (:issue:`516`, :issue:`555`)
  - Can run tests for all compiler versions in one go (:issue:`514`)
  - More linter checks (:issue:`566`)
    and code style enforcement with black (:issue:`579`)
  - Better XML diffing with yaxmldiff (:issue:`495`, :issue:`509`)
  - Share test reference data between compiler versions where possible
    (:issue:`556`)
  - Better environment variable handling (:issue:`493`, :issue:`541`)
  - Fixed glob patterns for collecting reference files (:issue:`533`)
  - Add timeout for each single test. (:issue:`572`)

- Improvements and fixes to the release process (:issue:`494`, :issue:`537`)
- Normalize shell scripts to Unix line endings (:issue:`538`, :issue:`547`)


5.0 (11 June 2021)
------------------

Breaking changes:

- Dropped support for Python 2 and Python 3.5.
  From now on, gcovr will only support Python versions
  that enjoy upstream support.

Improvements and new features:

- Handles spaces in ``gcov`` path. (:issue:`385`)
- Early fail when output cannot be created. (:issue:`382`)
- Add :option:`--txt` for text output. (:issue:`387`)
- Add :option:`--csv` for CSV output. (:issue:`376`)
- Add :option:`--exclude-lines-by-pattern` to filter out source lines by arbitrary
  regex. (:issue:`356`)
- Add :option:`--json-summary` to generate a :ref:`JSON Summary <json_summary_output>` report. (:issue:`366`)
- Add :option:`--coveralls` to generate a :ref:`Coveralls <coveralls_output>` compatible JSON report. (:issue:`328`)
- Add support for output directories. If the output ends with a ``/`` or ``\`` it is used as a directory. (:issue:`416`)
- Compare paths case insensitive if file system of working directory is case insensitive. (:issue:`329`)
- Add wildcard pattern to json :option:`--add-tracefile`. (:issue:`351`)
- Enable :option:`--filter` and :option:`--exclude` for :ref:`Merging coverage <merging_coverage>`. (:issue:`373`)
- Only output 100.0% in text and HTML output if really 100.0%, else use 99.9%. (:issue:`389`)
- Support relative source location for shadow builds. (:issue:`410`)
- Incorrect path for header now can still generate html-details reports (:issue:`271`)
- Change format version in JSON output from number to string and update it to "0.2".  (:issue:`418`, :issue:`463`)
- Only remove :option:`--root` path at the start of file paths. (:issue:`452`)
- Fix coverage report for cmake ninja builds with given in-source object-directory. (:issue:`453`)
- Add issue templates. (:issue:`461`)
- Add :option:`--exclude-function-lines` to exclude the line of the function definition in the coverage report. (:issue:`430`)
- Changes for HTML output format:

  - Redesign HTML generation. Add :option:`--html-self-contained` to control external or internal CSS. (:issue:`367`)
  - Change legend for threshold in html report. (:issue:`371`)
  - Use HTML title also for report heading. Default value for :option:`--html-title` changed. (:issue:`378`)
  - Add :option:`--html-tab-size` to configure tab size in HTML details. (:issue:`377`)
  - Add option :option:`--html-css` for user defined styling. (:issue:`380`)
  - Create details html filename independent from OS. (:issue:`375`)
  - Add :option:`--html-theme` to change the color theme. (:issue:`393`)
  - Add linkable lines in HTML details. (:issue:`401`)
  - Add syntax highlighting in the details HTML report. This can be turned off with :option:`--no-html-details-syntax-highlighting <--html-details-syntax-highlighting>`. (:issue:`402`, :issue:`415`)

Documentation:

- Cookbook: :ref:`oos cmake` (:issue:`340`, :issue:`341`)

Internal changes:

- Add makefile + dockerfile for simpler testing.
- Add .gitbugtraq to link comments to issue tracker in GUIs. (:issue:`429`)
- Add GitHub actions to test PRs and master branch. (:issue:`404`)
- Remove Travis CI. (:issue:`419`)
- Remove Appveyor CI and upload coverage report from Windows and Ubuntu from the GitHub actions. (:issue:`455`)
- Add check if commit is mentioned in the CHANGELOG.rst. (:issue:`457`)
- Move flake8 config to setup.cfg and add black code formatter. (:issue:`444`)
- Fix filter/exclude relative path issue in Windows. (:issue:`320`, :issue:`479`)
- Extend test framework for CI:

  - Set make variable TEST_OPTS as environment variable inside docker. (:issue:`372`)
  - Add make variable USE_COVERAGE to extend flags for coverage report in GitHub actions. (:issue:`404`)
  - Extend tests to use an unified diff in the assert. Add test options `--generate_reference`,
    `--update_reference` and `--skip_clean`. (:issue:`379`)
  - Support multiple output patterns in integration tests. (:issue:`383`)
  - New option `--archive_differences` to save the different files as ZIP.
    Use this ZIP as artifact in AppVeyor. (:issue:`392`)
  - Add support for gcc-8 to test suite and docker tests. (:issue:`423`)
  - Run as limited user inside docker container and add test with read only directory. (:issue:`445`)

4.2 (6 November 2019)
---------------------

Breaking changes:

- Dropped support for Python 3.4.
- Format flag parameters like :option:`--xml` or :option:`--html`
  now take an optional output file name.
  This potentially changes the interpretation of search paths.
  In ``gcovr --xml foo``,
  previous gcovr versions would search the ``foo`` directory for coverage data.
  Now, gcovr will try to write the Cobertura report to the ``foo`` file.
  To keep the old meaning, separate positional arguments like
  ``gcovr --xml -- foo``.

Improvements and new features:

- :ref:`Configuration file <configuration>` support (experimental).
  (:issue:`167`, :issue:`229`, :issue:`279`, :issue:`281`, :issue:`293`,
  :issue:`300`, :issue:`304`)
- :ref:`JSON output <json_output>`. (:issue:`301`, :issue:`321`, :issue:`326`)
- :ref:`Merging coverage <merging_coverage>`
  with :option:`gcovr --add-tracefile`.
  (:issue:`10`, :issue:`326`)
- :ref:`SonarQube XML Output <sonarqube_xml_output>`. (:issue:`308`)
- Handle cyclic symlinks correctly during coverage data search.
  (:issue:`284`)
- Simplification of :option:`--object-directory` heuristics.
  (:issue:`18`, :issue:`273`, :issue:`280`)
- Exception-only code like a ``catch`` clause is now shown as uncovered.
  (:issue:`283`)
- New :option:`--exclude-throw-branches` option
  to exclude exception handler branches. (:issue:`283`)
- Support ``--root ..`` style invocation,
  which might fix some CMake-related problems. (:issue:`294`)
- Fix wrong names in report
  when source and build directories have similar names. (:issue:`299`)
- Stricter argument handling. (:issue:`267`)
- Reduce XML memory usage by moving to lxml.
  (:issue:`1`, :issue:`118`, :issue:`307`)
- Can write :ref:`multiple reports <multiple output formats>` at the same time
  by giving the output file name to the report format parameter.
  Now, ``gcovr --html -o cov.html`` and ``gcovr --html cov.html``
  are equivalent. (:issue:`291`)
- Override gcov locale properly. (:issue:`334`)
- Make gcov parser more robust when used with GCC 8. (:issue:`315`)

Known issues:

- The :option:`--keep` option only works when using existing gcov files
  with :option:`-g`/:option:`--use-gcov-files`.
  (:issue:`285`, :issue:`286`)
- Gcovr may get confused
  when header files in different directories have the same name.
  (:issue:`271`)
- Gcovr may not work when no en_US locale is available.
  (:issue:`166`)

Documentation:

- :ref:`Exclusion marker <exclusion markers>` documentation.
- FAQ: :ref:`exception branches` (:issue:`283`)
- FAQ: :ref:`uncovered files not shown`
  (:issue:`33`, :issue:`100`, :issue:`154`, :issue:`290`, :issue:`298`)

Internal changes:

- More tests. (:issue:`269`, :issue:`268`, :issue:`269`)
- Refactoring and removal of dead code. (:issue:`280`)
- New internal data model.

4.1 (2 July 2018)
-----------------

- Fixed/improved --exclude-directories option. (:issue:`266`)
- New "Cookbook" section in the documentation. (:issue:`265`)

4.0 (17 June 2018)
------------------

Breaking changes:

- This release drops support for Python 2.6. (:issue:`250`)
- PIP is the only supported installation method.
- No longer encoding-agnostic under Python 2.7.
  If your source files do not use the system encoding (probably UTF-8),
  you will have to specify a --source-encoding.
  (:issue:`148`, :issue:`156`, :issue:`256`)
- Filters now use forward slashes as path separators, even on Windows.
  (:issue:`191`, :issue:`257`)
- Filters are no longer normalized into pseudo-paths.
  This could change the interpretation of filters in some edge cases.

Improvements and new features:

- Improved --help output. (:issue:`236`)
- Parse the GCC 8 gcov format. (:issue:`226`, :issue:`228`)
- New --source-encoding option, which fixes decoding under Python 3.
  (:issue:`256`)
- New --gcov-ignore-parse-errors flag.
  By default, gcovr will now abort upon parse errors. (:issue:`228`)
- Detect the error when gcov cannot create its output files (:issue:`243`,
  :issue:`244`)
- Add -j flag to run gcov processes in parallel. (:issue:`3`, :issue:`36`,
  :issue:`239`)
- The --html-details flag now implies --html. (:issue:`93`, :issue:`211`)
- The --html output can now be used without an --output filename
  (:issue:`223`)
- The docs are now managed with Sphinx.
  (:issue:`235`, :issue:`248`, :issue:`249`, :issue:`252`, :issue:`253`)
- New --html-title option to change the title of the HTML report.
  (:issue:`261`, :issue:`263`)
- New options --html-medium-threshold and --html-high-threshold
  to customize the color legend. (:issue:`261`, :issue:`264`)

Internal changes:

- Huge refactoring. (:issue:`214`, :issue:`215`, :issue:`221` :issue:`225`,
  :issue:`228`, :issue:`237`, :issue:`246`)
- Various testing improvements. (:issue:`213`, :issue:`214`, :issue:`216`,
  :issue:`217`, :issue:`218`, :issue:`222`, :issue:`223`, :issue:`224`,
  :issue:`227`, :issue:`240`, :issue:`241`, :issue:`245`)
- HTML reports are now rendered with Jinja2 templates. (:issue:`234`)
- New contributing guide. (:issue:`253`)

3.4 (12 February 2018)
----------------------

- Added --html-encoding command line option (:issue:`139`).
- Added --fail-under-line and --fail-under-branch options,
  which will error under a given minimum coverage. (:issue:`173`, :issue:`116`)
- Better pathname resolution heuristics for --use-gcov-file. (:issue:`146`)
- The --root option defaults to current directory '.'.
- Improved reports for "(", ")", ";" lines.
- HTML reports show full timestamp, not just date. (:issue:`165`)
- HTML reports treat 0/0 coverage as NaN, not 100% or 0%. (:issue:`105`, :issue:`149`, :issue:`196`)
- Add support for coverage-04.dtd Cobertura XML format (:issue:`164`, :issue:`186`)
- Only Python 2.6+ is supported, with 2.7+ or 3.4+ recommended. (:issue:`195`)
- Added CI testing for Windows using Appveyor. (:issue:`189`, :issue:`200`)
- Reports use forward slashes in paths, even on Windows. (:issue:`200`)
- Fix to support filtering with absolute paths.
- Fix HTML generation with Python 3. (:issue:`168`, :issue:`182`, :issue:`163`)
- Fix --html-details under Windows. (:issue:`157`)
- Fix filters under Windows. (:issue:`158`)
- Fix verbose output when using existing gcov files (:issue:`143`, :issue:`144`)


3.3 (6 August 2016)
-------------------

- Added CI testing using TravisCI
- Added more tests for out of source builds and other nested builds
- Avoid common file prefixes in HTML output (:issue:`103`)
- Added the --execlude-directories argument to exclude directories
  from the search for symlinks (:issue:`87`)
- Added branches taken/not taken to HTML (:issue:`75`)
- Use --object-directory to scan for gcov data files (:issue:`72`)
- Improved logic for nested makefiles (:issue:`135`)
- Fixed unexpected semantics with --root argument (:issue:`108`)
- More careful checks for covered lines (:issue:`109`)


3.2 (5 July 2014)
-----------------

- Adding a test for out of source builds
- Using the starting directory when processing gcov filenames.
  (:issue:`42`)
- Making relative paths the default in html output.
- Simplify html bar with coverage is zero.
- Add option for using existing gcov files (:issue:`35`)
- Fixing --root argument processing (:issue:`27`)
- Adding logic to cover branches that are ignored (:issue:`28`)


3.1 (6 December 2013)
---------------------

- Change to make the -r/--root options define the root directory
  for source files.
- Fix to apply the -p option when the --html option is used.
- Adding new option, '--exclude-unreachable-branches' that
  will exclude branches in certain lines from coverage report.
- Simplifying and standardizing the processing of linked files.
- Adding tests for deeply nested code, and symbolic links.
- Add support for multiple :option:`--filter` options in the same
  manner as the :option:`--exclude` option.


3.0 (10 August 2013)
--------------------

- Adding the '--gcov-executable' option to specify
  the name/location of the gcov executable. The command line option
  overrides the environment variable, which overrides the default 'gcov'.
- Adding an empty "<methods/>" block to <classes/> in the XML output: this
  makes out XML compliant with the Cobertura DTD. (#3951)
- Allow the GCOV environment variable to override the default 'gcov'
  executable.  The default is to search the PATH for 'gcov' if the GCOV
  environment variable is not set. (#3950)
- Adding support for LCOV-style flags for excluding certain lines from
  coverage analysis. (#3942)
- Setup additional logic to test with Python 2.5.
- Added the --html and --html-details options to generate HTML.
- Sort output for XML to facilitate baseline tests.
- Added error when the --object-directory option specifies a bad directory.
- Added more flexible XML testing, which can ignore XML elements
  that frequently change (e.g. timestamps).
- Added the '--xml-pretty' option, which is used to
  generate pretty XML output for the user manual.
- Many documentation updates


2.4 (13 April 2012)
-------------------

- New approach to walking the directory tree that is more robust to
  symbolic links (#3908)
- Normalize all reported path names

  - Normalize using the full absolute path (#3921)
  - Attempt to resolve files referenced through symlinks to a common
    project-relative path

- Process ``gcno`` files when there is no corresponding ``gcda`` file to
  provide coverage information for unexecuted modules (#3887)
- Windows compatibility fixes

  - Fix for how we parse ``source:`` file names (#3913)
  - Better handling od EOL indicators (#3920)

- Fix so that gcovr cleans up all ``.gcov`` files, even those filtered by
  command line arguments
- Added compatibility with GCC 4.8 (#3918)
- Added a check to warn users who specify an empty ``--root`` option (see #3917)
- Force ``gcov`` to run with en_US localization, so the gcovr parser runs
  correctly on systems with non-English locales (#3898, #3902).
- Segregate warning/error information onto the stderr stream (#3924)
- Miscellaneous (Python 3.x) portability fixes
- Added the master svn revision number as part of the version identifier


2.3.1 (6 January 2012)
----------------------

- Adding support for Python 3.x


2.3 (11 December 2011)
----------------------

- Adding the ``--gcov-filter`` and ``--gcov-exclude`` options.


2.2 (10 December 2011)
----------------------

- Added a test driver for gcovr.
- Improved estimation of the ``<sources>`` element when using gcovr with filters.
- Added revision and date keywords to gcovr so it is easier to identify
  what version of the script users are using (especially when they are
  running a snapshot from trunk).
- Addressed special case mentioned in [comment:ticket:3884:1]: do not
  truncate the reported file name if the filter does not start matching
  at the beginning of the string.
- Overhaul of the ``--root`` / ``--filter`` logic. This should resolve the
  issue raised in #3884, along with the more general filter issue
  raised in [comment:ticket:3884:1]
- Overhaul of gcovr's logic for determining gcc/g++'s original working
  directory. This resolves issues introduced in the original
  implementation of ``--object-directory`` (#3872, #3883).
- Bugfix: gcovr was only including a ``<sources>`` element in the XML
  report if the user specified ``-r`` (#3869)
- Adding timestamp and version attributes to the gcovr XML report (see
  #3877).  It looks like the standard Cobertura output reports number of
  seconds since the epoch for the timestamp and a doted decimal version
  string.  Now, gcovr reports seconds since the epoch and
  "``gcovr ``"+``__version__`` (e.g. "gcovr 2.2") to differentiate it
  from a pure Cobertura report.


2.1 (26 November 2010)
----------------------

- Added the ``--object-directory`` option, which allows for a flexible
  specification of the directory that contains the objects generated by
  gcov.
- Adding fix to compare the absolute path of a filename to an exclusion
  pattern.
- Adding error checking when no coverage results are found. The line and
  branch counts can be zero.
- Adding logic to process the ``-o``/``--output`` option (#3870).
- Adding patch to scan for lines that look like::

       creating `foo'

  as well as
  ::

       creating 'foo'

- Changing the semantics for EOL to be portable for MS Windows.
- Add attributes to xml format so that it could be used by hudson/bamboo with
  cobertura plug-in.


2.0 (22 August 2010)
--------------------

- Initial release as a separate package.  Earlier versions of gcovr
  were managed within the 'fast' Python package.<|MERGE_RESOLUTION|>--- conflicted
+++ resolved
@@ -35,13 +35,10 @@
 - Fix duplicate constructors, destructors and wrong const overload functions in Cobertura report. (:issue:`1085`)
 - Fix ``JaCoCo`` report to follow the DTD. (:issue:`1089`)
 - Do not use option ``--calls`` as exclusion filter. (:issue:`1090`)
-<<<<<<< HEAD
+- Add support for reading gcov JSON data without source files. (:issue:`1094`)
+- Add back references to the data model to get source location in error messages. (:issue:`1094`)
 - Fix error when merging conditions (and branches) for the same line if they are reported different
   across GCOV data files. (:issue:`1092`)
-=======
-- Add support for reading gcov JSON data without source files. (:issue:`1094`)
-- Add back references to the data model to get source location in error messages. (:issue:`1094`)
->>>>>>> fe42361f
 
 Documentation:
 
