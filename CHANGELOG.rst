--- conflicted
+++ resolved
@@ -18,13 +18,9 @@
 
 Internal changes:
 
-<<<<<<< HEAD
 - Improve Dockerfile for faster rebuilds by using cache. (:issue:`878`)
+- Fix deprecation warnings from GitHub actions. (:issue:`880`) 
 - Add pipeline job to apply tag if new version is bumped. (:issue:`879`)
-=======
-- Improve Dockerfile for faster rebuilds by using cache. (:issue:`878`) 
-- Fix deprecation warnings from GitHub actions. (:issue:`880`) 
->>>>>>> 088f4912
 
 7.0 (25 January 2024)
 ---------------------
