``gcovr`` Release History and Change Log

.. program is needed to resolve option links
.. program::  gcovr

Next Release
------------

Breaking changes:

- Dropped support for Python 3.6 (:issue:`550`)

Improvements and new features:

- Add function coverage metric (:issue:`362`)
- Deactivate localization of gcov by setting LC_ALL=C instead of LC_ALL=en_US (:issue:`513`)
- Don't use a temporary directory for running gcov (:issue:`525`)
- Fix junctions on windows for Python 3.8 (:issue:`535`)
- Can create reproducible reports with the :option:`--timestamp` option (:issue:`546`)
- Add "Goto function" in html details. (:issue:`515`)
- Fix "root" path in JSON summary report. (:issue:`548`)
- Solve problems with file name limitations and document the used options of ``gcov``. (:issue:`528`)
- Add :option:`--no-markers` to ignore exclusion markers in code. (:issue:`361`)
- Generate also a Report of Excluded Coverage. (:issue:`503`)
- Added :option:`--decisions` to add decision coverage to HTML and JSON output. (:issue:`350`)
- Added :option:`--exclude-pattern-prefix` to allow projects to define custom prefixes used in _EXCL_LINE/START/STOP markers. (:issue:`561`)
- Replace own logger with python logger module. (:issue:`540`)
- Fix resolution of relative filters in configuration files. (:issue:`568`)
- Don't use realpath in data model, only use them for the filter. (:issue:`565`)
- Fix sanity check in HTML generator. (:issue:`571`)
- Change file level percent values in JSON summary. (:issue:`570`)

Documentation:

 - Add error to STDERR for --fail-under-line or --fail-under-branch. (:issue:`502`)

Internal changes:

 - Add support for clang-10 to docker tests. (:issue:`484`)
 - Clean GCC environment variables in test suite. (:issue:`493`)
 - Fix problems from deployment of release 5.0. (:issue:`494`)
 - Use yaxmldiff for XML diffing in tests. (:issue:`495`)
 - Change test and reference for XML diff to be the same as for the unified diff. (:issue:`509`)
 - New parser for ``.gcov`` file format, should be more robust. (:issue:`512`)
 - Add option to run all comiler versions at once. (:issue:`514`)
 - Fix globing of reference data in tests. (:issue:`533`)
 - Replace makefile for starting tests with noxfile.py. (:issue:`516`)
 - Activate symlink test for windows. (:issue:`539`)
 - Add test to install wheel. (:issue:`537`)
 - Add support for full path in environment CC. (:issue:`541`)
 - Ensure that shell files are always checked out with LF linebreaks. (:issue:`538`)
 - Add test for compiler option ``-fprofile-abs-path``. (:issue:`521`)
 - Ensure that shell files are always saved with LF linebreaks. (:issue:`547`)
<<<<<<< HEAD
 - Rename the nox sessions for using all compiler versions. (:issue:`555`)
=======
 - Update the test driver to share the reference data between the different compiler versions. (:issue:`556`)
 - Add flake8-print to check usage of print function. (:issue:`566`)
 - Add timeout for each single test. (:issue:`572`)
>>>>>>> 39062208

5.0 (11 June 2021)
------------------

Breaking changes:

 - Dropped support for Python 2 and Python 3.5.
   From now on, gcovr will only support Python versions
   that enjoy upstream support.

Improvements and new features:

 - Handles spaces in ``gcov`` path. (:issue:`385`)
 - Early fail when output cannot be created. (:issue:`382`)
 - Add :option:`--txt` for text output. (:issue:`387`)
 - Add :option:`--csv` for CSV output. (:issue:`376`)
 - Add :option:`--exclude-lines-by-pattern` to filter out source lines by arbitrary
   regex. (:issue:`356`)
 - Add :option:`--json-summary` to generate a :ref:`JSON Summary <json_summary_output>` report. (:issue:`366`)
 - Add :option:`--coveralls` to generate a :ref:`Coveralls <coveralls_output>` compatible JSON report. (:issue:`328`)
 - Add support for output directories. If the output ends with a ``/`` or ``\`` it is used as a directory. (:issue:`416`)
 - Compare paths case insensitive if file system of working directory is case insensitive. (:issue:`329`)
 - Add wildcard pattern to json :option:`--add-tracefile`. (:issue:`351`)
 - Enable :option:`--filter` and :option:`--exclude` for :ref:`Combining tracefiles <combining_tracefiles>`. (:issue:`373`)
 - Only output 100.0% in text and HTML output if really 100.0%, else use 99.9%. (:issue:`389`)
 - Support relative source location for shadow builds. (:issue:`410`)
 - Incorrect path for header now can still generate html-details reports (:issue:`271`)
 - Change format version in JSON output from number to string and update it to "0.2".  (:issue:`418`, :issue:`463`)
 - Only remove :option:`--root` path at the start of file paths. (:issue:`452`)
 - Fix coverage report for cmake ninja builds with given in-source object-directory. (:issue:`453`)
 - Add issue templates. (:issue:`461`)
 - Add :option:`--exclude-function-lines` to exclude the line of the function definition in the coverage report. (:issue:`430`)
 - Changes for HTML output format:

   - Redesign HTML generation. Add :option:`--html-self-contained` to control external or internal CSS. (:issue:`367`)
   - Change legend for threshold in html report. (:issue:`371`)
   - Use HTML title also for report heading. Default value for :option:`--html-title` changed. (:issue:`378`)
   - Add :option:`--html-tab-size` to configure tab size in HTML details. (:issue:`377`)
   - Add option :option:`--html-css` for user defined styling. (:issue:`380`)
   - Create details html filename independent from OS. (:issue:`375`)
   - Add :option:`--html-theme` to change the color theme. (:issue:`393`)
   - Add linkable lines in HTML details. (:issue:`401`)
   - Add syntax highlighting in the details HTML report. This can be turned off with :option:`--no-html-details-syntax-highlighting <--html-details-syntax-highlighting>`. (:issue:`402`, :issue:`415`)

Documentation:

 - Cookbook: :ref:`oos cmake` (:issue:`340`, :issue:`341`)

Internal changes:

 - Add makefile + dockerfile for simpler testing.
 - Add .gitbugtraq to link comments to issue tracker in GUIs. (:issue:`429`)
 - Add GitHub actions to test PRs and master branch. (:issue:`404`)
 - Remove Travis CI. (:issue:`419`)
 - Remove Appveyor CI and upload coverage report from Windows and Ubuntu from the GitHub actions. (:issue:`455`)
 - Add check if commit is mentioned in the CHANGELOG.rst. (:issue:`457`)
 - Move flake8 config to setup.cfg and add black code formatter. (:issue:`444`)
 - Fix filter/exclude relative path issue in Windows. (:issue:`320`, :issue:`479`)
 - Extend test framework for CI:

   - Set make variable TEST_OPTS as environment variable inside docker. (:issue:`372`)
   - Add make variable USE_COVERAGE to extend flags for coverage report in GitHub actions. (:issue:`404`)
   - Extend tests to use an unified diff in the assert. Add test options `--generate_reference`,
     `--update_reference` and `--skip_clean`. (:issue:`379`)
   - Support multiple output patterns in integration tests. (:issue:`383`)
   - New option `--archive_differences` to save the different files as ZIP.
     Use this ZIP as artifact in AppVeyor. (:issue:`392`)
   - Add support for gcc-8 to test suite and docker tests. (:issue:`423`)
   - Run as limited user inside docker container and add test with read only directory. (:issue:`445`)

4.2 (6 November 2019)
---------------------

Breaking changes:

 - Dropped support for Python 3.4.
 - Format flag parameters like :option:`--xml` or :option:`--html`
   now take an optional output file name.
   This potentially changes the interpretation of search paths.
   In ``gcovr --xml foo``,
   previous gcovr versions would search the ``foo`` directory for coverage data.
   Now, gcovr will try to write the Cobertura report to the ``foo`` file.
   To keep the old meaning, separate positional arguments like
   ``gcovr --xml -- foo``.

Improvements and new features:

 - :ref:`Configuration file <configuration>` support (experimental).
   (:issue:`167`, :issue:`229`, :issue:`279`, :issue:`281`, :issue:`293`,
   :issue:`300`, :issue:`304`)
 - :ref:`JSON output <json_output>`. (:issue:`301`, :issue:`321`, :issue:`326`)
 - :ref:`Combining tracefiles <combining_tracefiles>`
   with :option:`gcovr --add-tracefile`.
   (:issue:`10`, :issue:`326`)
 - :ref:`SonarQube XML Output <sonarqube_xml_output>`. (:issue:`308`)
 - Handle cyclic symlinks correctly during coverage data search.
   (:issue:`284`)
 - Simplification of :option:`--object-directory` heuristics.
   (:issue:`18`, :issue:`273`, :issue:`280`)
 - Exception-only code like a ``catch`` clause is now shown as uncovered.
   (:issue:`283`)
 - New :option:`--exclude-throw-branches` option
   to exclude exception handler branches. (:issue:`283`)
 - Support ``--root ..`` style invocation,
   which might fix some CMake-related problems. (:issue:`294`)
 - Fix wrong names in report
   when source and build directories have similar names. (:issue:`299`)
 - Stricter argument handling. (:issue:`267`)
 - Reduce XML memory usage by moving to lxml.
   (:issue:`1`, :issue:`118`, :issue:`307`)
 - Can write :ref:`multiple reports <multiple output formats>` at the same time
   by giving the output file name to the report format parameter.
   Now, ``gcovr --html -o cov.html`` and ``gcovr --html cov.html``
   are equivalent. (:issue:`291`)
 - Override gcov locale properly. (:issue:`334`)
 - Make gcov parser more robust when used with GCC 8. (:issue:`315`)

Known issues:

 - The :option:`--keep` option only works when using existing gcov files
   with :option:`-g`/:option:`--use-gcov-files`.
   (:issue:`285`, :issue:`286`)
 - Gcovr may get confused
   when header files in different directories have the same name.
   (:issue:`271`)
 - Gcovr may not work when no en_US locale is available.
   (:issue:`166`)

Documentation:

 - :ref:`Exclusion marker <exclusion markers>` documentation.
 - FAQ: :ref:`exception branches` (:issue:`283`)
 - FAQ: :ref:`uncovered files not shown`
   (:issue:`33`, :issue:`100`, :issue:`154`, :issue:`290`, :issue:`298`)

Internal changes:

 - More tests. (:issue:`269`, :issue:`268`, :issue:`269`)
 - Refactoring and removal of dead code. (:issue:`280`)
 - New internal data model.

4.1 (2 July 2018)
-----------------

 - Fixed/improved --exclude-directories option. (:issue:`266`)
 - New "Cookbook" section in the documentation. (:issue:`265`)

4.0 (17 June 2018)
------------------

Breaking changes:

 - This release drops support for Python 2.6. (:issue:`250`)
 - PIP is the only supported installation method.
 - No longer encoding-agnostic under Python 2.7.
   If your source files do not use the system encoding (probably UTF-8),
   you will have to specify a --source-encoding.
   (:issue:`148`, :issue:`156`, :issue:`256`)
 - Filters now use forward slashes as path separators, even on Windows.
   (:issue:`191`, :issue:`257`)
 - Filters are no longer normalized into pseudo-paths.
   This could change the interpretation of filters in some edge cases.

Improvements and new features:

 - Improved --help output. (:issue:`236`)
 - Parse the GCC 8 gcov format. (:issue:`226`, :issue:`228`)
 - New --source-encoding option, which fixes decoding under Python 3.
   (:issue:`256`)
 - New --gcov-ignore-parse-errors flag.
   By default, gcovr will now abort upon parse errors. (:issue:`228`)
 - Detect the error when gcov cannot create its output files (:issue:`243`,
   :issue:`244`)
 - Add -j flag to run gcov processes in parallel. (:issue:`3`, :issue:`36`,
   :issue:`239`)
 - The --html-details flag now implies --html. (:issue:`93`, :issue:`211`)
 - The --html output can now be used without an --output filename
   (:issue:`223`)
 - The docs are now managed with Sphinx.
   (:issue:`235`, :issue:`248`, :issue:`249`, :issue:`252`, :issue:`253`)
 - New --html-title option to change the title of the HTML report.
   (:issue:`261`, :issue:`263`)
 - New options --html-medium-threshold and --html-high-threshold
   to customize the color legend. (:issue:`261`, :issue:`264`)

Internal changes:

 - Huge refactoring. (:issue:`214`, :issue:`215`, :issue:`221` :issue:`225`,
   :issue:`228`, :issue:`237`, :issue:`246`)
 - Various testing improvements. (:issue:`213`, :issue:`214`, :issue:`216`,
   :issue:`217`, :issue:`218`, :issue:`222`, :issue:`223`, :issue:`224`,
   :issue:`227`, :issue:`240`, :issue:`241`, :issue:`245`)
 - HTML reports are now rendered with Jinja2 templates. (:issue:`234`)
 - New contributing guide. (:issue:`253`)

3.4 (12 February 2018)
----------------------

 - Added --html-encoding command line option (:issue:`139`).
 - Added --fail-under-line and --fail-under-branch options,
   which will error under a given minimum coverage. (:issue:`173`, :issue:`116`)
 - Better pathname resolution heuristics for --use-gcov-file. (:issue:`146`)
 - The --root option defaults to current directory '.'.
 - Improved reports for "(", ")", ";" lines.
 - HTML reports show full timestamp, not just date. (:issue:`165`)
 - HTML reports treat 0/0 coverage as NaN, not 100% or 0%. (:issue:`105`, :issue:`149`, :issue:`196`)
 - Add support for coverage-04.dtd Cobertura XML format (:issue:`164`, :issue:`186`)
 - Only Python 2.6+ is supported, with 2.7+ or 3.4+ recommended. (:issue:`195`)
 - Added CI testing for Windows using Appveyor. (:issue:`189`, :issue:`200`)
 - Reports use forward slashes in paths, even on Windows. (:issue:`200`)
 - Fix to support filtering with absolute paths.
 - Fix HTML generation with Python 3. (:issue:`168`, :issue:`182`, :issue:`163`)
 - Fix --html-details under Windows. (:issue:`157`)
 - Fix filters under Windows. (:issue:`158`)
 - Fix verbose output when using existing gcov files (:issue:`143`, :issue:`144`)


3.3 (6 August 2016)
-------------------

 - Added CI testing using TravisCI
 - Added more tests for out of source builds and other nested builds
 - Avoid common file prefixes in HTML output (:issue:`103`)
 - Added the --execlude-directories argument to exclude directories
   from the search for symlinks (:issue:`87`)
 - Added branches taken/not taken to HTML (:issue:`75`)
 - Use --object-directory to scan for gcov data files (:issue:`72`)
 - Improved logic for nested makefiles (:issue:`135`)
 - Fixed unexpected semantics with --root argument (:issue:`108`)
 - More careful checks for covered lines (:issue:`109`)


3.2 (5 July 2014)
-----------------

 - Adding a test for out of source builds
 - Using the starting directory when processing gcov filenames.
   (:issue:`42`)
 - Making relative paths the default in html output.
 - Simplify html bar with coverage is zero.
 - Add option for using existing gcov files (:issue:`35`)
 - Fixing --root argument processing (:issue:`27`)
 - Adding logic to cover branches that are ignored (:issue:`28`)


3.1 (6 December 2013)
---------------------

 - Change to make the -r/--root options define the root directory
   for source files.
 - Fix to apply the -p option when the --html option is used.
 - Adding new option, '--exclude-unreachable-branches' that
   will exclude branches in certain lines from coverage report.
 - Simplifying and standardizing the processing of linked files.
 - Adding tests for deeply nested code, and symbolic links.
 - Add support for multiple —filter options in same manner as —exclude
   option.


3.0 (10 August 2013)
--------------------

 - Adding the '--gcov-executable' option to specify
   the name/location of the gcov executable. The command line option
   overrides the environment variable, which overrides the default 'gcov'.
 - Adding an empty "<methods/>" block to <classes/> in the XML output: this
   makes out XML complient with the Cobertura DTD. (#3951)
 - Allow the GCOV environment variable to override the default 'gcov'
   executable.  The default is to search the PATH for 'gcov' if the GCOV
   environment variable is not set. (#3950)
 - Adding support for LCOV-style flags for excluding certain lines from
   coverage analysis. (#3942)
 - Setup additional logic to test with Python 2.5.
 - Added the --html and --html-details options to generate HTML.
 - Sort output for XML to facilitate baseline tests.
 - Added error when the --object-directory option specifies a bad directory.
 - Added more flexible XML testing, which can ignore XML elements
   that frequently change (e.g. timestamps).
 - Added the '—xml-pretty' option, which is used to
   generate pretty XML output for the user manual.
 - Many documentation updates


2.4 (13 April 2012)
-------------------

 - New approach to walking the directory tree that is more robust to
   symbolic links (#3908)
 - Normalize all reported path names

   - Normalize using the full absolute path (#3921)
   - Attempt to resolve files referenced through symlinks to a common
     project-relative path

 - Process ``gcno`` files when there is no corresponding ``gcda`` file to
   provide coverage information for unexecuted modules (#3887)
 - Windows compatibility fixes

   - Fix for how we parse ``source:`` file names (#3913)
   - Better handling od EOL indicators (#3920)

 - Fix so that gcovr cleans up all ``.gcov`` files, even those filtered by
   command line arguments
 - Added compatibility with GCC 4.8 (#3918)
 - Added a check to warn users who specify an empty ``--root`` option (see #3917)
 - Force ``gcov`` to run with en_US localization, so the gcovr parser runs
   correctly on systems with non-English locales (#3898, #3902).
 - Segregate warning/error information onto the stderr stream (#3924)
 - Miscellaneous (Python 3.x) portability fixes
 - Added the master svn revision number as part of the verson identifier


2.3.1 (6 January 2012)
----------------------

 - Adding support for Python 3.x


2.3 (11 December 2011)
----------------------

 - Adding the ``--gcov-filter`` and ``--gcov-exclude`` options.


2.2 (10 December 2011)
----------------------

 - Added a test driver for gcovr.
 - Improved estimation of the ``<sources>`` element when using gcovr with filters.
 - Added revision and date keywords to gcovr so it is easier to identify
   what version of the script users are using (especially when they are
   running a snapshot from trunk).
 - Addressed special case mentioned in [comment:ticket:3884:1]: do not
   truncate the reported file name if the filter does not start matching
   at the beginning of the string.
 - Overhaul of the ``--root`` / ``--filter`` logic. This should resolve the
   issue raised in #3884, along with the more general filter issue
   raised in [comment:ticket:3884:1]
 - Overhaul of gcovr's logic for determining gcc/g++'s original working
   directory. This resolves issues introduced in the original
   implementation of ``--object-directory`` (#3872, #3883).
 - Bugfix: gcovr was only including a ``<sources>`` element in the XML
   report if the user specified ``-r`` (#3869)
 - Adding timestamp and version attributes to the gcovr XML report (see
   #3877).  It looks like the standard Cobertura output reports number of
   seconds since the epoch for the timestamp and a doted decimal version
   string.  Now, gcovr reports seconds since the epoch and
   "``gcovr ``"+``__version__`` (e.g. "gcovr 2.2") to differentiate it
   from a pure Cobertura report.


2.1 (26 November 2010)
----------------------

 - Added the ``--object-directory`` option, which allows for a flexible
   specification of the directory that contains the objects generated by
   gcov.
 - Adding fix to compare the absolute path of a filename to an exclusion
   pattern.
 - Adding error checking when no coverage results are found. The line and
   branch counts can be zero.
 - Adding logic to process the ``-o``/``--output`` option (#3870).
 - Adding patch to scan for lines that look like::

        creating `foo'

   as well as
   ::

        creating 'foo'

 - Changing the semantics for EOL to be portable for MS Windows.
 - Add attributes to xml format so that it could be used by hudson/bamboo with
   cobertura plug-in.


2.0 (22 August 2010)
--------------------

 - Initial release as a separate package.  Earlier versions of gcovr
   were managed within the 'fast' Python package.<|MERGE_RESOLUTION|>--- conflicted
+++ resolved
@@ -51,13 +51,10 @@
  - Ensure that shell files are always checked out with LF linebreaks. (:issue:`538`)
  - Add test for compiler option ``-fprofile-abs-path``. (:issue:`521`)
  - Ensure that shell files are always saved with LF linebreaks. (:issue:`547`)
-<<<<<<< HEAD
- - Rename the nox sessions for using all compiler versions. (:issue:`555`)
-=======
  - Update the test driver to share the reference data between the different compiler versions. (:issue:`556`)
  - Add flake8-print to check usage of print function. (:issue:`566`)
  - Add timeout for each single test. (:issue:`572`)
->>>>>>> 39062208
+ - Rename the nox sessions for using all compiler versions. (:issue:`555`)
 
 5.0 (11 June 2021)
 ------------------
