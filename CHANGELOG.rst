``gcovr`` Release History and Change Log

.. program is needed to resolve option links
.. program::  gcovr

.. _next_release:

Next Release
------------

Breaking changes:

- Improve data model to have several coverage information per line. (:issue:`1069`)

  - Option ``--merge-mode-conditions`` is removed.
  - Property ``function_name`` for a line in ``JSON`` report is now always set.
  - ``JSON`` report can now have several entries per line also with legacy text parser.
  - Cobertura and ``HTML`` report now contain function coverage also for older GCC versions.

- If the keys `exclude-lines-by-pattern` or `exclude-branches-by-pattern` are used in a TOML
  configuration, the value needs to be changed to a list. (:issue:`1129`)

New features and notable changes:

- Add support for Markdown output format. (:issue:`1072`)
- Add filename and line number in warning logs. (:issue:`1075`)

  - Add option :option:`--markdown-file-link` to link files in ``Markdown`` report. (:issue:`1079`)

- Abort on version mismatch between gcc/gcov instead of trying all working directories. (:issue:`1097`)
- Add branch information to ``Coveralls`` report. (:issue:`1121`)
- Add support to define :option:`--exclude-lines-by-pattern` and :option:`--exclude-branches-by-pattern`
  more than once. (:issue:`1129`)

Bug fixes and small improvements:

- Fix warning ``Deprecated config key None used, please use 'txt-metric=branch' instead.``
  if ``txt-metric="branch"`` is used in config file. (:issue:`1066`)
- Add ``excluded`` property for conditions and calls to the ``JSON`` report. (:issue:`1080`)
- Remove the fixed width of the HTML details which leads to text overflows. (:issue:`1086`)
- Fix duplicate constructors, destructors and wrong const overload functions in ``Cobertura`` report. (:issue:`1085`)
- Fix ``JaCoCo`` report to follow the DTD. (:issue:`1089`)
- Do not use option ``--calls`` as exclusion filter. (:issue:`1090`)
- Add support for reading gcov JSON data without source files. (:issue:`1094`)
- Add back references to the data model to get source location in error messages. (:issue:`1094`)
- Fix deprecation warning in standalone application. (:issue:`1115`)
- Improvements of development environment (:issue:`1118`):

  - Add optional dependencies for development.
  - Add pre-commit hook to ensure quality checks.
  - All line endings, except for the git internal files, are preserved.

- Update the reference data to the newest pygments version and extend the tests with ``clang-17``,
  ``clang-18`` and ``clang-19``. (:issue:`1120`)
- Fix error when merging conditions (and branches) for the same line if they are reported different
  across GCOV data files. (:issue:`1092`)
<<<<<<< HEAD
- Fix wrong handling of functions with specialization. (:issue:`1126`)
=======
- Improve branch details view if there are branches for several functions on same line. (:issue:`1128`)
- Do not add files without functions and lines from ``gcov`` JSON files to data model. (:issue:`1130`)
>>>>>>> 9c89761e

Documentation:

- Fix formatting of verbatim text included from external files. (:issue:`1093`)

Internal changes:

- Refactor internal data model:

  - Add merge functionality to coverage objects instead of an own file. (:issue:`1067`)
  - Move data serialization and deserialization from ``JSON`` report to coverage classes. (:issue:`1078`)

- Update Windows runner to ``windows-2022`` and ``windows-2025``. (:issue:`1108`)
- Add trusted publishing. (:issue:`1114`)

.. _release_8_3:

8.3 (19 January 2025)
---------------------

Known bugs:

<<<<<<< HEAD
- :ref:`fix_1066`
- :ref:`fix_1080`
- :ref:`fix_1085`
- :ref:`fix_1089`
- :ref:`fix_1092`
- :ref:`fix_1126`
=======
- Log message ``Deprecated config key None used, please use 'txt-metric=branch' instead.`` is shown
  even if the mentioned key is used. :issue:`1060` and :issue:`1064`, fixed in :ref:`Next release <next_release>`.
- ``JSON`` report doesn't contain ``excluded`` property for conditions and calls. Fixed in :ref:`Next release <next_release>`.
- ``Cobertura`` report contains multiple functions with same name for virtual destructors and const overloads.
  Fixed in :ref:`Next release <next_release>`.
- ``JaCoCo`` report does not follow the DTD. Fixed in :ref:`Next release <next_release>`.
- Error if conditions for the same line are reported different across GCOV data files.
  Workaround in this release available and fixed in :ref:`Next release <next_release>`.
- Files without functions and lines from ``gcov`` JSON files are added to data model. (:issue:`1130`)
>>>>>>> 9c89761e

Breaking changes:

- Replace setup.py with hatchling. To install from source at least version `21.3` of pip is needed. (:issue:`1026`)
- Drop support for Python 3.8. (:issue:`1030`)

New features and notable changes:

- Add condition coverage to ``text summary`` report. (:issue:`985`)
- Add :option:`--include` to search files in search paths which should be added to report. (:issue:`998`, :issue:`1044`)
- Add option to generate LCOV format produced by version 1.x of LCOV tool. (:issue:`1001`)
- Extend logging for data merge errors with info about the data sources. (:issue:`1010`)
- Add condition coverage merge mode option ``--merge-mode-conditions``. (:issue:`1009`)
- Add :option:`--gcov-suspicious-hits-threshold` to configure the value for detecting suspicious hits in GCOV files. (:issue:`1021`)
- Renamed JSON element ``destination_blockno`` to ``destination_block_id``. (:issue:`1045`)
- Add :option:`--html-block-ids` to show the block ids of the lines and branches in ``HTML`` report. (:issue:`1055`)

Bug fixes and small improvements:

- Fixed an error handling bug throwing a ``TypeError`` exception on a gcov merge assertion failure
  instead of reporting the error and (if requested by the user) continuing execution. (:issue:`997`)
- Check format version of external generated ``gcov`` JSON files. (:issue:`999`)
- Fix crash on Windows when trying to fix the case of the files. (:issue:`1000`)
- Fix ``LCOV`` report. Excluded lines where added with a count of 0. (:issue:`1012`)
- Fix line exclusion not clearing all child coverage data. (:issue:`1018`)
- Fix summary stats in ``JaCoCo`` report. (:issue:`1022`)
- Fix path issue when reading/writing ``Cobertura`` report. (:issue:`1037`)
- Fix issue with negative counters in GCOV JSON export. (:issue:`1048`)

Documentation:

- Update documentation for developing with Docker. (:issue:`1013`)

Internal changes:

- Add MacOs 15 and ``clang-16`` to the GitHub test workflow. (:issue:`1004`)
- Fix sporadic timestamp mismatch in development build package. (:issue:`1006`)
- Replace ``black`` and ``flake8`` with ``ruff`` and move configuration of ``pytest`` to ``pyproject.toml``. (:issue:`1007`)
- Add ``pylint`` for testing code. (:issue:`1014`)
- Align variable names across the files. (:issue:`1015`)
- Rework exclusion handling to keep information about excluded coverage. (:issue:`1016`)
- Add ``mypy`` (using strict configuration) for testing code. (:issue:`1019`, :issue:`1028`, :issue:`1029`)
- Add a container class for the coverage data. (:issue:`1023`)
- Replace setup.py with hatchling. (:issue:`1026`)
- Move gcovr to ``src`` directory. (:issue:`1027`)
- The main routine doesn't call ``sys.exit`` on it's own, we always return the exit code. (:issue:`1029`)

.. _release_8_2:

8.2 (13 October 2024)
---------------------

Known bugs:

<<<<<<< HEAD
- :ref:`fix_1012`
- :ref:`fix_1022`
- :ref:`fix_1037`
- :ref:`fix_1048`
- :ref:`fix_1089`.
- :ref:`fix_1126`.
=======
- Excluded lines are added with a count of 0 to ``LCOV`` report. :issue:`1012`, fixed with :ref:`8.3 <release_8_3>`.
- Negative counters in GCOV JSON export are not handled correct. :issue:`1049`, fixed in :ref:`8.3 <release_8_3>`.
- Overall summary stats in ``JaCoCo`` report are not correct. :issue:`1022`, fixed in :ref:`8.3 <release_8_3>`.
- Source root path in ``Cobertura`` report is not written correct and ignored when reading report.
  :issue:`1034`, fixed in :ref:`8.3 <release_8_3>`.
- ``JaCoCo`` report does not follow the DTD. Fixed in :ref:`Next release <next_release>`.
- Error if conditions for the same line are reported different across GCOV data files.
  Workaround in :ref:`8.3 <release_8_3>` available and fixed in :ref:`Next release <next_release>`.
- Files without functions and lines from ``gcov`` JSON files are added to data model. (:issue:`1130`)
>>>>>>> 9c89761e

Breaking changes:

New features and notable changes:

Bug fixes and small improvements:

Documentation:

- Fix documentation build issue.

Internal changes:

.. _release_8_1:

8.1 (13 October 2024)
---------------------

Known bugs:

<<<<<<< HEAD
- :ref:`fix_1022`
- :ref:`fix_1037`
- :ref:`fix_1048`
- :ref:`fix_1089`
- :ref:`fix_1092`
=======
- Negative counters in GCOV JSON export are not handled correct. :issue:`1049`, fixed in :ref:`8.3 <release_8_3>`.
- Overall summary stats in ``JaCoCo`` report are not correct. :issue:`1022`, fixed in :ref:`8.3 <release_8_3>`.
- Source root path in ``Cobertura`` report is not written correct and ignored when reading report.
  :issue:`1034`, fixed in :ref:`8.3 <release_8_3>`.
- ``JaCoCo`` report does not follow the DTD. Fixed in :ref:`Next release <next_release>`.
- Error if conditions for the same line are reported different across GCOV data files.
  Workaround in :ref:`8.3 <release_8_3>` available and fixed in :ref:`Next release <next_release>`.
- Files without functions and lines from ``gcov`` JSON files are added to data model. (:issue:`1130`)
>>>>>>> 9c89761e

Breaking changes:

New features and notable changes:

- If a internal generated function is excluded the lines, if present, are excluded as well. (:issue:`991`)

Bug fixes and small improvements:

- Fix exclusion of internal functions. (:issue:`987`)
- Only print info on the first undefined block number in data model. (:issue:`990`)

Documentation:

Internal changes:

.. _release_8_0:

8.0 (07 October 2024)
---------------------

Known bugs:

<<<<<<< HEAD
- :ref:`fix_987`
- :ref:`fix_1022`
- :ref:`fix_1037`
- :ref:`fix_1048`
- :ref:`fix_1089`
- :ref:`fix_1092`
=======
- Exclusion of internal function not working. (:issue:`984`), fixed in :ref:`8.1 <release_8_1>`.
- Negative counters in GCOV JSON export are not handled correct. :issue:`1049`, fixed in :ref:`8.3 <release_8_3>`.
- Overall summary stats in ``JaCoCo`` report are not correct. :issue:`1022`, fixed in :ref:`8.3 <release_8_3>`.
- Source root path in ``Cobertura`` report is not written correct and ignored when reading report.
  :issue:`1034`, fixed in :ref:`8.3 <release_8_3>`.
- ``JaCoCo`` report does not follow the DTD. Fixed in :ref:`Next release <next_release>`.
- Error if conditions for the same line are reported different across GCOV data files.
  Workaround in :ref:`8.3 <release_8_3>` available and fixed in :ref:`Next release <next_release>`.
- Files without functions and lines from ``gcov`` JSON files are added to data model. (:issue:`1130`)
>>>>>>> 9c89761e

Breaking changes:

- Changes related to added support of ``gcov`` JSON intermediate format:

  - The function return count is removed from internal data model, HTML and JSON output because missing in
    ``gcov`` JSON intermediate format. (:issue:`935`)
  - Renamed ``name`` key in in data model and ``JSON`` report to ``demangled_name``. If ``gcov`` JSON
    intermediate format is used the ``name`` key will contained the mangled name. The keys are now
    aligned with the ``gcov`` JSON intermediate format. (:issue:`974`)

- If block information is missing in ``gcov`` legacy text format block 0 is assumed. (:issue:`976`)

New features and notable changes:

- In Azure pipelines or GitHub actions errors and warnings are printed in an additional format captured by the CI. (:issue:`904`)
- Detect suspicious counter values in ``gcov`` output. (:issue:`903`)
- Add :option:`--html-single-page` to create a single page report (static or with Javascript). (:issue:`916`)
- Upload standalone applications as release artifacts. (:issue:`941`)
- Add support for ``gcov`` JSON intermediate format. (:issue:`766`)

  - Add function, block and condition information to data model. (:issue:`954`, :issue:`960`, :issue:`964`, :issue:`979`)
  - Add function coverage to Coveralls and ``HTML`` report. (:issue:`975`)

- Add :ref:`Exclusion markers` to exclude a while function. (:issue:`955`)
- Change sort order in JSON output files. (:issue:`959`)
- Add source exclusion markers to exclude source branch from target line. (:issue:`961`)

Bug fixes and small improvements:

- Implement consistent sorting of files with no lines, or one line with zero coverage (:issue:`918`)
- Use replacement value of 0 for function call count ``NAN %``. (:issue:`910`)
- Fix erroneous deprecation warning. (:issue:`912`)
- Fix display filename in ``HTML`` report. (:issue:`920`)
- Fix bundle of standalone executable with Python 3.12. (:issue:`924`)
- Fix merging of function coverage data. (:issue:`925`)
- Fix inefficient regular expression. (:issue:`933`)
- Fix missing output of gcov if execution fails. (:issue:`956`)

Documentation:

- Update Sphinx config because of deprecated context injection from Read The Docs. (:issue:`936`)

Internal changes:

- Move tests to directory in the root. (:issue:`897`)
- Add MacOs to the GitHub test workflow. (:issue:`901`, :issue:`905`, :issue:`980`)
- Remove test exclusions for MacOs and adapt tests and reference data. (:issue:`902`)
- Link correct documentation version in copyright header. (:issue:`907`)
- Move tag creation before publish the distribution because tag from pipeline doesn't trigger additional runs. (:issue:`899`)
- Fix scrubber for date in HTML test data. (:issue:`919`)
- Add test with Python 3.12. (:issue:`924`)
- Add gcc-14 to the test suite. (:issue:`923`)
- Skip coverage upload if executed in a fork. (:issue:`930`)
- Only execute pipeline if pushed on main and add button to execute workflow manual. (:issue:`930`)
- Check spelling in test pipeline. (:issue:`932`)
- Merge the test and deploy workflow to a single CI workflow. (:issue:`946`, :issue:`947`)
- Add Codacy to CI workflow for tracking coverage and code quality. (:issue:`948`)
- Add ``bandit`` to the linters. (:issue:`949`)
- Remove Codecov upload from pipeline. (:issue:`958`)
- Add test with ``bazel`` tests. (:issue:`969`)

.. _release_7_2:

7.2 (24 February 2024)
----------------------

Fix tagging issue of 7.1, no functional change.

.. _release_7_1:

7.1 (24 February 2024)
----------------------

Known bugs:

- :ref:`fix_1022`
- :ref:`fix_1037`
- :ref:`fix_1089`.

Breaking changes:

New features and notable changes:

- Add support for colored logging. (:issue:`887`)
- Add support for TOML configuration format. (:issue:`881`)
- Add support for Clover XML output format. (:issue:`888`)
- Add decision to ``JSON summary`` report if :option:`--decisions` is used. (:issue:`892`)

Bug fixes and small improvements:

- Add support for files with more than 9999 lines. (:issue:`883`, fixes :issue:`882`)
- Do not suppress gcov errors if exception occur. (:issue:`889`)

Documentation:

- Add nox session to generate the screenshots from the HTML files. (:issue:`877`)

Internal changes:

- Improve Dockerfile for faster rebuilds by using cache. (:issue:`878`)
- Fix deprecation warnings from GitHub actions. (:issue:`880`)
- Add pipeline job to apply tag if new version is bumped. (:issue:`879`)
- Improve test coverage and generate coverage report if executed in local environment. (:issue:`891`)

.. _release_7_0:

7.0 (25 January 2024)
---------------------

Known bugs:

- :ref:`fix_1022`
- :ref:`fix_1037`
- :ref:`fix_1089`

Breaking changes:

- Dropped support for Python 3.7 (:issue:`869`)
- The exit code for an error of the reader module is changed from 8 to 64 and for a writer from 7 to 128. (:issue:`773`)

New features and notable changes:

- Add `--html-template-dir` option to use custom Jinja2 templates. (:issue:`758`)
- Add block numbers and md5 sums of code lines to data model. (:issue:`764`)
- If the CSS given with :option:`--html-css` contains the string ``/* Comment.Preproc */`` no ``pygments`` CSS is added anymore. (:issue:`786`)
- Add support for ``Devcontainer`` and ``GitHub Codespaces``. (:issue:`771`)
- Fix Dockerfile.qa to avoid uid conflicts. (:issue:`801`)
- Pygments required ≥ 2.13.0. (:issue:`799`)
- Add a second theme for ``HTML`` report inspired by GitHub. (:issue:`793`)
- Add :option:`--fail-under-decision` and :option:`--fail-under-function` which will error under a given minimum coverage. (:issue:`773`)
- Add function coverage to data model. (:issue:`822`)
- Add support for importing Cobertura XML files with ``--cobertura-add-tracefile`` option. (:issue:`805`)
- Add :option:`--jacoco` to generate JaCoCo XML format. (:issue:`823`))
- Add function coverage to ``HTML`` report. (:issue:`828`)
- Improve sorting of data in reports. (:issue:`817`):

  - Sort file names alpha numerical and with casefold
    (see `str.casefold <https://docs.python.org/3.11/library/stdtypes.html?highlight=str%20casefold#str.casefold>`_)
    (``file_10.c`` comes after ``file_0.c``).
  - Always sort at the end by filename if line or branch coverage is identical for a file.
  - Add :option:`--sort-branches` to sort by branches instead of lines, this is the default if :option:`--txt-branches` is used.
  - Add :option:`--sort-reverse` to reverse the sort order.

- Add option to report covered lines in txt report. (:issue:`836`)
- Add support for specifying files for :option:`search_paths`. (:issue:`834`)
- Use different color for partial covered lines in HTML report. (:issue:`839`)
- Add support to generate LCOV info files. (:issue:`830`)
- Add support for FIPS enabled OS when used with Python 3.9. (:issue:`850`)
- Reduce file size for detailed HTML reports by merging columns the function lists. (:issue:`840`)
- Ignore all negative hits if :option:`--gcov-ignore-parse-errors` is used. (:issue:`852`)
- Use literal options for sorting and TXT metric. (:issue:`867`)

  - The :option:`-b`, :option:`--txt-branches` and :option:`--branches` are deprecated, use :option:`--txt-metric` instead.
    The reason for this is that we have line, branch and decision coverage and handle this with flags is more complex than
    using an enumeration.
  - The :option:`--sort-uncovered` and :option:`--sort-percentage` are deprecated, use :option:`--sort` instead.
    The reason for this is that only one sorting order shall be selectable and and an enumeration is easier to handle
    than several flags.

- The development branch is renamed from ``master`` to ``main``. (:issue:`829`, :issue:`873`)
- Add support for decision coverage metric in text report. (:issue:`864`)
- Split list of functions into tables with maximum 10000 rows to fix rendering issues. (:issue:`858`)

Bug fixes and small improvements:

- Print calls and decision statistics in summary only if values are gathered. (:issue:`749`)
- Log the thread name if :option:`-j` is used. (:issue:`752`)
- Collapse also root directory if needed in nested HTML report. (:issue:`750`)
- Handle special case of absolute source file paths in ``gcov`` output. (:issue:`776`)
- Ignore exit code 6 when running ``gcov`` (output write error introduced gcc-12). (:issue:`781`)
- Change Coveralls value from 0.0 to 1.0 if no code lines or branches are present. (:issue:`796`)
- Fix symlinked root directories on Windows. (:issue:`814`)
- Extend :option:`--gcov-ignore-errors` to be able to ignore specific gcov errors. (:issue:`787`)
- Fix reading of choices options from configuration files (e.g. ``gcov-ignore-parse-errors``). (:issue:`816`)
- Fix ``TypeError`` during decision analysis. (:issue:`784`)
- Use relative paths if possible when running ``gcov``. (:issue:`820`)
- Respect :option:`--merge-mode-functions` when merging coverage data. (:issue:`844`)

Documentation:

- Fix wrong command in ``How to create a standalone application`` docs. (:issue:`792`)
- Update output html to add github style themes. (:issue:`818`)

Internal changes:

- Do not scrub versions in reference data. (:issue:`747`)
- Add interface for the different formats to easily add new formats. (:issue:`755`)
- All options have now a prefix of the format and all long option names can be used in a configuration file. (:issue:`755`)

  - :option:`--txt-summary` in addition to :option:`--print-summary`.
  - :option:`--json-add-tracefile` in addition to :option:`--add-tracefile`.
  - :option:`--gcov-delete` in addition to :option:`--delete`.
  - :option:`--gcov-keep` in addition to :option:`--keep`.
  - :option:`--gcov-object-directory` in addition to :option:`--object-directory`.
  - :option:`--gcov-exclude-directories` in addition to :option:`--exclude-directories`.
  - :option:`--gcov-use-existing-files` in addition to :option:`--use-gcov-files`.

- Use interactive terminal for docker (support of Ctrl-C to interrupt). (:issue:`767`)
- Use separate session for flake8 and us this session in lint. (:issue:`768`)
- Replace the deprecated codecov python uploader with the binary uploader. (:issue:`770`)
- Add gcc-12 and gcc-13 to the test suite. (:issue:`780`)
- Add sessions to run the targets for all versions of ``gcc`` or ``clang``. (:issue:`782`)
- Use ``build`` instead of calling ``setup.py`` directly. (:issue:`819`)
- Add nox session to import reference file from pipeline. (:issue:`831`)
- Add support for ``clang-15`` in our test suite and fix test with write protection under Mac OS. (:issue:`853`)
- Add test for parallel execution of multiple gcovr instances. (:issue:`832`)

.. _release_6_0:

6.0 (08 March 2023)
-------------------

Known bugs:

- :ref:`fix_1037`

Breaking changes:

- Remove not allowed attributes ``function-rate``, ``functions-covered`` and ``functions-valid``
  from ``Cobertura`` report. (:issue:`671`)
- Remove "noncode" entries in JSON reports. (:issue:`663`)
- New :option:`--exclude-noncode-lines` to exclude noncode lines. Noncode lines are not excluded by default anymore. (:issue:`704`, :issue:`705`)
- Changed :option:`--gcov-ignore-parse-errors` to accept list of errors to ignore. (:issue:`701`)
- The default filename for :option:`--cobertura` is changed from coverage.xml to cobertura.xml. (:issue:`721`)
- Handling of ``gcov`` errors:

  - Do not ignore return code of ``gcov``. (:issue:`653`)
  - New :option:`--gcov-ignore-errors` to ignore ``gcov`` errors. Old behavior was to print a warning and continue. (:issue:`718`)

- Revert changes from :issue:`623` and add documentation entry :ref:`support keil uvision format`. (:issue:`727`)

New features and notable changes:

- New :option:`--html-nested` for reports that summarize subdirectories with aggregated statistics per directory. (:issue:`687`)
- Accept `NAN %` which is used in GCOV 7.5.0 instead of an invalid value. (:issue:`651`)
- New :option:`--json-base` to define a base bath used in JSON reports. (:issue:`656`)
- New :option:`--calls` to report call coverage: function calls invoked/total. (:issue:`666`)
- New nox session to generate a portable application with pyinstaller, see :ref:`standalone application`. (:issue:`661`)
- Print a warning if root directory contains symlinks. (:issue:`652`)
- Change :option:`--keep` when calling gcov internal. (:issue:`703`)
- Allow annotations for never executed branches. (:issue:`711`)
- Add function merge mode for same function defined in different lines. (:issue:`700`)
- Update link to gcovr documentation in HTML report to point to the documentation of the used version. (:issue:`723`)
- Add environment `SOURCE_DATE_EPOCH <https://reproducible-builds.org/docs/source-date-epoch>`_ to set default for :option:`--timestamp`. (:issue:`729`)

Bug fixes and small improvements:

- Fix :option:`--html-tab-size` feature. (:issue:`650`)
- Fix alphabetical sort of html report, for when there are symlinks. (:issue:`685`)
- Handle :option:`--version` before parsing the configuration file. (:issue:`696`)
- Fix reports of excluded coverage. (:issue:`409`, :issue:`503`, :issue:`663`)
- Fix handling for nonexistent source code for HTML-details and ``Coveralls`` reports. (:issue:`663`)
- Exclude functions with :ref:`Exclusion markers`. (:issue:`713`)
- Fix problem in decision parser if open block brace is on same line. (:issue:`681`)
- Add Python 3.11 to test matrix. (:issue:`717`)
- Fix casing of files if filesystem is case insensitive. (:issue:`694`)
- Fix deadlock if :option:`-j` is used and there are errors from ``gcov`` execution. (:issue:`719`)
- Fix problem in decision parser if case is not on a single line with the break statement. (:issue:`738`)
- Do not use ``realpath`` for ``DirectoryPrefixFilter`` to support symlinks in root directory. (:issue:`712`)

Documentation:

- Add detailed reference for the JSON output format. (:issue:`663`)

Internal changes:

- Select the :option:`--html-theme` using CSS classes. (:issue:`650`)
- Change and extend ``cmake`` tests. (:issue:`676`)
- Detect ``gcc`` version for running tests. (:issue:`686`)
- Use scrubbed data for ``--update_reference`` option. (:issue:`698`)
- Install ninja with package manager instead of GitHub action. (:issue:`699`)
- Rename the reference files coverage.xml to cobertura.xml and the test from xml to cobertura. (:issue:`721`)
- Add support for ``clang-14`` in our test suite and improve startup performance of docker image. (:issue:`731`)
- Compare files by extension in test suite. (:issue:`733`)
- Split HTML templates into one file for each part of the page. (:issue:`735`)
- Change docker image to be able to use it like the ``nox`` command itself. (:issue:`734`)

5.2 (06 August 2022)
--------------------

New features and notable changes:

- Log additional info on gcov parsing errors. (:issue:`589`)
- Add support for branch exclude markers. (:issue:`644`)
- Additional options to configure the thresholds for lines and branches in HTML separate. (:issue:`645`)

Bug fixes and small improvements:

- Remove function coverage from sonarqube report. (:issue:`591`)
- Fix parallel processing of gcov data. (:issue:`592`)
- Better diagnostics when dealing with corrupted input files. (:issue:`593`)
- Accept metadata lines without values (introduced in gcc-11). (:issue:`601`)
- Properly close <a> element in detailed HTML report. (:issue:`602`)
- Use `≥` sign instead of `>=` in HTML legend. (:issue:`603`)
- Using :option:`--add-tracefile` will now correctly merge branch coverage. (:issue:`600`)
- Fix package-level function coverage statistics in Cobertura XML reports. (:issue:`605`)
- Respect excluded/noncode lines for aggregated branch coverage. (:issue:`611`)
- Fix list options in configuration file (search-path). (:issue:`612`)
- Fix assert and key error in --decisions flag. (:issue:`642`)
- Fix adding none existing lines by decision analysis to data model. (:issue:`617`)
- Always treat relative paths in config files as relative to the directory of the file. (:issue:`615`)
- More flexible ``.gcov`` parsing to support files generated by third party tools.
  (:issue:`621`, :issue:`623`)

Internal changes:

- Fix black check to fail on format errors. (:issue:`594`)
- Change session black with no arguments to format all files. (:issue:`595`)
- Add gcc-10 and gcc-11 to the test suite. (:issue:`597`)
- Improved internal coverage data model to simplify processing. (:issue:`600`)
- Use pretty print for cobertura and Coveralls in test suite. (:issue:`606`)
- Forward nox options `--reuse-existing-virtualenvs` and `--no-install` to call inside docker. (:issue:`616`)

5.1 (26 March 2022)
-------------------

Breaking changes:

- Dropped support for Python 3.6 (:issue:`550`)
- Changed ``xml`` configuration key to ``cobertura`` (:issue:`552`)
- JSON summary output: all percentages are now reported from 0 to 100
  (:issue:`570`)

New features and notable changes:

- Report function coverage (:issue:`362`, :issue:`515`, :issue:`554`)
- Consistent support for symlinks across operating systems

  - Support for Windows junctions (:issue:`535`)
  - Symlinks are only resolved for :ref:`evaluating filters <filters>`
    (:issue:`565`)

- Show error message on STDERR
  when :option:`--fail-under-line` or :option:`--fail-under-branch` fails
  (:issue:`502`)
- Can report decision coverage with :option:`--decisions` option
  (reasonably formatted C/C++ source files only, HTML and JSON output)
  (:issue:`350`)
- Can create reproducible reports with the :option:`--timestamp` option
  (:issue:`546`)
- Improvements to :ref:`Exclusion markers` (LINE/START/STOP)

  - Can ignore markers in code with :option:`--no-markers` option (:issue:`361`)
  - Can customize patterns with :option:`--exclude-pattern-prefix` option
    (:issue:`561`)

- Can use :option:`--cobertura` as a less ambiguous alias for :option:`--xml`.
  (:issue:`552`)

Bug fixes and small improvements:

- Gcov is invoked without localization by setting LC_ALL=C (:issue:`513`)
- Gcov is invoked without temporary directories (:issue:`525`)
- Gcov: solved problems with file name limitations. (:issue:`528`)
- Fixed "root" path in JSON summary report. (:issue:`548`)
- Correctly resolve relative filters in configuration files. (:issue:`568`)
- HTML output: indicate lines with excluded coverage (:issue:`503`)
- HTML output: fixed sanity check to support empty files (:issue:`571`)
- HTML output: support ``jinja2 >= 3.1`` (:issue:`576`)

Documentation:

- Split documentation into smaller pages (:issue:`552`)
- Document used options for ``gcov`` (:issue:`528`)

Internal changes:

- Replaced own logger with Python's logging module. (:issue:`540`)
- New parser for ``.gcov`` file format, should be more robust. (:issue:`512`)
- New tests

  - more compilers:
    clang-10 (:issue:`484`),
    clang-13 (:issue:`527`),
    gcc-9 (:issue:`527`)
  - ``-fprofile-abs-path`` compiler option (:issue:`521`)
  - enabled symlink tests for Windows (:issue:`539`)

- Improvements to the test suite

  - Use Nox instead of Makefiles to manage QA checks (:issue:`516`, :issue:`555`)
  - Can run tests for all compiler versions in one go (:issue:`514`)
  - More linter checks (:issue:`566`)
    and code style enforcement with black (:issue:`579`)
  - Better XML diffing with yaxmldiff (:issue:`495`, :issue:`509`)
  - Share test reference data between compiler versions where possible
    (:issue:`556`)
  - Better environment variable handling (:issue:`493`, :issue:`541`)
  - Fixed glob patterns for collecting reference files (:issue:`533`)
  - Add timeout for each single test. (:issue:`572`)

- Improvements and fixes to the release process (:issue:`494`, :issue:`537`)
- Normalize shell scripts to Unix line endings (:issue:`538`, :issue:`547`)


5.0 (11 June 2021)
------------------

Breaking changes:

- Dropped support for Python 2 and Python 3.5.
  From now on, gcovr will only support Python versions
  that enjoy upstream support.

Improvements and new features:

- Handles spaces in ``gcov`` path. (:issue:`385`)
- Early fail when output cannot be created. (:issue:`382`)
- Add :option:`--txt` for text output. (:issue:`387`)
- Add :option:`--csv` for CSV output. (:issue:`376`)
- Add :option:`--exclude-lines-by-pattern` to filter out source lines by arbitrary
  regex. (:issue:`356`)
- Add :option:`--json-summary` to generate a :ref:`JSON Summary <json_summary_output>` report. (:issue:`366`)
- Add :option:`--coveralls` to generate a :ref:`Coveralls <coveralls_output>` compatible JSON report. (:issue:`328`)
- Add support for output directories. If the output ends with a ``/`` or ``\`` it is used as a directory. (:issue:`416`)
- Compare paths case insensitive if file system of working directory is case insensitive. (:issue:`329`)
- Add wildcard pattern to json :option:`--add-tracefile`. (:issue:`351`)
- Enable :option:`--filter` and :option:`--exclude` for :ref:`Merging coverage <merging_coverage>`. (:issue:`373`)
- Only output 100.0% in text and HTML output if really 100.0%, else use 99.9%. (:issue:`389`)
- Support relative source location for shadow builds. (:issue:`410`)
- Incorrect path for header now can still generate html-details reports (:issue:`271`)
- Change format version in JSON output from number to string and update it to "0.2".  (:issue:`418`, :issue:`463`)
- Only remove :option:`--root` path at the start of file paths. (:issue:`452`)
- Fix coverage report for cmake ninja builds with given in-source object-directory. (:issue:`453`)
- Add issue templates. (:issue:`461`)
- Add :option:`--exclude-function-lines` to exclude the line of the function definition in the coverage report. (:issue:`430`)
- Changes for HTML output format:

  - Redesign HTML generation. Add :option:`--html-self-contained` to control external or internal CSS. (:issue:`367`)
  - Change legend for threshold in html report. (:issue:`371`)
  - Use HTML title also for report heading. Default value for :option:`--html-title` changed. (:issue:`378`)
  - Add :option:`--html-tab-size` to configure tab size in HTML details. (:issue:`377`)
  - Add option :option:`--html-css` for user defined styling. (:issue:`380`)
  - Create details html filename independent from OS. (:issue:`375`)
  - Add :option:`--html-theme` to change the color theme. (:issue:`393`)
  - Add linkable lines in HTML details. (:issue:`401`)
  - Add syntax highlighting in the details HTML report. This can be turned off with :option:`--no-html-details-syntax-highlighting <--html-details-syntax-highlighting>`. (:issue:`402`, :issue:`415`)

Documentation:

- Cookbook: :ref:`oos cmake` (:issue:`340`, :issue:`341`)

Internal changes:

- Add makefile + dockerfile for simpler testing.
- Add .gitbugtraq to link comments to issue tracker in GUIs. (:issue:`429`)
- Add GitHub actions to test PRs and master branch. (:issue:`404`)
- Remove Travis CI. (:issue:`419`)
- Remove Appveyor CI and upload coverage report from Windows and Ubuntu from the GitHub actions. (:issue:`455`)
- Add check if commit is mentioned in the CHANGELOG.rst. (:issue:`457`)
- Move flake8 config to setup.cfg and add black code formatter. (:issue:`444`)
- Fix filter/exclude relative path issue in Windows. (:issue:`320`, :issue:`479`)
- Extend test framework for CI:

  - Set make variable TEST_OPTS as environment variable inside docker. (:issue:`372`)
  - Add make variable USE_COVERAGE to extend flags for coverage report in GitHub actions. (:issue:`404`)
  - Extend tests to use an unified diff in the assert. Add test options `--generate_reference`,
    `--update_reference` and `--skip_clean`. (:issue:`379`)
  - Support multiple output patterns in integration tests. (:issue:`383`)
  - New option `--archive_differences` to save the different files as ZIP.
    Use this ZIP as artifact in AppVeyor. (:issue:`392`)
  - Add support for gcc-8 to test suite and docker tests. (:issue:`423`)
  - Run as limited user inside docker container and add test with read only directory. (:issue:`445`)

4.2 (6 November 2019)
---------------------

Breaking changes:

- Dropped support for Python 3.4.
- Format flag parameters like :option:`--xml` or :option:`--html`
  now take an optional output file name.
  This potentially changes the interpretation of search paths.
  In ``gcovr --xml foo``,
  previous gcovr versions would search the ``foo`` directory for coverage data.
  Now, gcovr will try to write the ``Cobertura`` report to the ``foo`` file.
  To keep the old meaning, separate positional arguments like
  ``gcovr --xml -- foo``.

Improvements and new features:

- :ref:`Configuration file <configuration>` support (experimental).
  (:issue:`167`, :issue:`229`, :issue:`279`, :issue:`281`, :issue:`293`,
  :issue:`300`, :issue:`304`)
- :ref:`JSON output <json_output>`. (:issue:`301`, :issue:`321`, :issue:`326`)
- :ref:`Merging coverage <merging_coverage>`
  with :option:`gcovr --add-tracefile`.
  (:issue:`10`, :issue:`326`)
- :ref:`SonarQube XML Output <sonarqube_xml_output>`. (:issue:`308`)
- Handle cyclic symlinks correctly during coverage data search.
  (:issue:`284`)
- Simplification of :option:`--object-directory` heuristics.
  (:issue:`18`, :issue:`273`, :issue:`280`)
- Exception-only code like a ``catch`` clause is now shown as uncovered.
  (:issue:`283`)
- New :option:`--exclude-throw-branches` option
  to exclude exception handler branches. (:issue:`283`)
- Support ``--root ..`` style invocation,
  which might fix some CMake-related problems. (:issue:`294`)
- Fix wrong names in report
  when source and build directories have similar names. (:issue:`299`)
- Stricter argument handling. (:issue:`267`)
- Reduce XML memory usage by moving to lxml.
  (:issue:`1`, :issue:`118`, :issue:`307`)
- Can write :ref:`multiple reports <multiple output formats>` at the same time
  by giving the output file name to the report format parameter.
  Now, ``gcovr --html -o cov.html`` and ``gcovr --html cov.html``
  are equivalent. (:issue:`291`)
- Override gcov locale properly. (:issue:`334`)
- Make gcov parser more robust when used with GCC 8. (:issue:`315`)

Known issues:

- The :option:`--keep` option only works when using existing gcov files
  with :option:`-g`/:option:`--use-gcov-files`.
  (:issue:`285`, :issue:`286`)
- Gcovr may get confused
  when header files in different directories have the same name.
  (:issue:`271`)
- Gcovr may not work when no en_US locale is available.
  (:issue:`166`)

Documentation:

- :ref:`Exclusion marker <exclusion markers>` documentation.
- FAQ: :ref:`exception branches` (:issue:`283`)
- FAQ: :ref:`uncovered files not shown`
  (:issue:`33`, :issue:`100`, :issue:`154`, :issue:`290`, :issue:`298`)

Internal changes:

- More tests. (:issue:`269`, :issue:`268`, :issue:`269`)
- Refactoring and removal of dead code. (:issue:`280`)
- New internal data model.

4.1 (2 July 2018)
-----------------

- Fixed/improved --exclude-directories option. (:issue:`266`)
- New "Cookbook" section in the documentation. (:issue:`265`)

4.0 (17 June 2018)
------------------

Breaking changes:

- This release drops support for Python 2.6. (:issue:`250`)
- PIP is the only supported installation method.
- No longer encoding-agnostic under Python 2.7.
  If your source files do not use the system encoding (probably UTF-8),
  you will have to specify a --source-encoding.
  (:issue:`148`, :issue:`156`, :issue:`256`)
- Filters now use forward slashes as path separators, even on Windows.
  (:issue:`191`, :issue:`257`)
- Filters are no longer normalized into pseudo-paths.
  This could change the interpretation of filters in some edge cases.

Improvements and new features:

- Improved --help output. (:issue:`236`)
- Parse the GCC 8 gcov format. (:issue:`226`, :issue:`228`)
- New --source-encoding option, which fixes decoding under Python 3.
  (:issue:`256`)
- New --gcov-ignore-parse-errors flag.
  By default, gcovr will now abort upon parse errors. (:issue:`228`)
- Detect the error when gcov cannot create its output files (:issue:`243`,
  :issue:`244`)
- Add -j flag to run gcov processes in parallel. (:issue:`3`, :issue:`36`,
  :issue:`239`)
- The --html-details flag now implies --html. (:issue:`93`, :issue:`211`)
- The --html output can now be used without an --output filename
  (:issue:`223`)
- The docs are now managed with Sphinx.
  (:issue:`235`, :issue:`248`, :issue:`249`, :issue:`252`, :issue:`253`)
- New --html-title option to change the title of the HTML report.
  (:issue:`261`, :issue:`263`)
- New options --html-medium-threshold and --html-high-threshold
  to customize the color legend. (:issue:`261`, :issue:`264`)

Internal changes:

- Huge refactoring. (:issue:`214`, :issue:`215`, :issue:`221` :issue:`225`,
  :issue:`228`, :issue:`237`, :issue:`246`)
- Various testing improvements. (:issue:`213`, :issue:`214`, :issue:`216`,
  :issue:`217`, :issue:`218`, :issue:`222`, :issue:`223`, :issue:`224`,
  :issue:`227`, :issue:`240`, :issue:`241`, :issue:`245`)
- HTML reports are now rendered with Jinja2 templates. (:issue:`234`)
- New contributing guide. (:issue:`253`)

3.4 (12 February 2018)
----------------------

- Added --html-encoding command line option (:issue:`139`).
- Added --fail-under-line and --fail-under-branch options,
  which will error under a given minimum coverage. (:issue:`173`, :issue:`116`)
- Better pathname resolution heuristics for --use-gcov-file. (:issue:`146`)
- The --root option defaults to current directory '.'.
- Improved reports for "(", ")", ";" lines.
- HTML reports show full timestamp, not just date. (:issue:`165`)
- HTML reports treat 0/0 coverage as NaN, not 100% or 0%. (:issue:`105`, :issue:`149`, :issue:`196`)
- Add support for coverage-04.dtd Cobertura XML format (:issue:`164`, :issue:`186`)
- Only Python 2.6+ is supported, with 2.7+ or 3.4+ recommended. (:issue:`195`)
- Added CI testing for Windows using Appveyor. (:issue:`189`, :issue:`200`)
- Reports use forward slashes in paths, even on Windows. (:issue:`200`)
- Fix to support filtering with absolute paths.
- Fix HTML generation with Python 3. (:issue:`168`, :issue:`182`, :issue:`163`)
- Fix --html-details under Windows. (:issue:`157`)
- Fix filters under Windows. (:issue:`158`)
- Fix verbose output when using existing gcov files (:issue:`143`, :issue:`144`)


3.3 (6 August 2016)
-------------------

- Added CI testing using TravisCI
- Added more tests for out of source builds and other nested builds
- Avoid common file prefixes in HTML output (:issue:`103`)
- Added the --execlude-directories argument to exclude directories
  from the search for symlinks (:issue:`87`)
- Added branches taken/not taken to HTML (:issue:`75`)
- Use --object-directory to scan for gcov data files (:issue:`72`)
- Improved logic for nested makefiles (:issue:`135`)
- Fixed unexpected semantics with --root argument (:issue:`108`)
- More careful checks for covered lines (:issue:`109`)


3.2 (5 July 2014)
-----------------

- Adding a test for out of source builds
- Using the starting directory when processing gcov filenames.
  (:issue:`42`)
- Making relative paths the default in html output.
- Simplify html bar with coverage is zero.
- Add option for using existing gcov files (:issue:`35`)
- Fixing --root argument processing (:issue:`27`)
- Adding logic to cover branches that are ignored (:issue:`28`)


3.1 (6 December 2013)
---------------------

- Change to make the -r/--root options define the root directory
  for source files.
- Fix to apply the -p option when the --html option is used.
- Adding new option, '--exclude-unreachable-branches' that
  will exclude branches in certain lines from coverage report.
- Simplifying and standardizing the processing of linked files.
- Adding tests for deeply nested code, and symbolic links.
- Add support for multiple :option:`--filter` options in the same
  manner as the :option:`--exclude` option.


3.0 (10 August 2013)
--------------------

- Adding the '--gcov-executable' option to specify
  the name/location of the gcov executable. The command line option
  overrides the environment variable, which overrides the default 'gcov'.
- Adding an empty "<methods/>" block to <classes/> in the XML output: this
  makes out XML compliant with the Cobertura DTD. (#3951)
- Allow the GCOV environment variable to override the default 'gcov'
  executable.  The default is to search the PATH for 'gcov' if the GCOV
  environment variable is not set. (#3950)
- Adding support for LCOV-style flags for excluding certain lines from
  coverage analysis. (#3942)
- Setup additional logic to test with Python 2.5.
- Added the --html and --html-details options to generate HTML.
- Sort output for XML to facilitate baseline tests.
- Added error when the --object-directory option specifies a bad directory.
- Added more flexible XML testing, which can ignore XML elements
  that frequently change (e.g. timestamps).
- Added the '--xml-pretty' option, which is used to
  generate pretty XML output for the user manual.
- Many documentation updates


2.4 (13 April 2012)
-------------------

- New approach to walking the directory tree that is more robust to
  symbolic links (#3908)
- Normalize all reported path names

  - Normalize using the full absolute path (#3921)
  - Attempt to resolve files referenced through symlinks to a common
    project-relative path

- Process ``gcno`` files when there is no corresponding ``gcda`` file to
  provide coverage information for unexecuted modules (#3887)
- Windows compatibility fixes

  - Fix for how we parse ``source:`` file names (#3913)
  - Better handling od EOL indicators (#3920)

- Fix so that gcovr cleans up all ``.gcov`` files, even those filtered by
  command line arguments
- Added compatibility with GCC 4.8 (#3918)
- Added a check to warn users who specify an empty ``--root`` option (see #3917)
- Force ``gcov`` to run with en_US localization, so the gcovr parser runs
  correctly on systems with non-English locales (#3898, #3902).
- Segregate warning/error information onto the stderr stream (#3924)
- Miscellaneous (Python 3.x) portability fixes
- Added the master svn revision number as part of the version identifier


2.3.1 (6 January 2012)
----------------------

- Adding support for Python 3.x


2.3 (11 December 2011)
----------------------

- Adding the ``--gcov-filter`` and ``--gcov-exclude`` options.


2.2 (10 December 2011)
----------------------

- Added a test driver for gcovr.
- Improved estimation of the ``<sources>`` element when using gcovr with filters.
- Added revision and date keywords to gcovr so it is easier to identify
  what version of the script users are using (especially when they are
  running a snapshot from trunk).
- Addressed special case mentioned in [comment:ticket:3884:1]: do not
  truncate the reported file name if the filter does not start matching
  at the beginning of the string.
- Overhaul of the ``--root`` / ``--filter`` logic. This should resolve the
  issue raised in #3884, along with the more general filter issue
  raised in [comment:ticket:3884:1]
- Overhaul of gcovr's logic for determining gcc/g++'s original working
  directory. This resolves issues introduced in the original
  implementation of ``--object-directory`` (#3872, #3883).
- Bugfix: gcovr was only including a ``<sources>`` element in the XML
  report if the user specified ``-r`` (#3869)
- Adding timestamp and version attributes to the gcovr XML report (see
  #3877).  It looks like the standard Cobertura output reports number of
  seconds since the epoch for the timestamp and a doted decimal version
  string.  Now, gcovr reports seconds since the epoch and
  "``gcovr ``"+``__version__`` (e.g. "gcovr 2.2") to differentiate it
  from a pure ``Cobertura`` report.


2.1 (26 November 2010)
----------------------

- Added the ``--object-directory`` option, which allows for a flexible
  specification of the directory that contains the objects generated by
  gcov.
- Adding fix to compare the absolute path of a filename to an exclusion
  pattern.
- Adding error checking when no coverage results are found. The line and
  branch counts can be zero.
- Adding logic to process the ``-o``/``--output`` option (#3870).
- Adding patch to scan for lines that look like::

       creating `foo'

  as well as
  ::

       creating 'foo'

- Changing the semantics for EOL to be portable for MS Windows.
- Add attributes to xml format so that it could be used by hudson/bamboo with
  cobertura plug-in.


2.0 (22 August 2010)
--------------------

- Initial release as a separate package.  Earlier versions of gcovr
  were managed within the 'fast' Python package.<|MERGE_RESOLUTION|>--- conflicted
+++ resolved
@@ -54,12 +54,9 @@
   ``clang-18`` and ``clang-19``. (:issue:`1120`)
 - Fix error when merging conditions (and branches) for the same line if they are reported different
   across GCOV data files. (:issue:`1092`)
-<<<<<<< HEAD
-- Fix wrong handling of functions with specialization. (:issue:`1126`)
-=======
 - Improve branch details view if there are branches for several functions on same line. (:issue:`1128`)
 - Do not add files without functions and lines from ``gcov`` JSON files to data model. (:issue:`1130`)
->>>>>>> 9c89761e
+- Fix wrong handling of functions with specialization. (:issue:`1126`)
 
 Documentation:
 
@@ -82,24 +79,13 @@
 
 Known bugs:
 
-<<<<<<< HEAD
 - :ref:`fix_1066`
 - :ref:`fix_1080`
 - :ref:`fix_1085`
 - :ref:`fix_1089`
 - :ref:`fix_1092`
 - :ref:`fix_1126`
-=======
-- Log message ``Deprecated config key None used, please use 'txt-metric=branch' instead.`` is shown
-  even if the mentioned key is used. :issue:`1060` and :issue:`1064`, fixed in :ref:`Next release <next_release>`.
-- ``JSON`` report doesn't contain ``excluded`` property for conditions and calls. Fixed in :ref:`Next release <next_release>`.
-- ``Cobertura`` report contains multiple functions with same name for virtual destructors and const overloads.
-  Fixed in :ref:`Next release <next_release>`.
-- ``JaCoCo`` report does not follow the DTD. Fixed in :ref:`Next release <next_release>`.
-- Error if conditions for the same line are reported different across GCOV data files.
-  Workaround in this release available and fixed in :ref:`Next release <next_release>`.
-- Files without functions and lines from ``gcov`` JSON files are added to data model. (:issue:`1130`)
->>>>>>> 9c89761e
+- :ref:`fix_1130`
 
 Breaking changes:
 
@@ -154,24 +140,13 @@
 
 Known bugs:
 
-<<<<<<< HEAD
 - :ref:`fix_1012`
 - :ref:`fix_1022`
 - :ref:`fix_1037`
 - :ref:`fix_1048`
 - :ref:`fix_1089`.
 - :ref:`fix_1126`.
-=======
-- Excluded lines are added with a count of 0 to ``LCOV`` report. :issue:`1012`, fixed with :ref:`8.3 <release_8_3>`.
-- Negative counters in GCOV JSON export are not handled correct. :issue:`1049`, fixed in :ref:`8.3 <release_8_3>`.
-- Overall summary stats in ``JaCoCo`` report are not correct. :issue:`1022`, fixed in :ref:`8.3 <release_8_3>`.
-- Source root path in ``Cobertura`` report is not written correct and ignored when reading report.
-  :issue:`1034`, fixed in :ref:`8.3 <release_8_3>`.
-- ``JaCoCo`` report does not follow the DTD. Fixed in :ref:`Next release <next_release>`.
-- Error if conditions for the same line are reported different across GCOV data files.
-  Workaround in :ref:`8.3 <release_8_3>` available and fixed in :ref:`Next release <next_release>`.
-- Files without functions and lines from ``gcov`` JSON files are added to data model. (:issue:`1130`)
->>>>>>> 9c89761e
+- :ref:`fix_1130`
 
 Breaking changes:
 
@@ -192,22 +167,12 @@
 
 Known bugs:
 
-<<<<<<< HEAD
 - :ref:`fix_1022`
 - :ref:`fix_1037`
 - :ref:`fix_1048`
 - :ref:`fix_1089`
 - :ref:`fix_1092`
-=======
-- Negative counters in GCOV JSON export are not handled correct. :issue:`1049`, fixed in :ref:`8.3 <release_8_3>`.
-- Overall summary stats in ``JaCoCo`` report are not correct. :issue:`1022`, fixed in :ref:`8.3 <release_8_3>`.
-- Source root path in ``Cobertura`` report is not written correct and ignored when reading report.
-  :issue:`1034`, fixed in :ref:`8.3 <release_8_3>`.
-- ``JaCoCo`` report does not follow the DTD. Fixed in :ref:`Next release <next_release>`.
-- Error if conditions for the same line are reported different across GCOV data files.
-  Workaround in :ref:`8.3 <release_8_3>` available and fixed in :ref:`Next release <next_release>`.
-- Files without functions and lines from ``gcov`` JSON files are added to data model. (:issue:`1130`)
->>>>>>> 9c89761e
+- :ref:`fix_1130`
 
 Breaking changes:
 
@@ -231,24 +196,13 @@
 
 Known bugs:
 
-<<<<<<< HEAD
 - :ref:`fix_987`
 - :ref:`fix_1022`
 - :ref:`fix_1037`
 - :ref:`fix_1048`
 - :ref:`fix_1089`
 - :ref:`fix_1092`
-=======
-- Exclusion of internal function not working. (:issue:`984`), fixed in :ref:`8.1 <release_8_1>`.
-- Negative counters in GCOV JSON export are not handled correct. :issue:`1049`, fixed in :ref:`8.3 <release_8_3>`.
-- Overall summary stats in ``JaCoCo`` report are not correct. :issue:`1022`, fixed in :ref:`8.3 <release_8_3>`.
-- Source root path in ``Cobertura`` report is not written correct and ignored when reading report.
-  :issue:`1034`, fixed in :ref:`8.3 <release_8_3>`.
-- ``JaCoCo`` report does not follow the DTD. Fixed in :ref:`Next release <next_release>`.
-- Error if conditions for the same line are reported different across GCOV data files.
-  Workaround in :ref:`8.3 <release_8_3>` available and fixed in :ref:`Next release <next_release>`.
-- Files without functions and lines from ``gcov`` JSON files are added to data model. (:issue:`1130`)
->>>>>>> 9c89761e
+- :ref:`fix_1130`
 
 Breaking changes:
 
