--- conflicted
+++ resolved
@@ -26,11 +26,8 @@
 - Use `≥` sign instead of `>=` in HTML legend. (:issue:`603`)
 - Using :option:`--add-tracefile` will now correctly merge branch coverage. (:issue:`600`)
 - Fix package-level function coverage statistics in Cobertura XML reports. (:issue:`605`)
-<<<<<<< HEAD
+- Respect excluded/noncode lines for aggregated branchcoverage. (:issue:`611`)
 - Fix list options in configuration file (search-path). (:issue:`612`)
-=======
-- Respect excluded/noncode lines for aggregated branch coverage. (:issue:`611`)
->>>>>>> bdde94f7
 
 Documentation:
 
