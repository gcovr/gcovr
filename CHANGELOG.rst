--- conflicted
+++ resolved
@@ -21,11 +21,8 @@
 - Fix "root" path in JSON summary report. (:issue:`548`)
 - Solve problems with file name limitations and document the used options of ``gcov``. (:issue:`528`)
 - Add :option:`--no-markers` to ignore exclusion markers in code. (:issue:`361`)
-<<<<<<< HEAD
+- Generate also a Report of Excluded Coverage. (:issue:`503`)
 - Add support for windows drive substitutions. (:issue:`549`)
-=======
-- Generate also a Report of Excluded Coverage. (:issue:`503`)
->>>>>>> 278a7f89
 
 Documentation:
 
