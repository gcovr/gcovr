--- conflicted
+++ resolved
@@ -27,12 +27,9 @@
 - Ignore exit code 6 when running ``gcov`` (output write error introduced gcc-12). (:issue:`781`)
 - Change coveralls value from 0.0 to 1.0 if no code lines or branches are present. (:issue:`796`)
 - Fix symlinked root directories on Windows. (:issue:`814`)
-<<<<<<< HEAD
-- Fix ``TypeError`` during decision analysis. (:issue:`784`)
-=======
 - Extend :option:`--gcov-ignore-errors` to be able to ignore specific gcov errors. (:issue:`787`)
 - Fix reading of choices options from configuration files (e.g. ``gcov-ignore-parse-errors``). (:issue:`816`)
->>>>>>> b7858fca
+- Fix ``TypeError`` during decision analysis. (:issue:`784`)
 
 Documentation:
 
