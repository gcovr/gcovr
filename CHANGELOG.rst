--- conflicted
+++ resolved
@@ -15,6 +15,7 @@
 - Add support for colored logging. (:issue:`887`)
 - Add support for TOML configuration format. (:issue:`881`) 
 - Add support for Clover XML output format. (:issue:`888`) 
+- Add support for GCOV JSON intermediate format. (:issue:`766`)
 
 Bug fixes and small improvements:
 
@@ -70,9 +71,6 @@
 - Use different color for partial covered lines in HTML report. (:issue:`839`)
 - Add support to generate LCOV info files. (:issue:`830`)
 - Add support for FIPS enabled OS when used with Python 3.9. (:issue:`850`)
-<<<<<<< HEAD
-- Add support for GCOV JSON intermediate format. (:issue:`766`)
-=======
 - Reduce file size for detailed HTML reports by merging columns the function lists. (:issue:`840`)
 - Ignore all negative hits if :option:`--gcov-ignore-parse-errors` is used. (:issue:`852`)
 - Use literal options for sorting and TXT metric. (:issue:`867`)
@@ -87,7 +85,6 @@
 - The development branch is renamed from ``master`` to ``main``. (:issue:`829`, :issue:`873`)
 - Add support for decision coverage metric in text report. (:issue:`864`)
 - Split list of functions into tables with maximum 10000 rows to fix rendering issues. (:issue:`858`)
->>>>>>> 2ec456ad
 
 Bug fixes and small improvements:
 
