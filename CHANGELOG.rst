``gcovr`` Release History and Change Log

.. program is needed to resolve option links
.. program::  gcovr

Next Release
------------

Known bugs:

Breaking changes:

New features and notable changes:

- Log additional info on gcov parsing errors. (:issue:`589`)
- Add support for branch exclude markers. (:issue:`644`)

Bug fixes and small improvements:

- Remove function coverage from sonarcube report. (:issue:`591`)
- Fix parallel processing of gcov data. (:issue:`592`)
- Better diagnostics when dealing with corrupted input files. (:issue:`593`)
- Accept metadata lines without values (introduced in gcc-11). (:issue:`601`)
- Properly close <a> element in detailed HTML report. (:issue:`602`)
- Use `≥` sign instead of `>=` in HTML legend. (:issue:`603`)
- Using :option:`--add-tracefile` will now correctly merge branch coverage. (:issue:`600`)
- Fix package-level function coverage statistics in Cobertura XML reports. (:issue:`605`)
- Respect excluded/noncode lines for aggregated branchcoverage. (:issue:`611`)
- Fix list options in configuration file (search-path). (:issue:`612`)
<<<<<<< HEAD
- Fix adding none existing lines by decision analysis to data model. (:issue:`617`)
=======
- Fix assert and key error in --decisions flag. (:issue:`642`)
>>>>>>> 896396d0

Documentation:

Internal changes:

- Fix black check to fail on format errors. (:issue:`594`)
- Change session black with no arguments to format all files. (:issue:`595`)
- Add gcc-10 and gcc-11 to the test suite. (:issue:`597`)
- Improved internal coverage data model to simplify processing. (:issue:`600`)
- Use pretty print for cobertura and coveralls in test suite. (:issue:`606`)
- Forward nox options `--reuse-existing-virtualenvs` and `--no-install` to call inside docker. (:issue:`616`)

5.1 (26 March 2022)
-------------------

Breaking changes:

- Dropped support for Python 3.6 (:issue:`550`)
- Changed ``xml`` configuration key to ``cobertura`` (:issue:`552`)
- JSON summary output: all percentages are now reported from 0 to 100
  (:issue:`570`)

New features and notable changes:

- Report function coverage (:issue:`362`, :issue:`515`, :issue:`554`)
- Consistent support for symlinks across operating systems

  - Support for Windows junctions (:issue:`535`)
  - Symlinks are only resolved for :ref:`evaluating filters <filters>`
    (:issue:`565`)

- Show error message on STDERR
  when :option:`--fail-under-line` or :option:`--fail-under-branch` fails
  (:issue:`502`)
- Can report decision coverage with :option:`--decisions` option
  (reasonably formatted C/C++ source files only, HTML and JSON output)
  (:issue:`350`)
- Can create reproducible reports with the :option:`--timestamp` option
  (:issue:`546`)
- Improvements to :ref:`Exclusion markers` (LINE/START/STOP)

  - Can ignore markers in code with :option:`--no-markers` option (:issue:`361`)
  - Can customize patterns with :option:`--exclude-pattern-prefix` option
    (:issue:`561`)

- Can use :option:`--cobertura` as a less ambiguous alias for :option:`--xml`.
  (:issue:`552`)

Bug fixes and small improvements:

- Gcov is invoked without localization by setting LC_ALL=C (:issue:`513`)
- Gcov is invoked without temporary directories (:issue:`525`)
- Gcov: solved problems with file name limitations. (:issue:`528`)
- Fixed "root" path in JSON summary report. (:issue:`548`)
- Correctly resolve relative filters in configuration files. (:issue:`568`)
- HTML output: indicate lines with excluded coverage (:issue:`503`)
- HTML output: fixed sanity check to support empty files (:issue:`571`)
- HTML output: support ``jinja2 >= 3.1`` (:issue:`576`)

Documentation:

- Split documentation into smaller pages (:issue:`552`)
- Document used options for ``gcov`` (:issue:`528`)

Internal changes:

- Replaced own logger with Python's logging module. (:issue:`540`)
- New parser for ``.gcov`` file format, should be more robust. (:issue:`512`)
- New tests

  - more compilers:
    clang-10 (:issue:`484`),
    clang-13 (:issue:`527`),
    gcc-9 (:issue:`527`)
  - ``-fprofile-abs-path`` compiler option (:issue:`521`)
  - enabled symlink tests for Windows (:issue:`539`)

- Improvements to the test suite

  - Use Nox instead of Makefiles to manage QA checks (:issue:`516`, :issue:`555`)
  - Can run tests for all compiler versions in one go (:issue:`514`)
  - More linter checks (:issue:`566`)
    and code style enforcement with black (:issue:`579`)
  - Better XML diffing with yaxmldiff (:issue:`495`, :issue:`509`)
  - Share test reference data between compiler versions where possible
    (:issue:`556`)
  - Better environment variable handling (:issue:`493`, :issue:`541`)
  - Fixed glob patterns for collecting reference files (:issue:`533`)
  - Add timeout for each single test. (:issue:`572`)

- Improvements and fixes to the release process (:issue:`494`, :issue:`537`)
- Normalize shell scripts to Unix line endings (:issue:`538`, :issue:`547`)


5.0 (11 June 2021)
------------------

Breaking changes:

- Dropped support for Python 2 and Python 3.5.
  From now on, gcovr will only support Python versions
  that enjoy upstream support.

Improvements and new features:

- Handles spaces in ``gcov`` path. (:issue:`385`)
- Early fail when output cannot be created. (:issue:`382`)
- Add :option:`--txt` for text output. (:issue:`387`)
- Add :option:`--csv` for CSV output. (:issue:`376`)
- Add :option:`--exclude-lines-by-pattern` to filter out source lines by arbitrary
  regex. (:issue:`356`)
- Add :option:`--json-summary` to generate a :ref:`JSON Summary <json_summary_output>` report. (:issue:`366`)
- Add :option:`--coveralls` to generate a :ref:`Coveralls <coveralls_output>` compatible JSON report. (:issue:`328`)
- Add support for output directories. If the output ends with a ``/`` or ``\`` it is used as a directory. (:issue:`416`)
- Compare paths case insensitive if file system of working directory is case insensitive. (:issue:`329`)
- Add wildcard pattern to json :option:`--add-tracefile`. (:issue:`351`)
- Enable :option:`--filter` and :option:`--exclude` for :ref:`Merging coverage <merging_coverage>`. (:issue:`373`)
- Only output 100.0% in text and HTML output if really 100.0%, else use 99.9%. (:issue:`389`)
- Support relative source location for shadow builds. (:issue:`410`)
- Incorrect path for header now can still generate html-details reports (:issue:`271`)
- Change format version in JSON output from number to string and update it to "0.2".  (:issue:`418`, :issue:`463`)
- Only remove :option:`--root` path at the start of file paths. (:issue:`452`)
- Fix coverage report for cmake ninja builds with given in-source object-directory. (:issue:`453`)
- Add issue templates. (:issue:`461`)
- Add :option:`--exclude-function-lines` to exclude the line of the function definition in the coverage report. (:issue:`430`)
- Changes for HTML output format:

  - Redesign HTML generation. Add :option:`--html-self-contained` to control external or internal CSS. (:issue:`367`)
  - Change legend for threshold in html report. (:issue:`371`)
  - Use HTML title also for report heading. Default value for :option:`--html-title` changed. (:issue:`378`)
  - Add :option:`--html-tab-size` to configure tab size in HTML details. (:issue:`377`)
  - Add option :option:`--html-css` for user defined styling. (:issue:`380`)
  - Create details html filename independent from OS. (:issue:`375`)
  - Add :option:`--html-theme` to change the color theme. (:issue:`393`)
  - Add linkable lines in HTML details. (:issue:`401`)
  - Add syntax highlighting in the details HTML report. This can be turned off with :option:`--no-html-details-syntax-highlighting <--html-details-syntax-highlighting>`. (:issue:`402`, :issue:`415`)

Documentation:

- Cookbook: :ref:`oos cmake` (:issue:`340`, :issue:`341`)

Internal changes:

- Add makefile + dockerfile for simpler testing.
- Add .gitbugtraq to link comments to issue tracker in GUIs. (:issue:`429`)
- Add GitHub actions to test PRs and master branch. (:issue:`404`)
- Remove Travis CI. (:issue:`419`)
- Remove Appveyor CI and upload coverage report from Windows and Ubuntu from the GitHub actions. (:issue:`455`)
- Add check if commit is mentioned in the CHANGELOG.rst. (:issue:`457`)
- Move flake8 config to setup.cfg and add black code formatter. (:issue:`444`)
- Fix filter/exclude relative path issue in Windows. (:issue:`320`, :issue:`479`)
- Extend test framework for CI:

  - Set make variable TEST_OPTS as environment variable inside docker. (:issue:`372`)
  - Add make variable USE_COVERAGE to extend flags for coverage report in GitHub actions. (:issue:`404`)
  - Extend tests to use an unified diff in the assert. Add test options `--generate_reference`,
    `--update_reference` and `--skip_clean`. (:issue:`379`)
  - Support multiple output patterns in integration tests. (:issue:`383`)
  - New option `--archive_differences` to save the different files as ZIP.
    Use this ZIP as artifact in AppVeyor. (:issue:`392`)
  - Add support for gcc-8 to test suite and docker tests. (:issue:`423`)
  - Run as limited user inside docker container and add test with read only directory. (:issue:`445`)

4.2 (6 November 2019)
---------------------

Breaking changes:

- Dropped support for Python 3.4.
- Format flag parameters like :option:`--xml` or :option:`--html`
  now take an optional output file name.
  This potentially changes the interpretation of search paths.
  In ``gcovr --xml foo``,
  previous gcovr versions would search the ``foo`` directory for coverage data.
  Now, gcovr will try to write the Cobertura report to the ``foo`` file.
  To keep the old meaning, separate positional arguments like
  ``gcovr --xml -- foo``.

Improvements and new features:

- :ref:`Configuration file <configuration>` support (experimental).
  (:issue:`167`, :issue:`229`, :issue:`279`, :issue:`281`, :issue:`293`,
  :issue:`300`, :issue:`304`)
- :ref:`JSON output <json_output>`. (:issue:`301`, :issue:`321`, :issue:`326`)
- :ref:`Merging coverage <merging_coverage>`
  with :option:`gcovr --add-tracefile`.
  (:issue:`10`, :issue:`326`)
- :ref:`SonarQube XML Output <sonarqube_xml_output>`. (:issue:`308`)
- Handle cyclic symlinks correctly during coverage data search.
  (:issue:`284`)
- Simplification of :option:`--object-directory` heuristics.
  (:issue:`18`, :issue:`273`, :issue:`280`)
- Exception-only code like a ``catch`` clause is now shown as uncovered.
  (:issue:`283`)
- New :option:`--exclude-throw-branches` option
  to exclude exception handler branches. (:issue:`283`)
- Support ``--root ..`` style invocation,
  which might fix some CMake-related problems. (:issue:`294`)
- Fix wrong names in report
  when source and build directories have similar names. (:issue:`299`)
- Stricter argument handling. (:issue:`267`)
- Reduce XML memory usage by moving to lxml.
  (:issue:`1`, :issue:`118`, :issue:`307`)
- Can write :ref:`multiple reports <multiple output formats>` at the same time
  by giving the output file name to the report format parameter.
  Now, ``gcovr --html -o cov.html`` and ``gcovr --html cov.html``
  are equivalent. (:issue:`291`)
- Override gcov locale properly. (:issue:`334`)
- Make gcov parser more robust when used with GCC 8. (:issue:`315`)

Known issues:

- The :option:`--keep` option only works when using existing gcov files
  with :option:`-g`/:option:`--use-gcov-files`.
  (:issue:`285`, :issue:`286`)
- Gcovr may get confused
  when header files in different directories have the same name.
  (:issue:`271`)
- Gcovr may not work when no en_US locale is available.
  (:issue:`166`)

Documentation:

- :ref:`Exclusion marker <exclusion markers>` documentation.
- FAQ: :ref:`exception branches` (:issue:`283`)
- FAQ: :ref:`uncovered files not shown`
  (:issue:`33`, :issue:`100`, :issue:`154`, :issue:`290`, :issue:`298`)

Internal changes:

- More tests. (:issue:`269`, :issue:`268`, :issue:`269`)
- Refactoring and removal of dead code. (:issue:`280`)
- New internal data model.

4.1 (2 July 2018)
-----------------

- Fixed/improved --exclude-directories option. (:issue:`266`)
- New "Cookbook" section in the documentation. (:issue:`265`)

4.0 (17 June 2018)
------------------

Breaking changes:

- This release drops support for Python 2.6. (:issue:`250`)
- PIP is the only supported installation method.
- No longer encoding-agnostic under Python 2.7.
  If your source files do not use the system encoding (probably UTF-8),
  you will have to specify a --source-encoding.
  (:issue:`148`, :issue:`156`, :issue:`256`)
- Filters now use forward slashes as path separators, even on Windows.
  (:issue:`191`, :issue:`257`)
- Filters are no longer normalized into pseudo-paths.
  This could change the interpretation of filters in some edge cases.

Improvements and new features:

- Improved --help output. (:issue:`236`)
- Parse the GCC 8 gcov format. (:issue:`226`, :issue:`228`)
- New --source-encoding option, which fixes decoding under Python 3.
  (:issue:`256`)
- New --gcov-ignore-parse-errors flag.
  By default, gcovr will now abort upon parse errors. (:issue:`228`)
- Detect the error when gcov cannot create its output files (:issue:`243`,
  :issue:`244`)
- Add -j flag to run gcov processes in parallel. (:issue:`3`, :issue:`36`,
  :issue:`239`)
- The --html-details flag now implies --html. (:issue:`93`, :issue:`211`)
- The --html output can now be used without an --output filename
  (:issue:`223`)
- The docs are now managed with Sphinx.
  (:issue:`235`, :issue:`248`, :issue:`249`, :issue:`252`, :issue:`253`)
- New --html-title option to change the title of the HTML report.
  (:issue:`261`, :issue:`263`)
- New options --html-medium-threshold and --html-high-threshold
  to customize the color legend. (:issue:`261`, :issue:`264`)

Internal changes:

- Huge refactoring. (:issue:`214`, :issue:`215`, :issue:`221` :issue:`225`,
  :issue:`228`, :issue:`237`, :issue:`246`)
- Various testing improvements. (:issue:`213`, :issue:`214`, :issue:`216`,
  :issue:`217`, :issue:`218`, :issue:`222`, :issue:`223`, :issue:`224`,
  :issue:`227`, :issue:`240`, :issue:`241`, :issue:`245`)
- HTML reports are now rendered with Jinja2 templates. (:issue:`234`)
- New contributing guide. (:issue:`253`)

3.4 (12 February 2018)
----------------------

- Added --html-encoding command line option (:issue:`139`).
- Added --fail-under-line and --fail-under-branch options,
  which will error under a given minimum coverage. (:issue:`173`, :issue:`116`)
- Better pathname resolution heuristics for --use-gcov-file. (:issue:`146`)
- The --root option defaults to current directory '.'.
- Improved reports for "(", ")", ";" lines.
- HTML reports show full timestamp, not just date. (:issue:`165`)
- HTML reports treat 0/0 coverage as NaN, not 100% or 0%. (:issue:`105`, :issue:`149`, :issue:`196`)
- Add support for coverage-04.dtd Cobertura XML format (:issue:`164`, :issue:`186`)
- Only Python 2.6+ is supported, with 2.7+ or 3.4+ recommended. (:issue:`195`)
- Added CI testing for Windows using Appveyor. (:issue:`189`, :issue:`200`)
- Reports use forward slashes in paths, even on Windows. (:issue:`200`)
- Fix to support filtering with absolute paths.
- Fix HTML generation with Python 3. (:issue:`168`, :issue:`182`, :issue:`163`)
- Fix --html-details under Windows. (:issue:`157`)
- Fix filters under Windows. (:issue:`158`)
- Fix verbose output when using existing gcov files (:issue:`143`, :issue:`144`)


3.3 (6 August 2016)
-------------------

- Added CI testing using TravisCI
- Added more tests for out of source builds and other nested builds
- Avoid common file prefixes in HTML output (:issue:`103`)
- Added the --execlude-directories argument to exclude directories
  from the search for symlinks (:issue:`87`)
- Added branches taken/not taken to HTML (:issue:`75`)
- Use --object-directory to scan for gcov data files (:issue:`72`)
- Improved logic for nested makefiles (:issue:`135`)
- Fixed unexpected semantics with --root argument (:issue:`108`)
- More careful checks for covered lines (:issue:`109`)


3.2 (5 July 2014)
-----------------

- Adding a test for out of source builds
- Using the starting directory when processing gcov filenames.
  (:issue:`42`)
- Making relative paths the default in html output.
- Simplify html bar with coverage is zero.
- Add option for using existing gcov files (:issue:`35`)
- Fixing --root argument processing (:issue:`27`)
- Adding logic to cover branches that are ignored (:issue:`28`)


3.1 (6 December 2013)
---------------------

- Change to make the -r/--root options define the root directory
  for source files.
- Fix to apply the -p option when the --html option is used.
- Adding new option, '--exclude-unreachable-branches' that
  will exclude branches in certain lines from coverage report.
- Simplifying and standardizing the processing of linked files.
- Adding tests for deeply nested code, and symbolic links.
- Add support for multiple —filter options in same manner as —exclude
  option.


3.0 (10 August 2013)
--------------------

- Adding the '--gcov-executable' option to specify
  the name/location of the gcov executable. The command line option
  overrides the environment variable, which overrides the default 'gcov'.
- Adding an empty "<methods/>" block to <classes/> in the XML output: this
  makes out XML complient with the Cobertura DTD. (#3951)
- Allow the GCOV environment variable to override the default 'gcov'
  executable.  The default is to search the PATH for 'gcov' if the GCOV
  environment variable is not set. (#3950)
- Adding support for LCOV-style flags for excluding certain lines from
  coverage analysis. (#3942)
- Setup additional logic to test with Python 2.5.
- Added the --html and --html-details options to generate HTML.
- Sort output for XML to facilitate baseline tests.
- Added error when the --object-directory option specifies a bad directory.
- Added more flexible XML testing, which can ignore XML elements
  that frequently change (e.g. timestamps).
- Added the '—xml-pretty' option, which is used to
  generate pretty XML output for the user manual.
- Many documentation updates


2.4 (13 April 2012)
-------------------

- New approach to walking the directory tree that is more robust to
  symbolic links (#3908)
- Normalize all reported path names

  - Normalize using the full absolute path (#3921)
  - Attempt to resolve files referenced through symlinks to a common
    project-relative path

- Process ``gcno`` files when there is no corresponding ``gcda`` file to
  provide coverage information for unexecuted modules (#3887)
- Windows compatibility fixes

  - Fix for how we parse ``source:`` file names (#3913)
  - Better handling od EOL indicators (#3920)

- Fix so that gcovr cleans up all ``.gcov`` files, even those filtered by
  command line arguments
- Added compatibility with GCC 4.8 (#3918)
- Added a check to warn users who specify an empty ``--root`` option (see #3917)
- Force ``gcov`` to run with en_US localization, so the gcovr parser runs
  correctly on systems with non-English locales (#3898, #3902).
- Segregate warning/error information onto the stderr stream (#3924)
- Miscellaneous (Python 3.x) portability fixes
- Added the master svn revision number as part of the verson identifier


2.3.1 (6 January 2012)
----------------------

- Adding support for Python 3.x


2.3 (11 December 2011)
----------------------

- Adding the ``--gcov-filter`` and ``--gcov-exclude`` options.


2.2 (10 December 2011)
----------------------

- Added a test driver for gcovr.
- Improved estimation of the ``<sources>`` element when using gcovr with filters.
- Added revision and date keywords to gcovr so it is easier to identify
  what version of the script users are using (especially when they are
  running a snapshot from trunk).
- Addressed special case mentioned in [comment:ticket:3884:1]: do not
  truncate the reported file name if the filter does not start matching
  at the beginning of the string.
- Overhaul of the ``--root`` / ``--filter`` logic. This should resolve the
  issue raised in #3884, along with the more general filter issue
  raised in [comment:ticket:3884:1]
- Overhaul of gcovr's logic for determining gcc/g++'s original working
  directory. This resolves issues introduced in the original
  implementation of ``--object-directory`` (#3872, #3883).
- Bugfix: gcovr was only including a ``<sources>`` element in the XML
  report if the user specified ``-r`` (#3869)
- Adding timestamp and version attributes to the gcovr XML report (see
  #3877).  It looks like the standard Cobertura output reports number of
  seconds since the epoch for the timestamp and a doted decimal version
  string.  Now, gcovr reports seconds since the epoch and
  "``gcovr ``"+``__version__`` (e.g. "gcovr 2.2") to differentiate it
  from a pure Cobertura report.


2.1 (26 November 2010)
----------------------

- Added the ``--object-directory`` option, which allows for a flexible
  specification of the directory that contains the objects generated by
  gcov.
- Adding fix to compare the absolute path of a filename to an exclusion
  pattern.
- Adding error checking when no coverage results are found. The line and
  branch counts can be zero.
- Adding logic to process the ``-o``/``--output`` option (#3870).
- Adding patch to scan for lines that look like::

       creating `foo'

  as well as
  ::

       creating 'foo'

- Changing the semantics for EOL to be portable for MS Windows.
- Add attributes to xml format so that it could be used by hudson/bamboo with
  cobertura plug-in.


2.0 (22 August 2010)
--------------------

- Initial release as a separate package.  Earlier versions of gcovr
  were managed within the 'fast' Python package.<|MERGE_RESOLUTION|>--- conflicted
+++ resolved
@@ -27,11 +27,8 @@
 - Fix package-level function coverage statistics in Cobertura XML reports. (:issue:`605`)
 - Respect excluded/noncode lines for aggregated branchcoverage. (:issue:`611`)
 - Fix list options in configuration file (search-path). (:issue:`612`)
-<<<<<<< HEAD
+- Fix assert and key error in --decisions flag. (:issue:`642`)
 - Fix adding none existing lines by decision analysis to data model. (:issue:`617`)
-=======
-- Fix assert and key error in --decisions flag. (:issue:`642`)
->>>>>>> 896396d0
 
 Documentation:
 
