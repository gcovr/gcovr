--- conflicted
+++ resolved
@@ -12,11 +12,9 @@
 
 New features and notable changes:
 
-<<<<<<< HEAD
 - Add `--html-template-dir` option to use custom Jinja2 templates (:issue:`758`)
-=======
 - Add block numbers and md5 sums of code lines to data model. (:issue:`764`)
->>>>>>> c650a1dc
+
 
 Bug fixes and small improvements:
 
