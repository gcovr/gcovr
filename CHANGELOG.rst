``gcovr`` Release History and Change Log

.. program is needed to resolve option links
.. program::  gcovr

Next Release
------------

Breaking changes:

- Dropped support for Python 3.6 (:issue:`550`)

Improvements and new features:

- Add function coverage metric (:issue:`362`)
- Deactivate localization of gcov by setting LC_ALL=C instead of LC_ALL=en_US (:issue:`513`)
- Don't use a temporary directory for running gcov (:issue:`525`)
- Fix junctions on windows for Python 3.8 (:issue:`535`)
- Can create reproducible reports with the :option:`--timestamp` option (:issue:`546`)
- Add "Goto function" in html details. (:issue:`515`)
- Fix "root" path in JSON summary report. (:issue:`548`)
- Solve problems with file name limitations and document the used options of ``gcov``. (:issue:`528`)
- Add :option:`--no-markers` to ignore exclusion markers in code. (:issue:`361`)
- Generate also a Report of Excluded Coverage. (:issue:`503`)
- Added :option:`--decisions` to add decision coverage to HTML and JSON output. (:issue:`350`)
- Added :option:`--exclude-pattern-prefix` to allow projects to define custom prefixes used in _EXCL_LINE/START/STOP markers. (:issue:`561`)
- Replace own logger with python logger module. (:issue:`540`)
- Fix resolution of relative filters in configuration files. (:issue:`568`)
- Don't use realpath in data model, only use them for the filter. (:issue:`565`)
- Fix sanity check in HTML generator. (:issue:`571`)
- Change file level percent values in JSON summary. (:issue:`570`)

Documentation:

 - Add error to STDERR for --fail-under-line or --fail-under-branch. (:issue:`502`)

Internal changes:

 - Add support for clang-10 to docker tests. (:issue:`484`)
 - Clean GCC environment variables in test suite. (:issue:`493`)
 - Fix problems from deployment of release 5.0. (:issue:`494`)
 - Use yaxmldiff for XML diffing in tests. (:issue:`495`)
 - Change test and reference for XML diff to be the same as for the unified diff. (:issue:`509`)
 - New parser for ``.gcov`` file format, should be more robust. (:issue:`512`)
 - Add option to run all comiler versions at once. (:issue:`514`)
 - Fix globing of reference data in tests. (:issue:`533`)
 - Replace makefile for starting tests with noxfile.py. (:issue:`516`)
 - Activate symlink test for windows. (:issue:`539`)
 - Add test to install wheel. (:issue:`537`)
 - Add support for full path in environment CC. (:issue:`541`)
 - Ensure that shell files are always checked out with LF linebreaks. (:issue:`538`)
 - Add test for compiler option ``-fprofile-abs-path``. (:issue:`521`)
 - Ensure that shell files are always saved with LF linebreaks. (:issue:`547`)
 - Update the test driver to share the reference data between the different compiler versions. (:issue:`556`)
 - Add flake8-print to check usage of print function. (:issue:`566`)
<<<<<<< HEAD
 - Add support for gcc-9 and clang-13 to docker tests. (:issue:`527`)
=======
 - Add timeout for each single test. (:issue:`572`)
>>>>>>> 39062208

5.0 (11 June 2021)
------------------

Breaking changes:

 - Dropped support for Python 2 and Python 3.5.
   From now on, gcovr will only support Python versions
   that enjoy upstream support.

Improvements and new features:

 - Handles spaces in ``gcov`` path. (:issue:`385`)
 - Early fail when output cannot be created. (:issue:`382`)
 - Add :option:`--txt` for text output. (:issue:`387`)
 - Add :option:`--csv` for CSV output. (:issue:`376`)
 - Add :option:`--exclude-lines-by-pattern` to filter out source lines by arbitrary
   regex. (:issue:`356`)
 - Add :option:`--json-summary` to generate a :ref:`JSON Summary <json_summary_output>` report. (:issue:`366`)
 - Add :option:`--coveralls` to generate a :ref:`Coveralls <coveralls_output>` compatible JSON report. (:issue:`328`)
 - Add support for output directories. If the output ends with a ``/`` or ``\`` it is used as a directory. (:issue:`416`)
 - Compare paths case insensitive if file system of working directory is case insensitive. (:issue:`329`)
 - Add wildcard pattern to json :option:`--add-tracefile`. (:issue:`351`)
 - Enable :option:`--filter` and :option:`--exclude` for :ref:`Combining tracefiles <combining_tracefiles>`. (:issue:`373`)
 - Only output 100.0% in text and HTML output if really 100.0%, else use 99.9%. (:issue:`389`)
 - Support relative source location for shadow builds. (:issue:`410`)
 - Incorrect path for header now can still generate html-details reports (:issue:`271`)
 - Change format version in JSON output from number to string and update it to "0.2".  (:issue:`418`, :issue:`463`)
 - Only remove :option:`--root` path at the start of file paths. (:issue:`452`)
 - Fix coverage report for cmake ninja builds with given in-source object-directory. (:issue:`453`)
 - Add issue templates. (:issue:`461`)
 - Add :option:`--exclude-function-lines` to exclude the line of the function definition in the coverage report. (:issue:`430`)
 - Changes for HTML output format:

   - Redesign HTML generation. Add :option:`--html-self-contained` to control external or internal CSS. (:issue:`367`)
   - Change legend for threshold in html report. (:issue:`371`)
   - Use HTML title also for report heading. Default value for :option:`--html-title` changed. (:issue:`378`)
   - Add :option:`--html-tab-size` to configure tab size in HTML details. (:issue:`377`)
   - Add option :option:`--html-css` for user defined styling. (:issue:`380`)
   - Create details html filename independent from OS. (:issue:`375`)
   - Add :option:`--html-theme` to change the color theme. (:issue:`393`)
   - Add linkable lines in HTML details. (:issue:`401`)
   - Add syntax highlighting in the details HTML report. This can be turned off with :option:`--no-html-details-syntax-highlighting <--html-details-syntax-highlighting>`. (:issue:`402`, :issue:`415`)

Documentation:

 - Cookbook: :ref:`oos cmake` (:issue:`340`, :issue:`341`)

Internal changes:

 - Add makefile + dockerfile for simpler testing.
 - Add .gitbugtraq to link comments to issue tracker in GUIs. (:issue:`429`)
 - Add GitHub actions to test PRs and master branch. (:issue:`404`)
 - Remove Travis CI. (:issue:`419`)
 - Remove Appveyor CI and upload coverage report from Windows and Ubuntu from the GitHub actions. (:issue:`455`)
 - Add check if commit is mentioned in the CHANGELOG.rst. (:issue:`457`)
 - Move flake8 config to setup.cfg and add black code formatter. (:issue:`444`)
 - Fix filter/exclude relative path issue in Windows. (:issue:`320`, :issue:`479`)
 - Extend test framework for CI:

   - Set make variable TEST_OPTS as environment variable inside docker. (:issue:`372`)
   - Add make variable USE_COVERAGE to extend flags for coverage report in GitHub actions. (:issue:`404`)
   - Extend tests to use an unified diff in the assert. Add test options `--generate_reference`,
     `--update_reference` and `--skip_clean`. (:issue:`379`)
   - Support multiple output patterns in integration tests. (:issue:`383`)
   - New option `--archive_differences` to save the different files as ZIP.
     Use this ZIP as artifact in AppVeyor. (:issue:`392`)
   - Add support for gcc-8 to test suite and docker tests. (:issue:`423`)
   - Run as limited user inside docker container and add test with read only directory. (:issue:`445`)

4.2 (6 November 2019)
---------------------

Breaking changes:

 - Dropped support for Python 3.4.
 - Format flag parameters like :option:`--xml` or :option:`--html`
   now take an optional output file name.
   This potentially changes the interpretation of search paths.
   In ``gcovr --xml foo``,
   previous gcovr versions would search the ``foo`` directory for coverage data.
   Now, gcovr will try to write the Cobertura report to the ``foo`` file.
   To keep the old meaning, separate positional arguments like
   ``gcovr --xml -- foo``.

Improvements and new features:

 - :ref:`Configuration file <configuration>` support (experimental).
   (:issue:`167`, :issue:`229`, :issue:`279`, :issue:`281`, :issue:`293`,
   :issue:`300`, :issue:`304`)
 - :ref:`JSON output <json_output>`. (:issue:`301`, :issue:`321`, :issue:`326`)
 - :ref:`Combining tracefiles <combining_tracefiles>`
   with :option:`gcovr --add-tracefile`.
   (:issue:`10`, :issue:`326`)
 - :ref:`SonarQube XML Output <sonarqube_xml_output>`. (:issue:`308`)
 - Handle cyclic symlinks correctly during coverage data search.
   (:issue:`284`)
 - Simplification of :option:`--object-directory` heuristics.
   (:issue:`18`, :issue:`273`, :issue:`280`)
 - Exception-only code like a ``catch`` clause is now shown as uncovered.
   (:issue:`283`)
 - New :option:`--exclude-throw-branches` option
   to exclude exception handler branches. (:issue:`283`)
 - Support ``--root ..`` style invocation,
   which might fix some CMake-related problems. (:issue:`294`)
 - Fix wrong names in report
   when source and build directories have similar names. (:issue:`299`)
 - Stricter argument handling. (:issue:`267`)
 - Reduce XML memory usage by moving to lxml.
   (:issue:`1`, :issue:`118`, :issue:`307`)
 - Can write :ref:`multiple reports <multiple output formats>` at the same time
   by giving the output file name to the report format parameter.
   Now, ``gcovr --html -o cov.html`` and ``gcovr --html cov.html``
   are equivalent. (:issue:`291`)
 - Override gcov locale properly. (:issue:`334`)
 - Make gcov parser more robust when used with GCC 8. (:issue:`315`)

Known issues:

 - The :option:`--keep` option only works when using existing gcov files
   with :option:`-g`/:option:`--use-gcov-files`.
   (:issue:`285`, :issue:`286`)
 - Gcovr may get confused
   when header files in different directories have the same name.
   (:issue:`271`)
 - Gcovr may not work when no en_US locale is available.
   (:issue:`166`)

Documentation:

 - :ref:`Exclusion marker <exclusion markers>` documentation.
 - FAQ: :ref:`exception branches` (:issue:`283`)
 - FAQ: :ref:`uncovered files not shown`
   (:issue:`33`, :issue:`100`, :issue:`154`, :issue:`290`, :issue:`298`)

Internal changes:

 - More tests. (:issue:`269`, :issue:`268`, :issue:`269`)
 - Refactoring and removal of dead code. (:issue:`280`)
 - New internal data model.

4.1 (2 July 2018)
-----------------

 - Fixed/improved --exclude-directories option. (:issue:`266`)
 - New "Cookbook" section in the documentation. (:issue:`265`)

4.0 (17 June 2018)
------------------

Breaking changes:

 - This release drops support for Python 2.6. (:issue:`250`)
 - PIP is the only supported installation method.
 - No longer encoding-agnostic under Python 2.7.
   If your source files do not use the system encoding (probably UTF-8),
   you will have to specify a --source-encoding.
   (:issue:`148`, :issue:`156`, :issue:`256`)
 - Filters now use forward slashes as path separators, even on Windows.
   (:issue:`191`, :issue:`257`)
 - Filters are no longer normalized into pseudo-paths.
   This could change the interpretation of filters in some edge cases.

Improvements and new features:

 - Improved --help output. (:issue:`236`)
 - Parse the GCC 8 gcov format. (:issue:`226`, :issue:`228`)
 - New --source-encoding option, which fixes decoding under Python 3.
   (:issue:`256`)
 - New --gcov-ignore-parse-errors flag.
   By default, gcovr will now abort upon parse errors. (:issue:`228`)
 - Detect the error when gcov cannot create its output files (:issue:`243`,
   :issue:`244`)
 - Add -j flag to run gcov processes in parallel. (:issue:`3`, :issue:`36`,
   :issue:`239`)
 - The --html-details flag now implies --html. (:issue:`93`, :issue:`211`)
 - The --html output can now be used without an --output filename
   (:issue:`223`)
 - The docs are now managed with Sphinx.
   (:issue:`235`, :issue:`248`, :issue:`249`, :issue:`252`, :issue:`253`)
 - New --html-title option to change the title of the HTML report.
   (:issue:`261`, :issue:`263`)
 - New options --html-medium-threshold and --html-high-threshold
   to customize the color legend. (:issue:`261`, :issue:`264`)

Internal changes:

 - Huge refactoring. (:issue:`214`, :issue:`215`, :issue:`221` :issue:`225`,
   :issue:`228`, :issue:`237`, :issue:`246`)
 - Various testing improvements. (:issue:`213`, :issue:`214`, :issue:`216`,
   :issue:`217`, :issue:`218`, :issue:`222`, :issue:`223`, :issue:`224`,
   :issue:`227`, :issue:`240`, :issue:`241`, :issue:`245`)
 - HTML reports are now rendered with Jinja2 templates. (:issue:`234`)
 - New contributing guide. (:issue:`253`)

3.4 (12 February 2018)
----------------------

 - Added --html-encoding command line option (:issue:`139`).
 - Added --fail-under-line and --fail-under-branch options,
   which will error under a given minimum coverage. (:issue:`173`, :issue:`116`)
 - Better pathname resolution heuristics for --use-gcov-file. (:issue:`146`)
 - The --root option defaults to current directory '.'.
 - Improved reports for "(", ")", ";" lines.
 - HTML reports show full timestamp, not just date. (:issue:`165`)
 - HTML reports treat 0/0 coverage as NaN, not 100% or 0%. (:issue:`105`, :issue:`149`, :issue:`196`)
 - Add support for coverage-04.dtd Cobertura XML format (:issue:`164`, :issue:`186`)
 - Only Python 2.6+ is supported, with 2.7+ or 3.4+ recommended. (:issue:`195`)
 - Added CI testing for Windows using Appveyor. (:issue:`189`, :issue:`200`)
 - Reports use forward slashes in paths, even on Windows. (:issue:`200`)
 - Fix to support filtering with absolute paths.
 - Fix HTML generation with Python 3. (:issue:`168`, :issue:`182`, :issue:`163`)
 - Fix --html-details under Windows. (:issue:`157`)
 - Fix filters under Windows. (:issue:`158`)
 - Fix verbose output when using existing gcov files (:issue:`143`, :issue:`144`)


3.3 (6 August 2016)
-------------------

 - Added CI testing using TravisCI
 - Added more tests for out of source builds and other nested builds
 - Avoid common file prefixes in HTML output (:issue:`103`)
 - Added the --execlude-directories argument to exclude directories
   from the search for symlinks (:issue:`87`)
 - Added branches taken/not taken to HTML (:issue:`75`)
 - Use --object-directory to scan for gcov data files (:issue:`72`)
 - Improved logic for nested makefiles (:issue:`135`)
 - Fixed unexpected semantics with --root argument (:issue:`108`)
 - More careful checks for covered lines (:issue:`109`)


3.2 (5 July 2014)
-----------------

 - Adding a test for out of source builds
 - Using the starting directory when processing gcov filenames.
   (:issue:`42`)
 - Making relative paths the default in html output.
 - Simplify html bar with coverage is zero.
 - Add option for using existing gcov files (:issue:`35`)
 - Fixing --root argument processing (:issue:`27`)
 - Adding logic to cover branches that are ignored (:issue:`28`)


3.1 (6 December 2013)
---------------------

 - Change to make the -r/--root options define the root directory
   for source files.
 - Fix to apply the -p option when the --html option is used.
 - Adding new option, '--exclude-unreachable-branches' that
   will exclude branches in certain lines from coverage report.
 - Simplifying and standardizing the processing of linked files.
 - Adding tests for deeply nested code, and symbolic links.
 - Add support for multiple —filter options in same manner as —exclude
   option.


3.0 (10 August 2013)
--------------------

 - Adding the '--gcov-executable' option to specify
   the name/location of the gcov executable. The command line option
   overrides the environment variable, which overrides the default 'gcov'.
 - Adding an empty "<methods/>" block to <classes/> in the XML output: this
   makes out XML complient with the Cobertura DTD. (#3951)
 - Allow the GCOV environment variable to override the default 'gcov'
   executable.  The default is to search the PATH for 'gcov' if the GCOV
   environment variable is not set. (#3950)
 - Adding support for LCOV-style flags for excluding certain lines from
   coverage analysis. (#3942)
 - Setup additional logic to test with Python 2.5.
 - Added the --html and --html-details options to generate HTML.
 - Sort output for XML to facilitate baseline tests.
 - Added error when the --object-directory option specifies a bad directory.
 - Added more flexible XML testing, which can ignore XML elements
   that frequently change (e.g. timestamps).
 - Added the '—xml-pretty' option, which is used to
   generate pretty XML output for the user manual.
 - Many documentation updates


2.4 (13 April 2012)
-------------------

 - New approach to walking the directory tree that is more robust to
   symbolic links (#3908)
 - Normalize all reported path names

   - Normalize using the full absolute path (#3921)
   - Attempt to resolve files referenced through symlinks to a common
     project-relative path

 - Process ``gcno`` files when there is no corresponding ``gcda`` file to
   provide coverage information for unexecuted modules (#3887)
 - Windows compatibility fixes

   - Fix for how we parse ``source:`` file names (#3913)
   - Better handling od EOL indicators (#3920)

 - Fix so that gcovr cleans up all ``.gcov`` files, even those filtered by
   command line arguments
 - Added compatibility with GCC 4.8 (#3918)
 - Added a check to warn users who specify an empty ``--root`` option (see #3917)
 - Force ``gcov`` to run with en_US localization, so the gcovr parser runs
   correctly on systems with non-English locales (#3898, #3902).
 - Segregate warning/error information onto the stderr stream (#3924)
 - Miscellaneous (Python 3.x) portability fixes
 - Added the master svn revision number as part of the verson identifier


2.3.1 (6 January 2012)
----------------------

 - Adding support for Python 3.x


2.3 (11 December 2011)
----------------------

 - Adding the ``--gcov-filter`` and ``--gcov-exclude`` options.


2.2 (10 December 2011)
----------------------

 - Added a test driver for gcovr.
 - Improved estimation of the ``<sources>`` element when using gcovr with filters.
 - Added revision and date keywords to gcovr so it is easier to identify
   what version of the script users are using (especially when they are
   running a snapshot from trunk).
 - Addressed special case mentioned in [comment:ticket:3884:1]: do not
   truncate the reported file name if the filter does not start matching
   at the beginning of the string.
 - Overhaul of the ``--root`` / ``--filter`` logic. This should resolve the
   issue raised in #3884, along with the more general filter issue
   raised in [comment:ticket:3884:1]
 - Overhaul of gcovr's logic for determining gcc/g++'s original working
   directory. This resolves issues introduced in the original
   implementation of ``--object-directory`` (#3872, #3883).
 - Bugfix: gcovr was only including a ``<sources>`` element in the XML
   report if the user specified ``-r`` (#3869)
 - Adding timestamp and version attributes to the gcovr XML report (see
   #3877).  It looks like the standard Cobertura output reports number of
   seconds since the epoch for the timestamp and a doted decimal version
   string.  Now, gcovr reports seconds since the epoch and
   "``gcovr ``"+``__version__`` (e.g. "gcovr 2.2") to differentiate it
   from a pure Cobertura report.


2.1 (26 November 2010)
----------------------

 - Added the ``--object-directory`` option, which allows for a flexible
   specification of the directory that contains the objects generated by
   gcov.
 - Adding fix to compare the absolute path of a filename to an exclusion
   pattern.
 - Adding error checking when no coverage results are found. The line and
   branch counts can be zero.
 - Adding logic to process the ``-o``/``--output`` option (#3870).
 - Adding patch to scan for lines that look like::

        creating `foo'

   as well as
   ::

        creating 'foo'

 - Changing the semantics for EOL to be portable for MS Windows.
 - Add attributes to xml format so that it could be used by hudson/bamboo with
   cobertura plug-in.


2.0 (22 August 2010)
--------------------

 - Initial release as a separate package.  Earlier versions of gcovr
   were managed within the 'fast' Python package.<|MERGE_RESOLUTION|>--- conflicted
+++ resolved
@@ -53,11 +53,8 @@
  - Ensure that shell files are always saved with LF linebreaks. (:issue:`547`)
  - Update the test driver to share the reference data between the different compiler versions. (:issue:`556`)
  - Add flake8-print to check usage of print function. (:issue:`566`)
-<<<<<<< HEAD
+ - Add timeout for each single test. (:issue:`572`)
  - Add support for gcc-9 and clang-13 to docker tests. (:issue:`527`)
-=======
- - Add timeout for each single test. (:issue:`572`)
->>>>>>> 39062208
 
 5.0 (11 June 2021)
 ------------------
