--- conflicted
+++ resolved
@@ -25,12 +25,9 @@
 - Collapse also root directory if needed in nested HTML report. (:issue:`750`)
 - Handle special case of absolute source file paths in ``gcov`` output. (:issue:`776`)
 - Ignore exit code 6 when running ``gcov`` (output write error introduced gcc-12). (:issue:`781`)
-<<<<<<< HEAD
-- Extend :option:`--gcov-ignore-errors` to be able to ignore specific gcov errors. (:issue:`787`)
-=======
 - Change coveralls value from 0.0 to 1.0 if no code lines or branches are present. (:issue:`796`)
 - Fix symlinked root directories on Windows. (:issue:`814`)
->>>>>>> 25638290
+- Extend :option:`--gcov-ignore-errors` to be able to ignore specific gcov errors. (:issue:`787`)
 
 Documentation:
 
