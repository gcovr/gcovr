``gcovr`` Release History and Change Log

.. program is needed to resolve option links
.. program::  gcovr

Next Release
------------

Known bugs:

Breaking changes:

- The exit code for an error of the reader module is changed from 8 to 64 and for a writer from 7 to 128. (:issue:`773`)

New features and notable changes:

- Add block numbers and md5 sums of code lines to data model. (:issue:`764`)
<<<<<<< HEAD
- Add :option:`--fail-under-decision` and :option:`--fail-under-function` which will error under a given minimum coverage. (:issue:`773`)
=======
- If the CSS given with :option:`--html-css` contains the string ``/* Comment.Preproc */`` no ``pygments`` CSS is added anymore. (:issue:`786`)
- Add support for ``Devcontainer`` and ``GitHub Codespaces``. (:issue:`771`)
>>>>>>> eb4332ab

Bug fixes and small improvements:

- Print calls and decision statistics in summary only if values are gathered. (:issue:`749`)
- Log the thread name if :option:`-j` is used. (:issue:`752`)
- Collapse also root directory if needed in nested HTML report. (:issue:`750`)
- Handle special case of absolute source file paths in ``gcov`` output. (:issue:`776`)
- Ignore exit code 6 when running ``gcov`` (output write error introduced gcc-12). (:issue:`781`)
- Change coveralls value from 0.0 to 1.0 if no code lines or branches are present. (:issue:`796`)

Documentation:

- Fix wrong command in ``How to create a standalone application`` docs (:issue:`792`)

Internal changes:

- Do not scrub versions in reference data. (:issue:`747`)
- Add interface for the different formats to easily add new formats. (:issue:`755`)
- All options have now a prefix of the format and all long option names can be used in a configuration file. (:issue:`755`)

  - :option:`--txt-summary` in addition to :option:`--print-summary`
  - :option:`--json-add-tracefile` in addition to :option:`--add-tracefile`
  - :option:`--gcov-delete` in addition to :option:`--delete`
  - :option:`--gcov-keep` in addition to :option:`--keep`
  - :option:`--gcov-object-directory` in addition to :option:`--object-directory`
  - :option:`--gcov-exclude-directories` in addition to :option:`--exclude-directories`
  - :option:`--gcov-use-existing-files` in addition to :option:`--use-gcov-files`

- Use interactive terminal for docker (support of Ctrl-C to interrupt). (:issue:`767`)
- Use separate session for flake8 and us this session in lint. (:issue:`768`)
- Replace the deprecated codecov python uploader with the binary uploader. (:issue:`770`)
- Add gcc-12 and gcc-13 to the test suite. (:issue:`780`)
- Add sessions to run the targets for all versions of ``gcc`` or ``clang``. (:issue:`782`)

6.0 (08 March 2023)
-------------------

Known bugs:

Breaking changes:

- Remove not allowed attributes ``function-rate``, ``functions-covered`` and ``functions-valid``
  from cobertura report. (:issue:`671`)
- Remove "noncode" entries in JSON reports. (:issue:`663`)
- New :option:`--exclude-noncode-lines` to exclude noncode lines. Noncode lines are not excluded by default anymore. (:issue:`704`, :issue:`705`)
- Changed :option:`--gcov-ignore-parse-errors` to accept list of errors to ignore. (:issue:`701`)
- The default filename for :option:`--cobertura` is changed from coverage.xml to cobertura.xml (:issue:`721`)
- Handling of ``gcov`` errors:

  - Do not ignore return code of ``gcov``. (:issue:`653`)
  - New :option:`--gcov-ignore-errors` to ignore ``gcov`` errors. Old behavior was to print a warning and continue. (:issue:`718`)

- Revert changes from :issue:`623` and add documentation entry :ref:`support keil uvision format`. (:issue:`727`)

New features and notable changes:

- New :option:`--html-nested` for reports that summarize subdirectories with aggregated statistics per directory. (:issue:`687`)
- Accept `NAN %` which is used in GCOV 7.5.0 instead of an invalid value. (:issue:`651`)
- New :option:`--json-base` to define a base bath used in JSON reports. (:issue:`656`)
- New :option:`--calls` to report call coverage: function calls invoked/total (:issue:`666`)
- New nox session to generate a portable application with pyinstaller, see :ref:`standalone application`. (:issue:`661`)
- Print a warning if root directory contains symlinks. (:issue:`652`)
- Change :option:`--keep` when calling gcov internaly. (:issue:`703`)
- Allow annotations for never executed branches. (:issue:`711`)
- Add function merge mode for same function defined in different lines. (:issue:`700`)
- Update link to gcovr documentation in HTML report to point to the documentation of the used version. (:issue:`723`)
- Add environment `SOURCE_DATE_EPOCH <https://reproducible-builds.org/docs/source-date-epoch>`_ to set default for :option:`--timestamp`. (:issue:`729`)

Bug fixes and small improvements:

- Fix :option:`--html-tab-size` feature. (:issue:`650`)
- Fix alphabetical sort of html report, for when there are symlinks. (:issue:`685`)
- Handle :option:`--version` before parsing the configuration file. (:issue:`696`)
- Fix reports of excluded coverage. (:issue:`409`, :issue:`503`, :issue:`663`)
- Fix handling for nonexistent source code for HTML-details and Coveralls reports. (:issue:`663`)
- Exclude functions with :ref:`Exclusion markers`. (:issue:`713`)
- Fix problem in decision parser if open block brace is on same line. (:issue:`681`)
- Add Python 3.11 to test matrix. (:issue:`717`)
- Fix casing of files if filesystem is case insensitive. (:issue:`694`)
- Fix deadlock if :option:`-j` is used and there are errors from ``gcov`` execution. (:issue:`719`)
- Fix problem in decision parser if case is not on a single line with the break statement. (:issue:`738`)
- Do not use ``realpath`` for ``DirectoryPrefixFilter`` to support symlinks in root directory. (:issue:`712`)

Documentation:

- Add detailed reference for the JSON output format. (:issue:`663`)

Internal changes:

- Select the :option:`--html-theme` using CSS classes. (:issue:`650`)
- Change and extend ``cmake`` tests. (:issue:`676`)
- Detect ``gcc`` version for running tests. (:issue:`686`)
- Use scrubbed data for ``--update_reference`` option. (:issue:`698`)
- Install ninja with package manager instead of GitHub action. (:issue:`699`)
- Rename the reference files coverage.xml to cobertura.xml and the test from xml to cobertura (:issue:`721`)
- Add support for ``clang-14`` in our test suite and improve startup performance of docker image. (:issue:`731`)
- Compare files by extension in test suite. (:issue:`733`)
- Split HTML templates into one file for each part of the page. (:issue:`735`)
- Change docker image to be able to use it like the ``nox`` command itself. (:issue:`734`)

5.2 (06 August 2022)
--------------------

New features and notable changes:

- Log additional info on gcov parsing errors. (:issue:`589`)
- Add support for branch exclude markers. (:issue:`644`)
- Additional options to configure the thresholds for lines and branches in HTML separate. (:issue:`645`)

Bug fixes and small improvements:

- Remove function coverage from sonarcube report. (:issue:`591`)
- Fix parallel processing of gcov data. (:issue:`592`)
- Better diagnostics when dealing with corrupted input files. (:issue:`593`)
- Accept metadata lines without values (introduced in gcc-11). (:issue:`601`)
- Properly close <a> element in detailed HTML report. (:issue:`602`)
- Use `≥` sign instead of `>=` in HTML legend. (:issue:`603`)
- Using :option:`--add-tracefile` will now correctly merge branch coverage. (:issue:`600`)
- Fix package-level function coverage statistics in Cobertura XML reports. (:issue:`605`)
- Respect excluded/noncode lines for aggregated branchcoverage. (:issue:`611`)
- Fix list options in configuration file (search-path). (:issue:`612`)
- Fix assert and key error in --decisions flag. (:issue:`642`)
- Fix adding none existing lines by decision analysis to data model. (:issue:`617`)
- Always treat relative paths in config files as relative to the directory of the file. (:issue:`615`)
- More flexible ``.gcov`` parsing to support files generated by third party tools.
  (:issue:`621`, :issue:`623`)

Internal changes:

- Fix black check to fail on format errors. (:issue:`594`)
- Change session black with no arguments to format all files. (:issue:`595`)
- Add gcc-10 and gcc-11 to the test suite. (:issue:`597`)
- Improved internal coverage data model to simplify processing. (:issue:`600`)
- Use pretty print for cobertura and coveralls in test suite. (:issue:`606`)
- Forward nox options `--reuse-existing-virtualenvs` and `--no-install` to call inside docker. (:issue:`616`)

5.1 (26 March 2022)
-------------------

Breaking changes:

- Dropped support for Python 3.6 (:issue:`550`)
- Changed ``xml`` configuration key to ``cobertura`` (:issue:`552`)
- JSON summary output: all percentages are now reported from 0 to 100
  (:issue:`570`)

New features and notable changes:

- Report function coverage (:issue:`362`, :issue:`515`, :issue:`554`)
- Consistent support for symlinks across operating systems

  - Support for Windows junctions (:issue:`535`)
  - Symlinks are only resolved for :ref:`evaluating filters <filters>`
    (:issue:`565`)

- Show error message on STDERR
  when :option:`--fail-under-line` or :option:`--fail-under-branch` fails
  (:issue:`502`)
- Can report decision coverage with :option:`--decisions` option
  (reasonably formatted C/C++ source files only, HTML and JSON output)
  (:issue:`350`)
- Can create reproducible reports with the :option:`--timestamp` option
  (:issue:`546`)
- Improvements to :ref:`Exclusion markers` (LINE/START/STOP)

  - Can ignore markers in code with :option:`--no-markers` option (:issue:`361`)
  - Can customize patterns with :option:`--exclude-pattern-prefix` option
    (:issue:`561`)

- Can use :option:`--cobertura` as a less ambiguous alias for :option:`--xml`.
  (:issue:`552`)

Bug fixes and small improvements:

- Gcov is invoked without localization by setting LC_ALL=C (:issue:`513`)
- Gcov is invoked without temporary directories (:issue:`525`)
- Gcov: solved problems with file name limitations. (:issue:`528`)
- Fixed "root" path in JSON summary report. (:issue:`548`)
- Correctly resolve relative filters in configuration files. (:issue:`568`)
- HTML output: indicate lines with excluded coverage (:issue:`503`)
- HTML output: fixed sanity check to support empty files (:issue:`571`)
- HTML output: support ``jinja2 >= 3.1`` (:issue:`576`)

Documentation:

- Split documentation into smaller pages (:issue:`552`)
- Document used options for ``gcov`` (:issue:`528`)

Internal changes:

- Replaced own logger with Python's logging module. (:issue:`540`)
- New parser for ``.gcov`` file format, should be more robust. (:issue:`512`)
- New tests

  - more compilers:
    clang-10 (:issue:`484`),
    clang-13 (:issue:`527`),
    gcc-9 (:issue:`527`)
  - ``-fprofile-abs-path`` compiler option (:issue:`521`)
  - enabled symlink tests for Windows (:issue:`539`)

- Improvements to the test suite

  - Use Nox instead of Makefiles to manage QA checks (:issue:`516`, :issue:`555`)
  - Can run tests for all compiler versions in one go (:issue:`514`)
  - More linter checks (:issue:`566`)
    and code style enforcement with black (:issue:`579`)
  - Better XML diffing with yaxmldiff (:issue:`495`, :issue:`509`)
  - Share test reference data between compiler versions where possible
    (:issue:`556`)
  - Better environment variable handling (:issue:`493`, :issue:`541`)
  - Fixed glob patterns for collecting reference files (:issue:`533`)
  - Add timeout for each single test. (:issue:`572`)

- Improvements and fixes to the release process (:issue:`494`, :issue:`537`)
- Normalize shell scripts to Unix line endings (:issue:`538`, :issue:`547`)


5.0 (11 June 2021)
------------------

Breaking changes:

- Dropped support for Python 2 and Python 3.5.
  From now on, gcovr will only support Python versions
  that enjoy upstream support.

Improvements and new features:

- Handles spaces in ``gcov`` path. (:issue:`385`)
- Early fail when output cannot be created. (:issue:`382`)
- Add :option:`--txt` for text output. (:issue:`387`)
- Add :option:`--csv` for CSV output. (:issue:`376`)
- Add :option:`--exclude-lines-by-pattern` to filter out source lines by arbitrary
  regex. (:issue:`356`)
- Add :option:`--json-summary` to generate a :ref:`JSON Summary <json_summary_output>` report. (:issue:`366`)
- Add :option:`--coveralls` to generate a :ref:`Coveralls <coveralls_output>` compatible JSON report. (:issue:`328`)
- Add support for output directories. If the output ends with a ``/`` or ``\`` it is used as a directory. (:issue:`416`)
- Compare paths case insensitive if file system of working directory is case insensitive. (:issue:`329`)
- Add wildcard pattern to json :option:`--add-tracefile`. (:issue:`351`)
- Enable :option:`--filter` and :option:`--exclude` for :ref:`Merging coverage <merging_coverage>`. (:issue:`373`)
- Only output 100.0% in text and HTML output if really 100.0%, else use 99.9%. (:issue:`389`)
- Support relative source location for shadow builds. (:issue:`410`)
- Incorrect path for header now can still generate html-details reports (:issue:`271`)
- Change format version in JSON output from number to string and update it to "0.2".  (:issue:`418`, :issue:`463`)
- Only remove :option:`--root` path at the start of file paths. (:issue:`452`)
- Fix coverage report for cmake ninja builds with given in-source object-directory. (:issue:`453`)
- Add issue templates. (:issue:`461`)
- Add :option:`--exclude-function-lines` to exclude the line of the function definition in the coverage report. (:issue:`430`)
- Changes for HTML output format:

  - Redesign HTML generation. Add :option:`--html-self-contained` to control external or internal CSS. (:issue:`367`)
  - Change legend for threshold in html report. (:issue:`371`)
  - Use HTML title also for report heading. Default value for :option:`--html-title` changed. (:issue:`378`)
  - Add :option:`--html-tab-size` to configure tab size in HTML details. (:issue:`377`)
  - Add option :option:`--html-css` for user defined styling. (:issue:`380`)
  - Create details html filename independent from OS. (:issue:`375`)
  - Add :option:`--html-theme` to change the color theme. (:issue:`393`)
  - Add linkable lines in HTML details. (:issue:`401`)
  - Add syntax highlighting in the details HTML report. This can be turned off with :option:`--no-html-details-syntax-highlighting <--html-details-syntax-highlighting>`. (:issue:`402`, :issue:`415`)

Documentation:

- Cookbook: :ref:`oos cmake` (:issue:`340`, :issue:`341`)

Internal changes:

- Add makefile + dockerfile for simpler testing.
- Add .gitbugtraq to link comments to issue tracker in GUIs. (:issue:`429`)
- Add GitHub actions to test PRs and master branch. (:issue:`404`)
- Remove Travis CI. (:issue:`419`)
- Remove Appveyor CI and upload coverage report from Windows and Ubuntu from the GitHub actions. (:issue:`455`)
- Add check if commit is mentioned in the CHANGELOG.rst. (:issue:`457`)
- Move flake8 config to setup.cfg and add black code formatter. (:issue:`444`)
- Fix filter/exclude relative path issue in Windows. (:issue:`320`, :issue:`479`)
- Extend test framework for CI:

  - Set make variable TEST_OPTS as environment variable inside docker. (:issue:`372`)
  - Add make variable USE_COVERAGE to extend flags for coverage report in GitHub actions. (:issue:`404`)
  - Extend tests to use an unified diff in the assert. Add test options `--generate_reference`,
    `--update_reference` and `--skip_clean`. (:issue:`379`)
  - Support multiple output patterns in integration tests. (:issue:`383`)
  - New option `--archive_differences` to save the different files as ZIP.
    Use this ZIP as artifact in AppVeyor. (:issue:`392`)
  - Add support for gcc-8 to test suite and docker tests. (:issue:`423`)
  - Run as limited user inside docker container and add test with read only directory. (:issue:`445`)

4.2 (6 November 2019)
---------------------

Breaking changes:

- Dropped support for Python 3.4.
- Format flag parameters like :option:`--xml` or :option:`--html`
  now take an optional output file name.
  This potentially changes the interpretation of search paths.
  In ``gcovr --xml foo``,
  previous gcovr versions would search the ``foo`` directory for coverage data.
  Now, gcovr will try to write the Cobertura report to the ``foo`` file.
  To keep the old meaning, separate positional arguments like
  ``gcovr --xml -- foo``.

Improvements and new features:

- :ref:`Configuration file <configuration>` support (experimental).
  (:issue:`167`, :issue:`229`, :issue:`279`, :issue:`281`, :issue:`293`,
  :issue:`300`, :issue:`304`)
- :ref:`JSON output <json_output>`. (:issue:`301`, :issue:`321`, :issue:`326`)
- :ref:`Merging coverage <merging_coverage>`
  with :option:`gcovr --add-tracefile`.
  (:issue:`10`, :issue:`326`)
- :ref:`SonarQube XML Output <sonarqube_xml_output>`. (:issue:`308`)
- Handle cyclic symlinks correctly during coverage data search.
  (:issue:`284`)
- Simplification of :option:`--object-directory` heuristics.
  (:issue:`18`, :issue:`273`, :issue:`280`)
- Exception-only code like a ``catch`` clause is now shown as uncovered.
  (:issue:`283`)
- New :option:`--exclude-throw-branches` option
  to exclude exception handler branches. (:issue:`283`)
- Support ``--root ..`` style invocation,
  which might fix some CMake-related problems. (:issue:`294`)
- Fix wrong names in report
  when source and build directories have similar names. (:issue:`299`)
- Stricter argument handling. (:issue:`267`)
- Reduce XML memory usage by moving to lxml.
  (:issue:`1`, :issue:`118`, :issue:`307`)
- Can write :ref:`multiple reports <multiple output formats>` at the same time
  by giving the output file name to the report format parameter.
  Now, ``gcovr --html -o cov.html`` and ``gcovr --html cov.html``
  are equivalent. (:issue:`291`)
- Override gcov locale properly. (:issue:`334`)
- Make gcov parser more robust when used with GCC 8. (:issue:`315`)

Known issues:

- The :option:`--keep` option only works when using existing gcov files
  with :option:`-g`/:option:`--use-gcov-files`.
  (:issue:`285`, :issue:`286`)
- Gcovr may get confused
  when header files in different directories have the same name.
  (:issue:`271`)
- Gcovr may not work when no en_US locale is available.
  (:issue:`166`)

Documentation:

- :ref:`Exclusion marker <exclusion markers>` documentation.
- FAQ: :ref:`exception branches` (:issue:`283`)
- FAQ: :ref:`uncovered files not shown`
  (:issue:`33`, :issue:`100`, :issue:`154`, :issue:`290`, :issue:`298`)

Internal changes:

- More tests. (:issue:`269`, :issue:`268`, :issue:`269`)
- Refactoring and removal of dead code. (:issue:`280`)
- New internal data model.

4.1 (2 July 2018)
-----------------

- Fixed/improved --exclude-directories option. (:issue:`266`)
- New "Cookbook" section in the documentation. (:issue:`265`)

4.0 (17 June 2018)
------------------

Breaking changes:

- This release drops support for Python 2.6. (:issue:`250`)
- PIP is the only supported installation method.
- No longer encoding-agnostic under Python 2.7.
  If your source files do not use the system encoding (probably UTF-8),
  you will have to specify a --source-encoding.
  (:issue:`148`, :issue:`156`, :issue:`256`)
- Filters now use forward slashes as path separators, even on Windows.
  (:issue:`191`, :issue:`257`)
- Filters are no longer normalized into pseudo-paths.
  This could change the interpretation of filters in some edge cases.

Improvements and new features:

- Improved --help output. (:issue:`236`)
- Parse the GCC 8 gcov format. (:issue:`226`, :issue:`228`)
- New --source-encoding option, which fixes decoding under Python 3.
  (:issue:`256`)
- New --gcov-ignore-parse-errors flag.
  By default, gcovr will now abort upon parse errors. (:issue:`228`)
- Detect the error when gcov cannot create its output files (:issue:`243`,
  :issue:`244`)
- Add -j flag to run gcov processes in parallel. (:issue:`3`, :issue:`36`,
  :issue:`239`)
- The --html-details flag now implies --html. (:issue:`93`, :issue:`211`)
- The --html output can now be used without an --output filename
  (:issue:`223`)
- The docs are now managed with Sphinx.
  (:issue:`235`, :issue:`248`, :issue:`249`, :issue:`252`, :issue:`253`)
- New --html-title option to change the title of the HTML report.
  (:issue:`261`, :issue:`263`)
- New options --html-medium-threshold and --html-high-threshold
  to customize the color legend. (:issue:`261`, :issue:`264`)

Internal changes:

- Huge refactoring. (:issue:`214`, :issue:`215`, :issue:`221` :issue:`225`,
  :issue:`228`, :issue:`237`, :issue:`246`)
- Various testing improvements. (:issue:`213`, :issue:`214`, :issue:`216`,
  :issue:`217`, :issue:`218`, :issue:`222`, :issue:`223`, :issue:`224`,
  :issue:`227`, :issue:`240`, :issue:`241`, :issue:`245`)
- HTML reports are now rendered with Jinja2 templates. (:issue:`234`)
- New contributing guide. (:issue:`253`)

3.4 (12 February 2018)
----------------------

- Added --html-encoding command line option (:issue:`139`).
- Added --fail-under-line and --fail-under-branch options,
  which will error under a given minimum coverage. (:issue:`173`, :issue:`116`)
- Better pathname resolution heuristics for --use-gcov-file. (:issue:`146`)
- The --root option defaults to current directory '.'.
- Improved reports for "(", ")", ";" lines.
- HTML reports show full timestamp, not just date. (:issue:`165`)
- HTML reports treat 0/0 coverage as NaN, not 100% or 0%. (:issue:`105`, :issue:`149`, :issue:`196`)
- Add support for coverage-04.dtd Cobertura XML format (:issue:`164`, :issue:`186`)
- Only Python 2.6+ is supported, with 2.7+ or 3.4+ recommended. (:issue:`195`)
- Added CI testing for Windows using Appveyor. (:issue:`189`, :issue:`200`)
- Reports use forward slashes in paths, even on Windows. (:issue:`200`)
- Fix to support filtering with absolute paths.
- Fix HTML generation with Python 3. (:issue:`168`, :issue:`182`, :issue:`163`)
- Fix --html-details under Windows. (:issue:`157`)
- Fix filters under Windows. (:issue:`158`)
- Fix verbose output when using existing gcov files (:issue:`143`, :issue:`144`)


3.3 (6 August 2016)
-------------------

- Added CI testing using TravisCI
- Added more tests for out of source builds and other nested builds
- Avoid common file prefixes in HTML output (:issue:`103`)
- Added the --execlude-directories argument to exclude directories
  from the search for symlinks (:issue:`87`)
- Added branches taken/not taken to HTML (:issue:`75`)
- Use --object-directory to scan for gcov data files (:issue:`72`)
- Improved logic for nested makefiles (:issue:`135`)
- Fixed unexpected semantics with --root argument (:issue:`108`)
- More careful checks for covered lines (:issue:`109`)


3.2 (5 July 2014)
-----------------

- Adding a test for out of source builds
- Using the starting directory when processing gcov filenames.
  (:issue:`42`)
- Making relative paths the default in html output.
- Simplify html bar with coverage is zero.
- Add option for using existing gcov files (:issue:`35`)
- Fixing --root argument processing (:issue:`27`)
- Adding logic to cover branches that are ignored (:issue:`28`)


3.1 (6 December 2013)
---------------------

- Change to make the -r/--root options define the root directory
  for source files.
- Fix to apply the -p option when the --html option is used.
- Adding new option, '--exclude-unreachable-branches' that
  will exclude branches in certain lines from coverage report.
- Simplifying and standardizing the processing of linked files.
- Adding tests for deeply nested code, and symbolic links.
- Add support for multiple —filter options in same manner as —exclude
  option.


3.0 (10 August 2013)
--------------------

- Adding the '--gcov-executable' option to specify
  the name/location of the gcov executable. The command line option
  overrides the environment variable, which overrides the default 'gcov'.
- Adding an empty "<methods/>" block to <classes/> in the XML output: this
  makes out XML complient with the Cobertura DTD. (#3951)
- Allow the GCOV environment variable to override the default 'gcov'
  executable.  The default is to search the PATH for 'gcov' if the GCOV
  environment variable is not set. (#3950)
- Adding support for LCOV-style flags for excluding certain lines from
  coverage analysis. (#3942)
- Setup additional logic to test with Python 2.5.
- Added the --html and --html-details options to generate HTML.
- Sort output for XML to facilitate baseline tests.
- Added error when the --object-directory option specifies a bad directory.
- Added more flexible XML testing, which can ignore XML elements
  that frequently change (e.g. timestamps).
- Added the '—xml-pretty' option, which is used to
  generate pretty XML output for the user manual.
- Many documentation updates


2.4 (13 April 2012)
-------------------

- New approach to walking the directory tree that is more robust to
  symbolic links (#3908)
- Normalize all reported path names

  - Normalize using the full absolute path (#3921)
  - Attempt to resolve files referenced through symlinks to a common
    project-relative path

- Process ``gcno`` files when there is no corresponding ``gcda`` file to
  provide coverage information for unexecuted modules (#3887)
- Windows compatibility fixes

  - Fix for how we parse ``source:`` file names (#3913)
  - Better handling od EOL indicators (#3920)

- Fix so that gcovr cleans up all ``.gcov`` files, even those filtered by
  command line arguments
- Added compatibility with GCC 4.8 (#3918)
- Added a check to warn users who specify an empty ``--root`` option (see #3917)
- Force ``gcov`` to run with en_US localization, so the gcovr parser runs
  correctly on systems with non-English locales (#3898, #3902).
- Segregate warning/error information onto the stderr stream (#3924)
- Miscellaneous (Python 3.x) portability fixes
- Added the master svn revision number as part of the verson identifier


2.3.1 (6 January 2012)
----------------------

- Adding support for Python 3.x


2.3 (11 December 2011)
----------------------

- Adding the ``--gcov-filter`` and ``--gcov-exclude`` options.


2.2 (10 December 2011)
----------------------

- Added a test driver for gcovr.
- Improved estimation of the ``<sources>`` element when using gcovr with filters.
- Added revision and date keywords to gcovr so it is easier to identify
  what version of the script users are using (especially when they are
  running a snapshot from trunk).
- Addressed special case mentioned in [comment:ticket:3884:1]: do not
  truncate the reported file name if the filter does not start matching
  at the beginning of the string.
- Overhaul of the ``--root`` / ``--filter`` logic. This should resolve the
  issue raised in #3884, along with the more general filter issue
  raised in [comment:ticket:3884:1]
- Overhaul of gcovr's logic for determining gcc/g++'s original working
  directory. This resolves issues introduced in the original
  implementation of ``--object-directory`` (#3872, #3883).
- Bugfix: gcovr was only including a ``<sources>`` element in the XML
  report if the user specified ``-r`` (#3869)
- Adding timestamp and version attributes to the gcovr XML report (see
  #3877).  It looks like the standard Cobertura output reports number of
  seconds since the epoch for the timestamp and a doted decimal version
  string.  Now, gcovr reports seconds since the epoch and
  "``gcovr ``"+``__version__`` (e.g. "gcovr 2.2") to differentiate it
  from a pure Cobertura report.


2.1 (26 November 2010)
----------------------

- Added the ``--object-directory`` option, which allows for a flexible
  specification of the directory that contains the objects generated by
  gcov.
- Adding fix to compare the absolute path of a filename to an exclusion
  pattern.
- Adding error checking when no coverage results are found. The line and
  branch counts can be zero.
- Adding logic to process the ``-o``/``--output`` option (#3870).
- Adding patch to scan for lines that look like::

       creating `foo'

  as well as
  ::

       creating 'foo'

- Changing the semantics for EOL to be portable for MS Windows.
- Add attributes to xml format so that it could be used by hudson/bamboo with
  cobertura plug-in.


2.0 (22 August 2010)
--------------------

- Initial release as a separate package.  Earlier versions of gcovr
  were managed within the 'fast' Python package.<|MERGE_RESOLUTION|>--- conflicted
+++ resolved
@@ -15,12 +15,9 @@
 New features and notable changes:
 
 - Add block numbers and md5 sums of code lines to data model. (:issue:`764`)
-<<<<<<< HEAD
-- Add :option:`--fail-under-decision` and :option:`--fail-under-function` which will error under a given minimum coverage. (:issue:`773`)
-=======
 - If the CSS given with :option:`--html-css` contains the string ``/* Comment.Preproc */`` no ``pygments`` CSS is added anymore. (:issue:`786`)
 - Add support for ``Devcontainer`` and ``GitHub Codespaces``. (:issue:`771`)
->>>>>>> eb4332ab
+- Add :option:`--fail-under-decision` and :option:`--fail-under-function` which will error under a given minimum coverage. (:issue:`773`)
 
 Bug fixes and small improvements:
 
