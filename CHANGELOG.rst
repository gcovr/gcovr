--- conflicted
+++ resolved
@@ -40,10 +40,6 @@
 - Do not use option ``--calls`` as exclusion filter. (:issue:`1090`)
 - Add support for reading gcov JSON data without source files. (:issue:`1094`)
 - Add back references to the data model to get source location in error messages. (:issue:`1094`)
-<<<<<<< HEAD
-- Fix error when merging conditions (and branches) for the same line if they are reported different
-  across GCOV data files. (:issue:`1092`)
-=======
 - Fix deprecation warning in standalone application. (:issue:`1115`)
 - Improvements of development environment (:issue:`1118`):
 
@@ -53,7 +49,8 @@
 
 - Update the reference data to the newest pygments version and extend the tests with ``clang-17``,
   ``clang-18`` and ``clang-19``. (:issue:`1120`)
->>>>>>> e92c4b03
+- Fix error when merging conditions (and branches) for the same line if they are reported different
+  across GCOV data files. (:issue:`1092`)
 
 Documentation:
 
