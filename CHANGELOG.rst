``gcovr`` Release History and Change Log

.. program is needed to resolve option links
.. program::  gcovr

Next Release
------------

Known bugs:

Breaking changes:

- The exit code for an error of the reader module is changed from 8 to 64 and for a writer from 7 to 128. (:issue:`773`)

New features and notable changes:

- Add `--html-template-dir` option to use custom Jinja2 templates (:issue:`758`)
- Add block numbers and md5 sums of code lines to data model. (:issue:`764`)
- If the CSS given with :option:`--html-css` contains the string ``/* Comment.Preproc */`` no ``pygments`` CSS is added anymore. (:issue:`786`)
- Add support for ``Devcontainer`` and ``GitHub Codespaces``. (:issue:`771`)
- Fix Dockerfile.qa to avoid uid conflicts. (:issue:`801`)
- Pygments required >= 2.13.0. (:issue:`799`)
- Add a second theme for HTML report inspired by GitHub. (:issue:`793`)
- Add :option:`--fail-under-decision` and :option:`--fail-under-function` which will error under a given minimum coverage. (:issue:`773`)
<<<<<<< HEAD
=======
- Add function coverage to data model. (:issue:`822`)
- Add support for importing Cobertura XML files with ``--cobertura-add-tracefile`` option. (:issue:`805`)
>>>>>>> e65c140d

Bug fixes and small improvements:

- Print calls and decision statistics in summary only if values are gathered. (:issue:`749`)
- Log the thread name if :option:`-j` is used. (:issue:`752`)
- Collapse also root directory if needed in nested HTML report. (:issue:`750`)
- Handle special case of absolute source file paths in ``gcov`` output. (:issue:`776`)
- Ignore exit code 6 when running ``gcov`` (output write error introduced gcc-12). (:issue:`781`)
- Change coveralls value from 0.0 to 1.0 if no code lines or branches are present. (:issue:`796`)
- Fix symlinked root directories on Windows. (:issue:`814`)
- Extend :option:`--gcov-ignore-errors` to be able to ignore specific gcov errors. (:issue:`787`)
- Fix reading of choices options from configuration files (e.g. ``gcov-ignore-parse-errors``). (:issue:`816`)
- Fix ``TypeError`` during decision analysis. (:issue:`784`)
- Use relative paths if possible when running ``gcov``. (:issue:`820`)

Documentation:

- Fix wrong command in ``How to create a standalone application`` docs (:issue:`792`)
- Update output html to add github style themes (:issue:`818`)

Internal changes:

- Do not scrub versions in reference data. (:issue:`747`)
- Add interface for the different formats to easily add new formats. (:issue:`755`)
- All options have now a prefix of the format and all long option names can be used in a configuration file. (:issue:`755`)

  - :option:`--txt-summary` in addition to :option:`--print-summary`
  - :option:`--json-add-tracefile` in addition to :option:`--add-tracefile`
  - :option:`--gcov-delete` in addition to :option:`--delete`
  - :option:`--gcov-keep` in addition to :option:`--keep`
  - :option:`--gcov-object-directory` in addition to :option:`--object-directory`
  - :option:`--gcov-exclude-directories` in addition to :option:`--exclude-directories`
  - :option:`--gcov-use-existing-files` in addition to :option:`--use-gcov-files`

- Use interactive terminal for docker (support of Ctrl-C to interrupt). (:issue:`767`)
- Use separate session for flake8 and us this session in lint. (:issue:`768`)
- Replace the deprecated codecov python uploader with the binary uploader. (:issue:`770`)
- Add gcc-12 and gcc-13 to the test suite. (:issue:`780`)
- Add sessions to run the targets for all versions of ``gcc`` or ``clang``. (:issue:`782`)
- Use ``build`` instead of calling ``setup.py`` directly. (:issue:`819`)

6.0 (08 March 2023)
-------------------

Known bugs:

Breaking changes:

- Remove not allowed attributes ``function-rate``, ``functions-covered`` and ``functions-valid``
  from cobertura report. (:issue:`671`)
- Remove "noncode" entries in JSON reports. (:issue:`663`)
- New :option:`--exclude-noncode-lines` to exclude noncode lines. Noncode lines are not excluded by default anymore. (:issue:`704`, :issue:`705`)
- Changed :option:`--gcov-ignore-parse-errors` to accept list of errors to ignore. (:issue:`701`)
- The default filename for :option:`--cobertura` is changed from coverage.xml to cobertura.xml (:issue:`721`)
- Handling of ``gcov`` errors:

  - Do not ignore return code of ``gcov``. (:issue:`653`)
  - New :option:`--gcov-ignore-errors` to ignore ``gcov`` errors. Old behavior was to print a warning and continue. (:issue:`718`)

- Revert changes from :issue:`623` and add documentation entry :ref:`support keil uvision format`. (:issue:`727`)

New features and notable changes:

- New :option:`--html-nested` for reports that summarize subdirectories with aggregated statistics per directory. (:issue:`687`)
- Accept `NAN %` which is used in GCOV 7.5.0 instead of an invalid value. (:issue:`651`)
- New :option:`--json-base` to define a base bath used in JSON reports. (:issue:`656`)
- New :option:`--calls` to report call coverage: function calls invoked/total (:issue:`666`)
- New nox session to generate a portable application with pyinstaller, see :ref:`standalone application`. (:issue:`661`)
- Print a warning if root directory contains symlinks. (:issue:`652`)
- Change :option:`--keep` when calling gcov internaly. (:issue:`703`)
- Allow annotations for never executed branches. (:issue:`711`)
- Add function merge mode for same function defined in different lines. (:issue:`700`)
- Update link to gcovr documentation in HTML report to point to the documentation of the used version. (:issue:`723`)
- Add environment `SOURCE_DATE_EPOCH <https://reproducible-builds.org/docs/source-date-epoch>`_ to set default for :option:`--timestamp`. (:issue:`729`)

Bug fixes and small improvements:

- Fix :option:`--html-tab-size` feature. (:issue:`650`)
- Fix alphabetical sort of html report, for when there are symlinks. (:issue:`685`)
- Handle :option:`--version` before parsing the configuration file. (:issue:`696`)
- Fix reports of excluded coverage. (:issue:`409`, :issue:`503`, :issue:`663`)
- Fix handling for nonexistent source code for HTML-details and Coveralls reports. (:issue:`663`)
- Exclude functions with :ref:`Exclusion markers`. (:issue:`713`)
- Fix problem in decision parser if open block brace is on same line. (:issue:`681`)
- Add Python 3.11 to test matrix. (:issue:`717`)
- Fix casing of files if filesystem is case insensitive. (:issue:`694`)
- Fix deadlock if :option:`-j` is used and there are errors from ``gcov`` execution. (:issue:`719`)
- Fix problem in decision parser if case is not on a single line with the break statement. (:issue:`738`)
- Do not use ``realpath`` for ``DirectoryPrefixFilter`` to support symlinks in root directory. (:issue:`712`)

Documentation:

- Add detailed reference for the JSON output format. (:issue:`663`)

Internal changes:

- Select the :option:`--html-theme` using CSS classes. (:issue:`650`)
- Change and extend ``cmake`` tests. (:issue:`676`)
- Detect ``gcc`` version for running tests. (:issue:`686`)
- Use scrubbed data for ``--update_reference`` option. (:issue:`698`)
- Install ninja with package manager instead of GitHub action. (:issue:`699`)
- Rename the reference files coverage.xml to cobertura.xml and the test from xml to cobertura (:issue:`721`)
- Add support for ``clang-14`` in our test suite and improve startup performance of docker image. (:issue:`731`)
- Compare files by extension in test suite. (:issue:`733`)
- Split HTML templates into one file for each part of the page. (:issue:`735`)
- Change docker image to be able to use it like the ``nox`` command itself. (:issue:`734`)

5.2 (06 August 2022)
--------------------

New features and notable changes:

- Log additional info on gcov parsing errors. (:issue:`589`)
- Add support for branch exclude markers. (:issue:`644`)
- Additional options to configure the thresholds for lines and branches in HTML separate. (:issue:`645`)

Bug fixes and small improvements:

- Remove function coverage from sonarcube report. (:issue:`591`)
- Fix parallel processing of gcov data. (:issue:`592`)
- Better diagnostics when dealing with corrupted input files. (:issue:`593`)
- Accept metadata lines without values (introduced in gcc-11). (:issue:`601`)
- Properly close <a> element in detailed HTML report. (:issue:`602`)
- Use `≥` sign instead of `>=` in HTML legend. (:issue:`603`)
- Using :option:`--add-tracefile` will now correctly merge branch coverage. (:issue:`600`)
- Fix package-level function coverage statistics in Cobertura XML reports. (:issue:`605`)
- Respect excluded/noncode lines for aggregated branchcoverage. (:issue:`611`)
- Fix list options in configuration file (search-path). (:issue:`612`)
- Fix assert and key error in --decisions flag. (:issue:`642`)
- Fix adding none existing lines by decision analysis to data model. (:issue:`617`)
- Always treat relative paths in config files as relative to the directory of the file. (:issue:`615`)
- More flexible ``.gcov`` parsing to support files generated by third party tools.
  (:issue:`621`, :issue:`623`)

Internal changes:

- Fix black check to fail on format errors. (:issue:`594`)
- Change session black with no arguments to format all files. (:issue:`595`)
- Add gcc-10 and gcc-11 to the test suite. (:issue:`597`)
- Improved internal coverage data model to simplify processing. (:issue:`600`)
- Use pretty print for cobertura and coveralls in test suite. (:issue:`606`)
- Forward nox options `--reuse-existing-virtualenvs` and `--no-install` to call inside docker. (:issue:`616`)

5.1 (26 March 2022)
-------------------

Breaking changes:

- Dropped support for Python 3.6 (:issue:`550`)
- Changed ``xml`` configuration key to ``cobertura`` (:issue:`552`)
- JSON summary output: all percentages are now reported from 0 to 100
  (:issue:`570`)

New features and notable changes:

- Report function coverage (:issue:`362`, :issue:`515`, :issue:`554`)
- Consistent support for symlinks across operating systems

  - Support for Windows junctions (:issue:`535`)
  - Symlinks are only resolved for :ref:`evaluating filters <filters>`
    (:issue:`565`)

- Show error message on STDERR
  when :option:`--fail-under-line` or :option:`--fail-under-branch` fails
  (:issue:`502`)
- Can report decision coverage with :option:`--decisions` option
  (reasonably formatted C/C++ source files only, HTML and JSON output)
  (:issue:`350`)
- Can create reproducible reports with the :option:`--timestamp` option
  (:issue:`546`)
- Improvements to :ref:`Exclusion markers` (LINE/START/STOP)

  - Can ignore markers in code with :option:`--no-markers` option (:issue:`361`)
  - Can customize patterns with :option:`--exclude-pattern-prefix` option
    (:issue:`561`)

- Can use :option:`--cobertura` as a less ambiguous alias for :option:`--xml`.
  (:issue:`552`)

Bug fixes and small improvements:

- Gcov is invoked without localization by setting LC_ALL=C (:issue:`513`)
- Gcov is invoked without temporary directories (:issue:`525`)
- Gcov: solved problems with file name limitations. (:issue:`528`)
- Fixed "root" path in JSON summary report. (:issue:`548`)
- Correctly resolve relative filters in configuration files. (:issue:`568`)
- HTML output: indicate lines with excluded coverage (:issue:`503`)
- HTML output: fixed sanity check to support empty files (:issue:`571`)
- HTML output: support ``jinja2 >= 3.1`` (:issue:`576`)

Documentation:

- Split documentation into smaller pages (:issue:`552`)
- Document used options for ``gcov`` (:issue:`528`)

Internal changes:

- Replaced own logger with Python's logging module. (:issue:`540`)
- New parser for ``.gcov`` file format, should be more robust. (:issue:`512`)
- New tests

  - more compilers:
    clang-10 (:issue:`484`),
    clang-13 (:issue:`527`),
    gcc-9 (:issue:`527`)
  - ``-fprofile-abs-path`` compiler option (:issue:`521`)
  - enabled symlink tests for Windows (:issue:`539`)

- Improvements to the test suite

  - Use Nox instead of Makefiles to manage QA checks (:issue:`516`, :issue:`555`)
  - Can run tests for all compiler versions in one go (:issue:`514`)
  - More linter checks (:issue:`566`)
    and code style enforcement with black (:issue:`579`)
  - Better XML diffing with yaxmldiff (:issue:`495`, :issue:`509`)
  - Share test reference data between compiler versions where possible
    (:issue:`556`)
  - Better environment variable handling (:issue:`493`, :issue:`541`)
  - Fixed glob patterns for collecting reference files (:issue:`533`)
  - Add timeout for each single test. (:issue:`572`)

- Improvements and fixes to the release process (:issue:`494`, :issue:`537`)
- Normalize shell scripts to Unix line endings (:issue:`538`, :issue:`547`)


5.0 (11 June 2021)
------------------

Breaking changes:

- Dropped support for Python 2 and Python 3.5.
  From now on, gcovr will only support Python versions
  that enjoy upstream support.

Improvements and new features:

- Handles spaces in ``gcov`` path. (:issue:`385`)
- Early fail when output cannot be created. (:issue:`382`)
- Add :option:`--txt` for text output. (:issue:`387`)
- Add :option:`--csv` for CSV output. (:issue:`376`)
- Add :option:`--exclude-lines-by-pattern` to filter out source lines by arbitrary
  regex. (:issue:`356`)
- Add :option:`--json-summary` to generate a :ref:`JSON Summary <json_summary_output>` report. (:issue:`366`)
- Add :option:`--coveralls` to generate a :ref:`Coveralls <coveralls_output>` compatible JSON report. (:issue:`328`)
- Add support for output directories. If the output ends with a ``/`` or ``\`` it is used as a directory. (:issue:`416`)
- Compare paths case insensitive if file system of working directory is case insensitive. (:issue:`329`)
- Add wildcard pattern to json :option:`--add-tracefile`. (:issue:`351`)
- Enable :option:`--filter` and :option:`--exclude` for :ref:`Merging coverage <merging_coverage>`. (:issue:`373`)
- Only output 100.0% in text and HTML output if really 100.0%, else use 99.9%. (:issue:`389`)
- Support relative source location for shadow builds. (:issue:`410`)
- Incorrect path for header now can still generate html-details reports (:issue:`271`)
- Change format version in JSON output from number to string and update it to "0.2".  (:issue:`418`, :issue:`463`)
- Only remove :option:`--root` path at the start of file paths. (:issue:`452`)
- Fix coverage report for cmake ninja builds with given in-source object-directory. (:issue:`453`)
- Add issue templates. (:issue:`461`)
- Add :option:`--exclude-function-lines` to exclude the line of the function definition in the coverage report. (:issue:`430`)
- Changes for HTML output format:

  - Redesign HTML generation. Add :option:`--html-self-contained` to control external or internal CSS. (:issue:`367`)
  - Change legend for threshold in html report. (:issue:`371`)
  - Use HTML title also for report heading. Default value for :option:`--html-title` changed. (:issue:`378`)
  - Add :option:`--html-tab-size` to configure tab size in HTML details. (:issue:`377`)
  - Add option :option:`--html-css` for user defined styling. (:issue:`380`)
  - Create details html filename independent from OS. (:issue:`375`)
  - Add :option:`--html-theme` to change the color theme. (:issue:`393`)
  - Add linkable lines in HTML details. (:issue:`401`)
  - Add syntax highlighting in the details HTML report. This can be turned off with :option:`--no-html-details-syntax-highlighting <--html-details-syntax-highlighting>`. (:issue:`402`, :issue:`415`)

Documentation:

- Cookbook: :ref:`oos cmake` (:issue:`340`, :issue:`341`)

Internal changes:

- Add makefile + dockerfile for simpler testing.
- Add .gitbugtraq to link comments to issue tracker in GUIs. (:issue:`429`)
- Add GitHub actions to test PRs and master branch. (:issue:`404`)
- Remove Travis CI. (:issue:`419`)
- Remove Appveyor CI and upload coverage report from Windows and Ubuntu from the GitHub actions. (:issue:`455`)
- Add check if commit is mentioned in the CHANGELOG.rst. (:issue:`457`)
- Move flake8 config to setup.cfg and add black code formatter. (:issue:`444`)
- Fix filter/exclude relative path issue in Windows. (:issue:`320`, :issue:`479`)
- Extend test framework for CI:

  - Set make variable TEST_OPTS as environment variable inside docker. (:issue:`372`)
  - Add make variable USE_COVERAGE to extend flags for coverage report in GitHub actions. (:issue:`404`)
  - Extend tests to use an unified diff in the assert. Add test options `--generate_reference`,
    `--update_reference` and `--skip_clean`. (:issue:`379`)
  - Support multiple output patterns in integration tests. (:issue:`383`)
  - New option `--archive_differences` to save the different files as ZIP.
    Use this ZIP as artifact in AppVeyor. (:issue:`392`)
  - Add support for gcc-8 to test suite and docker tests. (:issue:`423`)
  - Run as limited user inside docker container and add test with read only directory. (:issue:`445`)

4.2 (6 November 2019)
---------------------

Breaking changes:

- Dropped support for Python 3.4.
- Format flag parameters like :option:`--xml` or :option:`--html`
  now take an optional output file name.
  This potentially changes the interpretation of search paths.
  In ``gcovr --xml foo``,
  previous gcovr versions would search the ``foo`` directory for coverage data.
  Now, gcovr will try to write the Cobertura report to the ``foo`` file.
  To keep the old meaning, separate positional arguments like
  ``gcovr --xml -- foo``.

Improvements and new features:

- :ref:`Configuration file <configuration>` support (experimental).
  (:issue:`167`, :issue:`229`, :issue:`279`, :issue:`281`, :issue:`293`,
  :issue:`300`, :issue:`304`)
- :ref:`JSON output <json_output>`. (:issue:`301`, :issue:`321`, :issue:`326`)
- :ref:`Merging coverage <merging_coverage>`
  with :option:`gcovr --add-tracefile`.
  (:issue:`10`, :issue:`326`)
- :ref:`SonarQube XML Output <sonarqube_xml_output>`. (:issue:`308`)
- Handle cyclic symlinks correctly during coverage data search.
  (:issue:`284`)
- Simplification of :option:`--object-directory` heuristics.
  (:issue:`18`, :issue:`273`, :issue:`280`)
- Exception-only code like a ``catch`` clause is now shown as uncovered.
  (:issue:`283`)
- New :option:`--exclude-throw-branches` option
  to exclude exception handler branches. (:issue:`283`)
- Support ``--root ..`` style invocation,
  which might fix some CMake-related problems. (:issue:`294`)
- Fix wrong names in report
  when source and build directories have similar names. (:issue:`299`)
- Stricter argument handling. (:issue:`267`)
- Reduce XML memory usage by moving to lxml.
  (:issue:`1`, :issue:`118`, :issue:`307`)
- Can write :ref:`multiple reports <multiple output formats>` at the same time
  by giving the output file name to the report format parameter.
  Now, ``gcovr --html -o cov.html`` and ``gcovr --html cov.html``
  are equivalent. (:issue:`291`)
- Override gcov locale properly. (:issue:`334`)
- Make gcov parser more robust when used with GCC 8. (:issue:`315`)

Known issues:

- The :option:`--keep` option only works when using existing gcov files
  with :option:`-g`/:option:`--use-gcov-files`.
  (:issue:`285`, :issue:`286`)
- Gcovr may get confused
  when header files in different directories have the same name.
  (:issue:`271`)
- Gcovr may not work when no en_US locale is available.
  (:issue:`166`)

Documentation:

- :ref:`Exclusion marker <exclusion markers>` documentation.
- FAQ: :ref:`exception branches` (:issue:`283`)
- FAQ: :ref:`uncovered files not shown`
  (:issue:`33`, :issue:`100`, :issue:`154`, :issue:`290`, :issue:`298`)

Internal changes:

- More tests. (:issue:`269`, :issue:`268`, :issue:`269`)
- Refactoring and removal of dead code. (:issue:`280`)
- New internal data model.

4.1 (2 July 2018)
-----------------

- Fixed/improved --exclude-directories option. (:issue:`266`)
- New "Cookbook" section in the documentation. (:issue:`265`)

4.0 (17 June 2018)
------------------

Breaking changes:

- This release drops support for Python 2.6. (:issue:`250`)
- PIP is the only supported installation method.
- No longer encoding-agnostic under Python 2.7.
  If your source files do not use the system encoding (probably UTF-8),
  you will have to specify a --source-encoding.
  (:issue:`148`, :issue:`156`, :issue:`256`)
- Filters now use forward slashes as path separators, even on Windows.
  (:issue:`191`, :issue:`257`)
- Filters are no longer normalized into pseudo-paths.
  This could change the interpretation of filters in some edge cases.

Improvements and new features:

- Improved --help output. (:issue:`236`)
- Parse the GCC 8 gcov format. (:issue:`226`, :issue:`228`)
- New --source-encoding option, which fixes decoding under Python 3.
  (:issue:`256`)
- New --gcov-ignore-parse-errors flag.
  By default, gcovr will now abort upon parse errors. (:issue:`228`)
- Detect the error when gcov cannot create its output files (:issue:`243`,
  :issue:`244`)
- Add -j flag to run gcov processes in parallel. (:issue:`3`, :issue:`36`,
  :issue:`239`)
- The --html-details flag now implies --html. (:issue:`93`, :issue:`211`)
- The --html output can now be used without an --output filename
  (:issue:`223`)
- The docs are now managed with Sphinx.
  (:issue:`235`, :issue:`248`, :issue:`249`, :issue:`252`, :issue:`253`)
- New --html-title option to change the title of the HTML report.
  (:issue:`261`, :issue:`263`)
- New options --html-medium-threshold and --html-high-threshold
  to customize the color legend. (:issue:`261`, :issue:`264`)

Internal changes:

- Huge refactoring. (:issue:`214`, :issue:`215`, :issue:`221` :issue:`225`,
  :issue:`228`, :issue:`237`, :issue:`246`)
- Various testing improvements. (:issue:`213`, :issue:`214`, :issue:`216`,
  :issue:`217`, :issue:`218`, :issue:`222`, :issue:`223`, :issue:`224`,
  :issue:`227`, :issue:`240`, :issue:`241`, :issue:`245`)
- HTML reports are now rendered with Jinja2 templates. (:issue:`234`)
- New contributing guide. (:issue:`253`)

3.4 (12 February 2018)
----------------------

- Added --html-encoding command line option (:issue:`139`).
- Added --fail-under-line and --fail-under-branch options,
  which will error under a given minimum coverage. (:issue:`173`, :issue:`116`)
- Better pathname resolution heuristics for --use-gcov-file. (:issue:`146`)
- The --root option defaults to current directory '.'.
- Improved reports for "(", ")", ";" lines.
- HTML reports show full timestamp, not just date. (:issue:`165`)
- HTML reports treat 0/0 coverage as NaN, not 100% or 0%. (:issue:`105`, :issue:`149`, :issue:`196`)
- Add support for coverage-04.dtd Cobertura XML format (:issue:`164`, :issue:`186`)
- Only Python 2.6+ is supported, with 2.7+ or 3.4+ recommended. (:issue:`195`)
- Added CI testing for Windows using Appveyor. (:issue:`189`, :issue:`200`)
- Reports use forward slashes in paths, even on Windows. (:issue:`200`)
- Fix to support filtering with absolute paths.
- Fix HTML generation with Python 3. (:issue:`168`, :issue:`182`, :issue:`163`)
- Fix --html-details under Windows. (:issue:`157`)
- Fix filters under Windows. (:issue:`158`)
- Fix verbose output when using existing gcov files (:issue:`143`, :issue:`144`)


3.3 (6 August 2016)
-------------------

- Added CI testing using TravisCI
- Added more tests for out of source builds and other nested builds
- Avoid common file prefixes in HTML output (:issue:`103`)
- Added the --execlude-directories argument to exclude directories
  from the search for symlinks (:issue:`87`)
- Added branches taken/not taken to HTML (:issue:`75`)
- Use --object-directory to scan for gcov data files (:issue:`72`)
- Improved logic for nested makefiles (:issue:`135`)
- Fixed unexpected semantics with --root argument (:issue:`108`)
- More careful checks for covered lines (:issue:`109`)


3.2 (5 July 2014)
-----------------

- Adding a test for out of source builds
- Using the starting directory when processing gcov filenames.
  (:issue:`42`)
- Making relative paths the default in html output.
- Simplify html bar with coverage is zero.
- Add option for using existing gcov files (:issue:`35`)
- Fixing --root argument processing (:issue:`27`)
- Adding logic to cover branches that are ignored (:issue:`28`)


3.1 (6 December 2013)
---------------------

- Change to make the -r/--root options define the root directory
  for source files.
- Fix to apply the -p option when the --html option is used.
- Adding new option, '--exclude-unreachable-branches' that
  will exclude branches in certain lines from coverage report.
- Simplifying and standardizing the processing of linked files.
- Adding tests for deeply nested code, and symbolic links.
- Add support for multiple —filter options in same manner as —exclude
  option.


3.0 (10 August 2013)
--------------------

- Adding the '--gcov-executable' option to specify
  the name/location of the gcov executable. The command line option
  overrides the environment variable, which overrides the default 'gcov'.
- Adding an empty "<methods/>" block to <classes/> in the XML output: this
  makes out XML complient with the Cobertura DTD. (#3951)
- Allow the GCOV environment variable to override the default 'gcov'
  executable.  The default is to search the PATH for 'gcov' if the GCOV
  environment variable is not set. (#3950)
- Adding support for LCOV-style flags for excluding certain lines from
  coverage analysis. (#3942)
- Setup additional logic to test with Python 2.5.
- Added the --html and --html-details options to generate HTML.
- Sort output for XML to facilitate baseline tests.
- Added error when the --object-directory option specifies a bad directory.
- Added more flexible XML testing, which can ignore XML elements
  that frequently change (e.g. timestamps).
- Added the '—xml-pretty' option, which is used to
  generate pretty XML output for the user manual.
- Many documentation updates


2.4 (13 April 2012)
-------------------

- New approach to walking the directory tree that is more robust to
  symbolic links (#3908)
- Normalize all reported path names

  - Normalize using the full absolute path (#3921)
  - Attempt to resolve files referenced through symlinks to a common
    project-relative path

- Process ``gcno`` files when there is no corresponding ``gcda`` file to
  provide coverage information for unexecuted modules (#3887)
- Windows compatibility fixes

  - Fix for how we parse ``source:`` file names (#3913)
  - Better handling od EOL indicators (#3920)

- Fix so that gcovr cleans up all ``.gcov`` files, even those filtered by
  command line arguments
- Added compatibility with GCC 4.8 (#3918)
- Added a check to warn users who specify an empty ``--root`` option (see #3917)
- Force ``gcov`` to run with en_US localization, so the gcovr parser runs
  correctly on systems with non-English locales (#3898, #3902).
- Segregate warning/error information onto the stderr stream (#3924)
- Miscellaneous (Python 3.x) portability fixes
- Added the master svn revision number as part of the verson identifier


2.3.1 (6 January 2012)
----------------------

- Adding support for Python 3.x


2.3 (11 December 2011)
----------------------

- Adding the ``--gcov-filter`` and ``--gcov-exclude`` options.


2.2 (10 December 2011)
----------------------

- Added a test driver for gcovr.
- Improved estimation of the ``<sources>`` element when using gcovr with filters.
- Added revision and date keywords to gcovr so it is easier to identify
  what version of the script users are using (especially when they are
  running a snapshot from trunk).
- Addressed special case mentioned in [comment:ticket:3884:1]: do not
  truncate the reported file name if the filter does not start matching
  at the beginning of the string.
- Overhaul of the ``--root`` / ``--filter`` logic. This should resolve the
  issue raised in #3884, along with the more general filter issue
  raised in [comment:ticket:3884:1]
- Overhaul of gcovr's logic for determining gcc/g++'s original working
  directory. This resolves issues introduced in the original
  implementation of ``--object-directory`` (#3872, #3883).
- Bugfix: gcovr was only including a ``<sources>`` element in the XML
  report if the user specified ``-r`` (#3869)
- Adding timestamp and version attributes to the gcovr XML report (see
  #3877).  It looks like the standard Cobertura output reports number of
  seconds since the epoch for the timestamp and a doted decimal version
  string.  Now, gcovr reports seconds since the epoch and
  "``gcovr ``"+``__version__`` (e.g. "gcovr 2.2") to differentiate it
  from a pure Cobertura report.


2.1 (26 November 2010)
----------------------

- Added the ``--object-directory`` option, which allows for a flexible
  specification of the directory that contains the objects generated by
  gcov.
- Adding fix to compare the absolute path of a filename to an exclusion
  pattern.
- Adding error checking when no coverage results are found. The line and
  branch counts can be zero.
- Adding logic to process the ``-o``/``--output`` option (#3870).
- Adding patch to scan for lines that look like::

       creating `foo'

  as well as
  ::

       creating 'foo'

- Changing the semantics for EOL to be portable for MS Windows.
- Add attributes to xml format so that it could be used by hudson/bamboo with
  cobertura plug-in.


2.0 (22 August 2010)
--------------------

- Initial release as a separate package.  Earlier versions of gcovr
  were managed within the 'fast' Python package.<|MERGE_RESOLUTION|>--- conflicted
+++ resolved
@@ -22,11 +22,8 @@
 - Pygments required >= 2.13.0. (:issue:`799`)
 - Add a second theme for HTML report inspired by GitHub. (:issue:`793`)
 - Add :option:`--fail-under-decision` and :option:`--fail-under-function` which will error under a given minimum coverage. (:issue:`773`)
-<<<<<<< HEAD
-=======
 - Add function coverage to data model. (:issue:`822`)
 - Add support for importing Cobertura XML files with ``--cobertura-add-tracefile`` option. (:issue:`805`)
->>>>>>> e65c140d
 
 Bug fixes and small improvements:
 
