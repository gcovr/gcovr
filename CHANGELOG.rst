--- conflicted
+++ resolved
@@ -59,20 +59,10 @@
  - Can write :ref:`multiple reports <multiple output formats>` at the same time
    by giving the output file name to the report format parameter.
    Now, ``gcovr --html -o cov.html`` and ``gcovr --html cov.html``
-<<<<<<< HEAD
-<<<<<<< HEAD
-   are equivalent.
+   are equivalent. (:issue:`291`)
  - Added -json-sumamry option to generate json summary report.
-=======
-   are equivalent. (:issue:`291`)
  - Override gcov locale properly. (:issue:`334`)
  - Make gcov parser more robust when used with GCC 8. (:issue:`315`)
->>>>>>> add references in changelog
-=======
-   are equivalent. (:issue:`291`)
- - Override gcov locale properly. (:issue:`334`)
- - Make gcov parser more robust when used with GCC 8. (:issue:`315`)
->>>>>>> 39b1e373
 
 Known issues:
 
