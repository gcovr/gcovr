--- conflicted
+++ resolved
@@ -30,13 +30,10 @@
 - Don't use realpath in data model, only use them for the filter. (:issue:`565`)
 - Fix sanity check in HTML generator. (:issue:`571`)
 - Change file level percent values in JSON summary. (:issue:`570`)
-<<<<<<< HEAD
-- Add list of functions to HTML details. (:issue:`554`)
-=======
 - Add error to STDERR for --fail-under-line or --fail-under-branch. (:issue:`502`)
 - Add :option:`--cobertura` as a less ambiguous alias for :option:`--xml`.
   (:issue:`552`)
->>>>>>> b2fb2c57
+- Add list of functions to HTML details. (:issue:`554`)
 
 Documentation:
 
