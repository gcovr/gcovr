``gcovr`` Release History and Change Log

.. program is needed to resolve option links
.. program::  gcovr

Next Release
------------

Known bugs:

Breaking changes:

- The exit code for an error of the reader module is changed from 8 to 64 and for a writer from 7 to 128. (:issue:`773`)

New features and notable changes:

- Add `--html-template-dir` option to use custom Jinja2 templates (:issue:`758`)
- Add block numbers and md5 sums of code lines to data model. (:issue:`764`)
- If the CSS given with :option:`--html-css` contains the string ``/* Comment.Preproc */`` no ``pygments`` CSS is added anymore. (:issue:`786`)
- Add support for ``Devcontainer`` and ``GitHub Codespaces``. (:issue:`771`)
- Fix Dockerfile.qa to avoid uid conflicts. (:issue:`801`)
- Pygments required >= 2.13.0. (:issue:`799`)
- Add a second theme for HTML report inspired by GitHub. (:issue:`793`)
- Add :option:`--fail-under-decision` and :option:`--fail-under-function` which will error under a given minimum coverage. (:issue:`773`)
- Add function coverage to data model. (:issue:`822`)
- Add support for importing Cobertura XML files with ``--cobertura-add-tracefile`` option. (:issue:`805`)
- Add :option:`--jacoco` to generate JaCoCo XML format. (:issue:`823`))
- Add function coverage to HTML report. (:issue:`828`)
- Improve sorting of data in reports (:issue:`817`):
  - Sort file names alpha numerical and with casefold (see `str.casefold <https://docs.python.org/3.11/library/stdtypes.html?highlight=str%20casefold#str.casefold>`_) (``file_10.c`` comes after ``file_0.c``).
  - Always sort at the end by filename if line or branch coverage is identical for a file.
  - Add :option:`--sort-branches` to sort by branches instead of lines, this is the default if :option:`--txt-branches` is used.
  - Add :option:`--sort-reverse` to reverse the sort order.
- Add option to report covered lines in txt report. (:issue:`836`)
- Add support for specifying files for :option:`search_paths`. (:issue:`834`)
<<<<<<< HEAD
- Reduce file size for detailed HTML reports by using CSS to link the function lists. (:issue:`840`)
=======
- Use different color for partial covered lines in HTML report. (:issue:`839`)
- Add support to generate LCOV info files. (:issue:`830`)
- Add support for FIPS enabled OS when used with Python 3.9. (:issue:`850`)
>>>>>>> d2c7217c

Bug fixes and small improvements:

- Print calls and decision statistics in summary only if values are gathered. (:issue:`749`)
- Log the thread name if :option:`-j` is used. (:issue:`752`)
- Collapse also root directory if needed in nested HTML report. (:issue:`750`)
- Handle special case of absolute source file paths in ``gcov`` output. (:issue:`776`)
- Ignore exit code 6 when running ``gcov`` (output write error introduced gcc-12). (:issue:`781`)
- Change coveralls value from 0.0 to 1.0 if no code lines or branches are present. (:issue:`796`)
- Fix symlinked root directories on Windows. (:issue:`814`)
- Extend :option:`--gcov-ignore-errors` to be able to ignore specific gcov errors. (:issue:`787`)
- Fix reading of choices options from configuration files (e.g. ``gcov-ignore-parse-errors``). (:issue:`816`)
- Fix ``TypeError`` during decision analysis. (:issue:`784`)
- Use relative paths if possible when running ``gcov``. (:issue:`820`)
- Respect :option`--merge-mode-functions`when merging coverage data. (:issue:`844`)

Documentation:

- Fix wrong command in ``How to create a standalone application`` docs (:issue:`792`)
- Update output html to add github style themes (:issue:`818`)

Internal changes:

- Do not scrub versions in reference data. (:issue:`747`)
- Add interface for the different formats to easily add new formats. (:issue:`755`)
- All options have now a prefix of the format and all long option names can be used in a configuration file. (:issue:`755`)

  - :option:`--txt-summary` in addition to :option:`--print-summary`
  - :option:`--json-add-tracefile` in addition to :option:`--add-tracefile`
  - :option:`--gcov-delete` in addition to :option:`--delete`
  - :option:`--gcov-keep` in addition to :option:`--keep`
  - :option:`--gcov-object-directory` in addition to :option:`--object-directory`
  - :option:`--gcov-exclude-directories` in addition to :option:`--exclude-directories`
  - :option:`--gcov-use-existing-files` in addition to :option:`--use-gcov-files`

- Use interactive terminal for docker (support of Ctrl-C to interrupt). (:issue:`767`)
- Use separate session for flake8 and us this session in lint. (:issue:`768`)
- Replace the deprecated codecov python uploader with the binary uploader. (:issue:`770`)
- Add gcc-12 and gcc-13 to the test suite. (:issue:`780`)
- Add sessions to run the targets for all versions of ``gcc`` or ``clang``. (:issue:`782`)
- Use ``build`` instead of calling ``setup.py`` directly. (:issue:`819`)
- Add nox session to import reference file from pipeline. (:issue:`831`)
- Add support for ``clang-15`` in our test suite and fix test with write protection under Mac OS. (:issue:`853`)

6.0 (08 March 2023)
-------------------

Known bugs:

Breaking changes:

- Remove not allowed attributes ``function-rate``, ``functions-covered`` and ``functions-valid``
  from cobertura report. (:issue:`671`)
- Remove "noncode" entries in JSON reports. (:issue:`663`)
- New :option:`--exclude-noncode-lines` to exclude noncode lines. Noncode lines are not excluded by default anymore. (:issue:`704`, :issue:`705`)
- Changed :option:`--gcov-ignore-parse-errors` to accept list of errors to ignore. (:issue:`701`)
- The default filename for :option:`--cobertura` is changed from coverage.xml to cobertura.xml (:issue:`721`)
- Handling of ``gcov`` errors:

  - Do not ignore return code of ``gcov``. (:issue:`653`)
  - New :option:`--gcov-ignore-errors` to ignore ``gcov`` errors. Old behavior was to print a warning and continue. (:issue:`718`)

- Revert changes from :issue:`623` and add documentation entry :ref:`support keil uvision format`. (:issue:`727`)

New features and notable changes:

- New :option:`--html-nested` for reports that summarize subdirectories with aggregated statistics per directory. (:issue:`687`)
- Accept `NAN %` which is used in GCOV 7.5.0 instead of an invalid value. (:issue:`651`)
- New :option:`--json-base` to define a base bath used in JSON reports. (:issue:`656`)
- New :option:`--calls` to report call coverage: function calls invoked/total (:issue:`666`)
- New nox session to generate a portable application with pyinstaller, see :ref:`standalone application`. (:issue:`661`)
- Print a warning if root directory contains symlinks. (:issue:`652`)
- Change :option:`--keep` when calling gcov internaly. (:issue:`703`)
- Allow annotations for never executed branches. (:issue:`711`)
- Add function merge mode for same function defined in different lines. (:issue:`700`)
- Update link to gcovr documentation in HTML report to point to the documentation of the used version. (:issue:`723`)
- Add environment `SOURCE_DATE_EPOCH <https://reproducible-builds.org/docs/source-date-epoch>`_ to set default for :option:`--timestamp`. (:issue:`729`)

Bug fixes and small improvements:

- Fix :option:`--html-tab-size` feature. (:issue:`650`)
- Fix alphabetical sort of html report, for when there are symlinks. (:issue:`685`)
- Handle :option:`--version` before parsing the configuration file. (:issue:`696`)
- Fix reports of excluded coverage. (:issue:`409`, :issue:`503`, :issue:`663`)
- Fix handling for nonexistent source code for HTML-details and Coveralls reports. (:issue:`663`)
- Exclude functions with :ref:`Exclusion markers`. (:issue:`713`)
- Fix problem in decision parser if open block brace is on same line. (:issue:`681`)
- Add Python 3.11 to test matrix. (:issue:`717`)
- Fix casing of files if filesystem is case insensitive. (:issue:`694`)
- Fix deadlock if :option:`-j` is used and there are errors from ``gcov`` execution. (:issue:`719`)
- Fix problem in decision parser if case is not on a single line with the break statement. (:issue:`738`)
- Do not use ``realpath`` for ``DirectoryPrefixFilter`` to support symlinks in root directory. (:issue:`712`)

Documentation:

- Add detailed reference for the JSON output format. (:issue:`663`)

Internal changes:

- Select the :option:`--html-theme` using CSS classes. (:issue:`650`)
- Change and extend ``cmake`` tests. (:issue:`676`)
- Detect ``gcc`` version for running tests. (:issue:`686`)
- Use scrubbed data for ``--update_reference`` option. (:issue:`698`)
- Install ninja with package manager instead of GitHub action. (:issue:`699`)
- Rename the reference files coverage.xml to cobertura.xml and the test from xml to cobertura (:issue:`721`)
- Add support for ``clang-14`` in our test suite and improve startup performance of docker image. (:issue:`731`)
- Compare files by extension in test suite. (:issue:`733`)
- Split HTML templates into one file for each part of the page. (:issue:`735`)
- Change docker image to be able to use it like the ``nox`` command itself. (:issue:`734`)

5.2 (06 August 2022)
--------------------

New features and notable changes:

- Log additional info on gcov parsing errors. (:issue:`589`)
- Add support for branch exclude markers. (:issue:`644`)
- Additional options to configure the thresholds for lines and branches in HTML separate. (:issue:`645`)

Bug fixes and small improvements:

- Remove function coverage from sonarcube report. (:issue:`591`)
- Fix parallel processing of gcov data. (:issue:`592`)
- Better diagnostics when dealing with corrupted input files. (:issue:`593`)
- Accept metadata lines without values (introduced in gcc-11). (:issue:`601`)
- Properly close <a> element in detailed HTML report. (:issue:`602`)
- Use `≥` sign instead of `>=` in HTML legend. (:issue:`603`)
- Using :option:`--add-tracefile` will now correctly merge branch coverage. (:issue:`600`)
- Fix package-level function coverage statistics in Cobertura XML reports. (:issue:`605`)
- Respect excluded/noncode lines for aggregated branchcoverage. (:issue:`611`)
- Fix list options in configuration file (search-path). (:issue:`612`)
- Fix assert and key error in --decisions flag. (:issue:`642`)
- Fix adding none existing lines by decision analysis to data model. (:issue:`617`)
- Always treat relative paths in config files as relative to the directory of the file. (:issue:`615`)
- More flexible ``.gcov`` parsing to support files generated by third party tools.
  (:issue:`621`, :issue:`623`)

Internal changes:

- Fix black check to fail on format errors. (:issue:`594`)
- Change session black with no arguments to format all files. (:issue:`595`)
- Add gcc-10 and gcc-11 to the test suite. (:issue:`597`)
- Improved internal coverage data model to simplify processing. (:issue:`600`)
- Use pretty print for cobertura and coveralls in test suite. (:issue:`606`)
- Forward nox options `--reuse-existing-virtualenvs` and `--no-install` to call inside docker. (:issue:`616`)

5.1 (26 March 2022)
-------------------

Breaking changes:

- Dropped support for Python 3.6 (:issue:`550`)
- Changed ``xml`` configuration key to ``cobertura`` (:issue:`552`)
- JSON summary output: all percentages are now reported from 0 to 100
  (:issue:`570`)

New features and notable changes:

- Report function coverage (:issue:`362`, :issue:`515`, :issue:`554`)
- Consistent support for symlinks across operating systems

  - Support for Windows junctions (:issue:`535`)
  - Symlinks are only resolved for :ref:`evaluating filters <filters>`
    (:issue:`565`)

- Show error message on STDERR
  when :option:`--fail-under-line` or :option:`--fail-under-branch` fails
  (:issue:`502`)
- Can report decision coverage with :option:`--decisions` option
  (reasonably formatted C/C++ source files only, HTML and JSON output)
  (:issue:`350`)
- Can create reproducible reports with the :option:`--timestamp` option
  (:issue:`546`)
- Improvements to :ref:`Exclusion markers` (LINE/START/STOP)

  - Can ignore markers in code with :option:`--no-markers` option (:issue:`361`)
  - Can customize patterns with :option:`--exclude-pattern-prefix` option
    (:issue:`561`)

- Can use :option:`--cobertura` as a less ambiguous alias for :option:`--xml`.
  (:issue:`552`)

Bug fixes and small improvements:

- Gcov is invoked without localization by setting LC_ALL=C (:issue:`513`)
- Gcov is invoked without temporary directories (:issue:`525`)
- Gcov: solved problems with file name limitations. (:issue:`528`)
- Fixed "root" path in JSON summary report. (:issue:`548`)
- Correctly resolve relative filters in configuration files. (:issue:`568`)
- HTML output: indicate lines with excluded coverage (:issue:`503`)
- HTML output: fixed sanity check to support empty files (:issue:`571`)
- HTML output: support ``jinja2 >= 3.1`` (:issue:`576`)

Documentation:

- Split documentation into smaller pages (:issue:`552`)
- Document used options for ``gcov`` (:issue:`528`)

Internal changes:

- Replaced own logger with Python's logging module. (:issue:`540`)
- New parser for ``.gcov`` file format, should be more robust. (:issue:`512`)
- New tests

  - more compilers:
    clang-10 (:issue:`484`),
    clang-13 (:issue:`527`),
    gcc-9 (:issue:`527`)
  - ``-fprofile-abs-path`` compiler option (:issue:`521`)
  - enabled symlink tests for Windows (:issue:`539`)

- Improvements to the test suite

  - Use Nox instead of Makefiles to manage QA checks (:issue:`516`, :issue:`555`)
  - Can run tests for all compiler versions in one go (:issue:`514`)
  - More linter checks (:issue:`566`)
    and code style enforcement with black (:issue:`579`)
  - Better XML diffing with yaxmldiff (:issue:`495`, :issue:`509`)
  - Share test reference data between compiler versions where possible
    (:issue:`556`)
  - Better environment variable handling (:issue:`493`, :issue:`541`)
  - Fixed glob patterns for collecting reference files (:issue:`533`)
  - Add timeout for each single test. (:issue:`572`)

- Improvements and fixes to the release process (:issue:`494`, :issue:`537`)
- Normalize shell scripts to Unix line endings (:issue:`538`, :issue:`547`)


5.0 (11 June 2021)
------------------

Breaking changes:

- Dropped support for Python 2 and Python 3.5.
  From now on, gcovr will only support Python versions
  that enjoy upstream support.

Improvements and new features:

- Handles spaces in ``gcov`` path. (:issue:`385`)
- Early fail when output cannot be created. (:issue:`382`)
- Add :option:`--txt` for text output. (:issue:`387`)
- Add :option:`--csv` for CSV output. (:issue:`376`)
- Add :option:`--exclude-lines-by-pattern` to filter out source lines by arbitrary
  regex. (:issue:`356`)
- Add :option:`--json-summary` to generate a :ref:`JSON Summary <json_summary_output>` report. (:issue:`366`)
- Add :option:`--coveralls` to generate a :ref:`Coveralls <coveralls_output>` compatible JSON report. (:issue:`328`)
- Add support for output directories. If the output ends with a ``/`` or ``\`` it is used as a directory. (:issue:`416`)
- Compare paths case insensitive if file system of working directory is case insensitive. (:issue:`329`)
- Add wildcard pattern to json :option:`--add-tracefile`. (:issue:`351`)
- Enable :option:`--filter` and :option:`--exclude` for :ref:`Merging coverage <merging_coverage>`. (:issue:`373`)
- Only output 100.0% in text and HTML output if really 100.0%, else use 99.9%. (:issue:`389`)
- Support relative source location for shadow builds. (:issue:`410`)
- Incorrect path for header now can still generate html-details reports (:issue:`271`)
- Change format version in JSON output from number to string and update it to "0.2".  (:issue:`418`, :issue:`463`)
- Only remove :option:`--root` path at the start of file paths. (:issue:`452`)
- Fix coverage report for cmake ninja builds with given in-source object-directory. (:issue:`453`)
- Add issue templates. (:issue:`461`)
- Add :option:`--exclude-function-lines` to exclude the line of the function definition in the coverage report. (:issue:`430`)
- Changes for HTML output format:

  - Redesign HTML generation. Add :option:`--html-self-contained` to control external or internal CSS. (:issue:`367`)
  - Change legend for threshold in html report. (:issue:`371`)
  - Use HTML title also for report heading. Default value for :option:`--html-title` changed. (:issue:`378`)
  - Add :option:`--html-tab-size` to configure tab size in HTML details. (:issue:`377`)
  - Add option :option:`--html-css` for user defined styling. (:issue:`380`)
  - Create details html filename independent from OS. (:issue:`375`)
  - Add :option:`--html-theme` to change the color theme. (:issue:`393`)
  - Add linkable lines in HTML details. (:issue:`401`)
  - Add syntax highlighting in the details HTML report. This can be turned off with :option:`--no-html-details-syntax-highlighting <--html-details-syntax-highlighting>`. (:issue:`402`, :issue:`415`)

Documentation:

- Cookbook: :ref:`oos cmake` (:issue:`340`, :issue:`341`)

Internal changes:

- Add makefile + dockerfile for simpler testing.
- Add .gitbugtraq to link comments to issue tracker in GUIs. (:issue:`429`)
- Add GitHub actions to test PRs and master branch. (:issue:`404`)
- Remove Travis CI. (:issue:`419`)
- Remove Appveyor CI and upload coverage report from Windows and Ubuntu from the GitHub actions. (:issue:`455`)
- Add check if commit is mentioned in the CHANGELOG.rst. (:issue:`457`)
- Move flake8 config to setup.cfg and add black code formatter. (:issue:`444`)
- Fix filter/exclude relative path issue in Windows. (:issue:`320`, :issue:`479`)
- Extend test framework for CI:

  - Set make variable TEST_OPTS as environment variable inside docker. (:issue:`372`)
  - Add make variable USE_COVERAGE to extend flags for coverage report in GitHub actions. (:issue:`404`)
  - Extend tests to use an unified diff in the assert. Add test options `--generate_reference`,
    `--update_reference` and `--skip_clean`. (:issue:`379`)
  - Support multiple output patterns in integration tests. (:issue:`383`)
  - New option `--archive_differences` to save the different files as ZIP.
    Use this ZIP as artifact in AppVeyor. (:issue:`392`)
  - Add support for gcc-8 to test suite and docker tests. (:issue:`423`)
  - Run as limited user inside docker container and add test with read only directory. (:issue:`445`)

4.2 (6 November 2019)
---------------------

Breaking changes:

- Dropped support for Python 3.4.
- Format flag parameters like :option:`--xml` or :option:`--html`
  now take an optional output file name.
  This potentially changes the interpretation of search paths.
  In ``gcovr --xml foo``,
  previous gcovr versions would search the ``foo`` directory for coverage data.
  Now, gcovr will try to write the Cobertura report to the ``foo`` file.
  To keep the old meaning, separate positional arguments like
  ``gcovr --xml -- foo``.

Improvements and new features:

- :ref:`Configuration file <configuration>` support (experimental).
  (:issue:`167`, :issue:`229`, :issue:`279`, :issue:`281`, :issue:`293`,
  :issue:`300`, :issue:`304`)
- :ref:`JSON output <json_output>`. (:issue:`301`, :issue:`321`, :issue:`326`)
- :ref:`Merging coverage <merging_coverage>`
  with :option:`gcovr --add-tracefile`.
  (:issue:`10`, :issue:`326`)
- :ref:`SonarQube XML Output <sonarqube_xml_output>`. (:issue:`308`)
- Handle cyclic symlinks correctly during coverage data search.
  (:issue:`284`)
- Simplification of :option:`--object-directory` heuristics.
  (:issue:`18`, :issue:`273`, :issue:`280`)
- Exception-only code like a ``catch`` clause is now shown as uncovered.
  (:issue:`283`)
- New :option:`--exclude-throw-branches` option
  to exclude exception handler branches. (:issue:`283`)
- Support ``--root ..`` style invocation,
  which might fix some CMake-related problems. (:issue:`294`)
- Fix wrong names in report
  when source and build directories have similar names. (:issue:`299`)
- Stricter argument handling. (:issue:`267`)
- Reduce XML memory usage by moving to lxml.
  (:issue:`1`, :issue:`118`, :issue:`307`)
- Can write :ref:`multiple reports <multiple output formats>` at the same time
  by giving the output file name to the report format parameter.
  Now, ``gcovr --html -o cov.html`` and ``gcovr --html cov.html``
  are equivalent. (:issue:`291`)
- Override gcov locale properly. (:issue:`334`)
- Make gcov parser more robust when used with GCC 8. (:issue:`315`)

Known issues:

- The :option:`--keep` option only works when using existing gcov files
  with :option:`-g`/:option:`--use-gcov-files`.
  (:issue:`285`, :issue:`286`)
- Gcovr may get confused
  when header files in different directories have the same name.
  (:issue:`271`)
- Gcovr may not work when no en_US locale is available.
  (:issue:`166`)

Documentation:

- :ref:`Exclusion marker <exclusion markers>` documentation.
- FAQ: :ref:`exception branches` (:issue:`283`)
- FAQ: :ref:`uncovered files not shown`
  (:issue:`33`, :issue:`100`, :issue:`154`, :issue:`290`, :issue:`298`)

Internal changes:

- More tests. (:issue:`269`, :issue:`268`, :issue:`269`)
- Refactoring and removal of dead code. (:issue:`280`)
- New internal data model.

4.1 (2 July 2018)
-----------------

- Fixed/improved --exclude-directories option. (:issue:`266`)
- New "Cookbook" section in the documentation. (:issue:`265`)

4.0 (17 June 2018)
------------------

Breaking changes:

- This release drops support for Python 2.6. (:issue:`250`)
- PIP is the only supported installation method.
- No longer encoding-agnostic under Python 2.7.
  If your source files do not use the system encoding (probably UTF-8),
  you will have to specify a --source-encoding.
  (:issue:`148`, :issue:`156`, :issue:`256`)
- Filters now use forward slashes as path separators, even on Windows.
  (:issue:`191`, :issue:`257`)
- Filters are no longer normalized into pseudo-paths.
  This could change the interpretation of filters in some edge cases.

Improvements and new features:

- Improved --help output. (:issue:`236`)
- Parse the GCC 8 gcov format. (:issue:`226`, :issue:`228`)
- New --source-encoding option, which fixes decoding under Python 3.
  (:issue:`256`)
- New --gcov-ignore-parse-errors flag.
  By default, gcovr will now abort upon parse errors. (:issue:`228`)
- Detect the error when gcov cannot create its output files (:issue:`243`,
  :issue:`244`)
- Add -j flag to run gcov processes in parallel. (:issue:`3`, :issue:`36`,
  :issue:`239`)
- The --html-details flag now implies --html. (:issue:`93`, :issue:`211`)
- The --html output can now be used without an --output filename
  (:issue:`223`)
- The docs are now managed with Sphinx.
  (:issue:`235`, :issue:`248`, :issue:`249`, :issue:`252`, :issue:`253`)
- New --html-title option to change the title of the HTML report.
  (:issue:`261`, :issue:`263`)
- New options --html-medium-threshold and --html-high-threshold
  to customize the color legend. (:issue:`261`, :issue:`264`)

Internal changes:

- Huge refactoring. (:issue:`214`, :issue:`215`, :issue:`221` :issue:`225`,
  :issue:`228`, :issue:`237`, :issue:`246`)
- Various testing improvements. (:issue:`213`, :issue:`214`, :issue:`216`,
  :issue:`217`, :issue:`218`, :issue:`222`, :issue:`223`, :issue:`224`,
  :issue:`227`, :issue:`240`, :issue:`241`, :issue:`245`)
- HTML reports are now rendered with Jinja2 templates. (:issue:`234`)
- New contributing guide. (:issue:`253`)

3.4 (12 February 2018)
----------------------

- Added --html-encoding command line option (:issue:`139`).
- Added --fail-under-line and --fail-under-branch options,
  which will error under a given minimum coverage. (:issue:`173`, :issue:`116`)
- Better pathname resolution heuristics for --use-gcov-file. (:issue:`146`)
- The --root option defaults to current directory '.'.
- Improved reports for "(", ")", ";" lines.
- HTML reports show full timestamp, not just date. (:issue:`165`)
- HTML reports treat 0/0 coverage as NaN, not 100% or 0%. (:issue:`105`, :issue:`149`, :issue:`196`)
- Add support for coverage-04.dtd Cobertura XML format (:issue:`164`, :issue:`186`)
- Only Python 2.6+ is supported, with 2.7+ or 3.4+ recommended. (:issue:`195`)
- Added CI testing for Windows using Appveyor. (:issue:`189`, :issue:`200`)
- Reports use forward slashes in paths, even on Windows. (:issue:`200`)
- Fix to support filtering with absolute paths.
- Fix HTML generation with Python 3. (:issue:`168`, :issue:`182`, :issue:`163`)
- Fix --html-details under Windows. (:issue:`157`)
- Fix filters under Windows. (:issue:`158`)
- Fix verbose output when using existing gcov files (:issue:`143`, :issue:`144`)


3.3 (6 August 2016)
-------------------

- Added CI testing using TravisCI
- Added more tests for out of source builds and other nested builds
- Avoid common file prefixes in HTML output (:issue:`103`)
- Added the --execlude-directories argument to exclude directories
  from the search for symlinks (:issue:`87`)
- Added branches taken/not taken to HTML (:issue:`75`)
- Use --object-directory to scan for gcov data files (:issue:`72`)
- Improved logic for nested makefiles (:issue:`135`)
- Fixed unexpected semantics with --root argument (:issue:`108`)
- More careful checks for covered lines (:issue:`109`)


3.2 (5 July 2014)
-----------------

- Adding a test for out of source builds
- Using the starting directory when processing gcov filenames.
  (:issue:`42`)
- Making relative paths the default in html output.
- Simplify html bar with coverage is zero.
- Add option for using existing gcov files (:issue:`35`)
- Fixing --root argument processing (:issue:`27`)
- Adding logic to cover branches that are ignored (:issue:`28`)


3.1 (6 December 2013)
---------------------

- Change to make the -r/--root options define the root directory
  for source files.
- Fix to apply the -p option when the --html option is used.
- Adding new option, '--exclude-unreachable-branches' that
  will exclude branches in certain lines from coverage report.
- Simplifying and standardizing the processing of linked files.
- Adding tests for deeply nested code, and symbolic links.
- Add support for multiple —filter options in same manner as —exclude
  option.


3.0 (10 August 2013)
--------------------

- Adding the '--gcov-executable' option to specify
  the name/location of the gcov executable. The command line option
  overrides the environment variable, which overrides the default 'gcov'.
- Adding an empty "<methods/>" block to <classes/> in the XML output: this
  makes out XML complient with the Cobertura DTD. (#3951)
- Allow the GCOV environment variable to override the default 'gcov'
  executable.  The default is to search the PATH for 'gcov' if the GCOV
  environment variable is not set. (#3950)
- Adding support for LCOV-style flags for excluding certain lines from
  coverage analysis. (#3942)
- Setup additional logic to test with Python 2.5.
- Added the --html and --html-details options to generate HTML.
- Sort output for XML to facilitate baseline tests.
- Added error when the --object-directory option specifies a bad directory.
- Added more flexible XML testing, which can ignore XML elements
  that frequently change (e.g. timestamps).
- Added the '—xml-pretty' option, which is used to
  generate pretty XML output for the user manual.
- Many documentation updates


2.4 (13 April 2012)
-------------------

- New approach to walking the directory tree that is more robust to
  symbolic links (#3908)
- Normalize all reported path names

  - Normalize using the full absolute path (#3921)
  - Attempt to resolve files referenced through symlinks to a common
    project-relative path

- Process ``gcno`` files when there is no corresponding ``gcda`` file to
  provide coverage information for unexecuted modules (#3887)
- Windows compatibility fixes

  - Fix for how we parse ``source:`` file names (#3913)
  - Better handling od EOL indicators (#3920)

- Fix so that gcovr cleans up all ``.gcov`` files, even those filtered by
  command line arguments
- Added compatibility with GCC 4.8 (#3918)
- Added a check to warn users who specify an empty ``--root`` option (see #3917)
- Force ``gcov`` to run with en_US localization, so the gcovr parser runs
  correctly on systems with non-English locales (#3898, #3902).
- Segregate warning/error information onto the stderr stream (#3924)
- Miscellaneous (Python 3.x) portability fixes
- Added the master svn revision number as part of the verson identifier


2.3.1 (6 January 2012)
----------------------

- Adding support for Python 3.x


2.3 (11 December 2011)
----------------------

- Adding the ``--gcov-filter`` and ``--gcov-exclude`` options.


2.2 (10 December 2011)
----------------------

- Added a test driver for gcovr.
- Improved estimation of the ``<sources>`` element when using gcovr with filters.
- Added revision and date keywords to gcovr so it is easier to identify
  what version of the script users are using (especially when they are
  running a snapshot from trunk).
- Addressed special case mentioned in [comment:ticket:3884:1]: do not
  truncate the reported file name if the filter does not start matching
  at the beginning of the string.
- Overhaul of the ``--root`` / ``--filter`` logic. This should resolve the
  issue raised in #3884, along with the more general filter issue
  raised in [comment:ticket:3884:1]
- Overhaul of gcovr's logic for determining gcc/g++'s original working
  directory. This resolves issues introduced in the original
  implementation of ``--object-directory`` (#3872, #3883).
- Bugfix: gcovr was only including a ``<sources>`` element in the XML
  report if the user specified ``-r`` (#3869)
- Adding timestamp and version attributes to the gcovr XML report (see
  #3877).  It looks like the standard Cobertura output reports number of
  seconds since the epoch for the timestamp and a doted decimal version
  string.  Now, gcovr reports seconds since the epoch and
  "``gcovr ``"+``__version__`` (e.g. "gcovr 2.2") to differentiate it
  from a pure Cobertura report.


2.1 (26 November 2010)
----------------------

- Added the ``--object-directory`` option, which allows for a flexible
  specification of the directory that contains the objects generated by
  gcov.
- Adding fix to compare the absolute path of a filename to an exclusion
  pattern.
- Adding error checking when no coverage results are found. The line and
  branch counts can be zero.
- Adding logic to process the ``-o``/``--output`` option (#3870).
- Adding patch to scan for lines that look like::

       creating `foo'

  as well as
  ::

       creating 'foo'

- Changing the semantics for EOL to be portable for MS Windows.
- Add attributes to xml format so that it could be used by hudson/bamboo with
  cobertura plug-in.


2.0 (22 August 2010)
--------------------

- Initial release as a separate package.  Earlier versions of gcovr
  were managed within the 'fast' Python package.<|MERGE_RESOLUTION|>--- conflicted
+++ resolved
@@ -33,13 +33,10 @@
   - Add :option:`--sort-reverse` to reverse the sort order.
 - Add option to report covered lines in txt report. (:issue:`836`)
 - Add support for specifying files for :option:`search_paths`. (:issue:`834`)
-<<<<<<< HEAD
-- Reduce file size for detailed HTML reports by using CSS to link the function lists. (:issue:`840`)
-=======
 - Use different color for partial covered lines in HTML report. (:issue:`839`)
 - Add support to generate LCOV info files. (:issue:`830`)
 - Add support for FIPS enabled OS when used with Python 3.9. (:issue:`850`)
->>>>>>> d2c7217c
+- Reduce file size for detailed HTML reports by using CSS to link the function lists. (:issue:`840`)
 
 Bug fixes and small improvements:
 
