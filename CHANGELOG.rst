--- conflicted
+++ resolved
@@ -22,17 +22,13 @@
 - Pygments required >= 2.13.0. (:issue:`799`)
 - Add a second theme for HTML report inspired by GitHub. (:issue:`793`)
 - Add :option:`--fail-under-decision` and :option:`--fail-under-function` which will error under a given minimum coverage. (:issue:`773`)
-<<<<<<< HEAD
+- Add function coverage to data model. (:issue:`822`)
+- Add support for importing Cobertura XML files with ``--cobertura-add-tracefile`` option. (:issue:`805`)
 - Improve sorting of data in reports (:issue:`817`):
   - Sort file names alpha numerical and with casefold (see `str.casefold <https://docs.python.org/3.11/library/stdtypes.html?highlight=str%20casefold#str.casefold>`_) (``file_10.c`` comes after ``file_0.c``).
   - Always sort at the end by filename if line or branch coverage is identical for a file.
   - Add :option:`--sort-branches` to sort by branches instead of lines, this is the default if :option:`--txt-branches` is used.
   - Add :option:`--sort-reverse` to reverse the sort order.
-
-=======
-- Add function coverage to data model. (:issue:`822`)
-- Add support for importing Cobertura XML files with ``--cobertura-add-tracefile`` option. (:issue:`805`)
->>>>>>> 99553d7a
 
 Bug fixes and small improvements:
 
