``gcovr`` Release History and Change Log

.. program is needed to resolve option links
.. program::  gcovr

Next Release
------------

Known bugs:

Breaking changes:

New features and notable changes:

<<<<<<< HEAD
- Add support for TOML configuration format. (:issue:`881`) 
=======
- Add support for colored logging. (:issue:`887`)
>>>>>>> 023dec19

Bug fixes and small improvements:

- Add support for files with more than 9999 lines. (:issue:`883`, fixes :issue:`882``) 

Documentation:

- Add nox session to generate the screenshots from the HTML files. (:issue:`877`)

Internal changes:

- Improve Dockerfile for faster rebuilds by using cache. (:issue:`878`) 
- Fix deprecation warnings from GitHub actions. (:issue:`880`) 

7.0 (25 January 2024)
---------------------

Known bugs:

Breaking changes:

- Dropped support for Python 3.7 (:issue:`869`)
- The exit code for an error of the reader module is changed from 8 to 64 and for a writer from 7 to 128. (:issue:`773`)

New features and notable changes:

- Add `--html-template-dir` option to use custom Jinja2 templates. (:issue:`758`)
- Add block numbers and md5 sums of code lines to data model. (:issue:`764`)
- If the CSS given with :option:`--html-css` contains the string ``/* Comment.Preproc */`` no ``pygments`` CSS is added anymore. (:issue:`786`)
- Add support for ``Devcontainer`` and ``GitHub Codespaces``. (:issue:`771`)
- Fix Dockerfile.qa to avoid uid conflicts. (:issue:`801`)
- Pygments required ≥ 2.13.0. (:issue:`799`)
- Add a second theme for HTML report inspired by GitHub. (:issue:`793`)
- Add :option:`--fail-under-decision` and :option:`--fail-under-function` which will error under a given minimum coverage. (:issue:`773`)
- Add function coverage to data model. (:issue:`822`)
- Add support for importing Cobertura XML files with ``--cobertura-add-tracefile`` option. (:issue:`805`)
- Add :option:`--jacoco` to generate JaCoCo XML format. (:issue:`823`))
- Add function coverage to HTML report. (:issue:`828`)
- Improve sorting of data in reports. (:issue:`817`):

  - Sort file names alpha numerical and with casefold
    (see `str.casefold <https://docs.python.org/3.11/library/stdtypes.html?highlight=str%20casefold#str.casefold>`_)
    (``file_10.c`` comes after ``file_0.c``).
  - Always sort at the end by filename if line or branch coverage is identical for a file.
  - Add :option:`--sort-branches` to sort by branches instead of lines, this is the default if :option:`--txt-branches` is used.
  - Add :option:`--sort-reverse` to reverse the sort order.

- Add option to report covered lines in txt report. (:issue:`836`)
- Add support for specifying files for :option:`search_paths`. (:issue:`834`)
- Use different color for partial covered lines in HTML report. (:issue:`839`)
- Add support to generate LCOV info files. (:issue:`830`)
- Add support for FIPS enabled OS when used with Python 3.9. (:issue:`850`)
- Reduce file size for detailed HTML reports by merging columns the function lists. (:issue:`840`)
- Ignore all negative hits if :option:`--gcov-ignore-parse-errors` is used. (:issue:`852`)
- Use literal options for sorting and TXT metric. (:issue:`867`)

  - The :option:`-b`, :option:`--txt-branches` and :option:`--branches` are deprecated, use :option:`--txt-metric` instead.
    The reason for this is that we have line, branch and decision coverage and handle this with flags is more complex than
    using an enumeration.
  - The :option:`--sort-uncovered` and :option:`--sort-percentage` are deprecated, use :option:`--sort` instead.
    The reason for this is that only one sorting order shall be selectable and and an enumeration is easier to handle
    than several flags.

- The development branch is renamed from ``master`` to ``main``. (:issue:`829`, :issue:`873`)
- Add support for decision coverage metric in text report. (:issue:`864`)
- Split list of functions into tables with maximum 10000 rows to fix rendering issues. (:issue:`858`)

Bug fixes and small improvements:

- Print calls and decision statistics in summary only if values are gathered. (:issue:`749`)
- Log the thread name if :option:`-j` is used. (:issue:`752`)
- Collapse also root directory if needed in nested HTML report. (:issue:`750`)
- Handle special case of absolute source file paths in ``gcov`` output. (:issue:`776`)
- Ignore exit code 6 when running ``gcov`` (output write error introduced gcc-12). (:issue:`781`)
- Change coveralls value from 0.0 to 1.0 if no code lines or branches are present. (:issue:`796`)
- Fix symlinked root directories on Windows. (:issue:`814`)
- Extend :option:`--gcov-ignore-errors` to be able to ignore specific gcov errors. (:issue:`787`)
- Fix reading of choices options from configuration files (e.g. ``gcov-ignore-parse-errors``). (:issue:`816`)
- Fix ``TypeError`` during decision analysis. (:issue:`784`)
- Use relative paths if possible when running ``gcov``. (:issue:`820`)
- Respect :option`--merge-mode-functions`when merging coverage data. (:issue:`844`)

Documentation:

- Fix wrong command in ``How to create a standalone application`` docs. (:issue:`792`)
- Update output html to add github style themes. (:issue:`818`)

Internal changes:

- Do not scrub versions in reference data. (:issue:`747`)
- Add interface for the different formats to easily add new formats. (:issue:`755`)
- All options have now a prefix of the format and all long option names can be used in a configuration file. (:issue:`755`)

  - :option:`--txt-summary` in addition to :option:`--print-summary`.
  - :option:`--json-add-tracefile` in addition to :option:`--add-tracefile`.
  - :option:`--gcov-delete` in addition to :option:`--delete`.
  - :option:`--gcov-keep` in addition to :option:`--keep`.
  - :option:`--gcov-object-directory` in addition to :option:`--object-directory`.
  - :option:`--gcov-exclude-directories` in addition to :option:`--exclude-directories`.
  - :option:`--gcov-use-existing-files` in addition to :option:`--use-gcov-files`.

- Use interactive terminal for docker (support of Ctrl-C to interrupt). (:issue:`767`)
- Use separate session for flake8 and us this session in lint. (:issue:`768`)
- Replace the deprecated codecov python uploader with the binary uploader. (:issue:`770`)
- Add gcc-12 and gcc-13 to the test suite. (:issue:`780`)
- Add sessions to run the targets for all versions of ``gcc`` or ``clang``. (:issue:`782`)
- Use ``build`` instead of calling ``setup.py`` directly. (:issue:`819`)
- Add nox session to import reference file from pipeline. (:issue:`831`)
- Add support for ``clang-15`` in our test suite and fix test with write protection under Mac OS. (:issue:`853`)
- Add test for parallel execution of multiple gcovr instances. (:issue:`832`)


6.0 (08 March 2023)
-------------------

Known bugs:

Breaking changes:

- Remove not allowed attributes ``function-rate``, ``functions-covered`` and ``functions-valid``
  from cobertura report. (:issue:`671`)
- Remove "noncode" entries in JSON reports. (:issue:`663`)
- New :option:`--exclude-noncode-lines` to exclude noncode lines. Noncode lines are not excluded by default anymore. (:issue:`704`, :issue:`705`)
- Changed :option:`--gcov-ignore-parse-errors` to accept list of errors to ignore. (:issue:`701`)
- The default filename for :option:`--cobertura` is changed from coverage.xml to cobertura.xml. (:issue:`721`)
- Handling of ``gcov`` errors:

  - Do not ignore return code of ``gcov``. (:issue:`653`)
  - New :option:`--gcov-ignore-errors` to ignore ``gcov`` errors. Old behavior was to print a warning and continue. (:issue:`718`)

- Revert changes from :issue:`623` and add documentation entry :ref:`support keil uvision format`. (:issue:`727`)

New features and notable changes:

- New :option:`--html-nested` for reports that summarize subdirectories with aggregated statistics per directory. (:issue:`687`)
- Accept `NAN %` which is used in GCOV 7.5.0 instead of an invalid value. (:issue:`651`)
- New :option:`--json-base` to define a base bath used in JSON reports. (:issue:`656`)
- New :option:`--calls` to report call coverage: function calls invoked/total. (:issue:`666`)
- New nox session to generate a portable application with pyinstaller, see :ref:`standalone application`. (:issue:`661`)
- Print a warning if root directory contains symlinks. (:issue:`652`)
- Change :option:`--keep` when calling gcov internaly. (:issue:`703`)
- Allow annotations for never executed branches. (:issue:`711`)
- Add function merge mode for same function defined in different lines. (:issue:`700`)
- Update link to gcovr documentation in HTML report to point to the documentation of the used version. (:issue:`723`)
- Add environment `SOURCE_DATE_EPOCH <https://reproducible-builds.org/docs/source-date-epoch>`_ to set default for :option:`--timestamp`. (:issue:`729`)

Bug fixes and small improvements:

- Fix :option:`--html-tab-size` feature. (:issue:`650`)
- Fix alphabetical sort of html report, for when there are symlinks. (:issue:`685`)
- Handle :option:`--version` before parsing the configuration file. (:issue:`696`)
- Fix reports of excluded coverage. (:issue:`409`, :issue:`503`, :issue:`663`)
- Fix handling for nonexistent source code for HTML-details and Coveralls reports. (:issue:`663`)
- Exclude functions with :ref:`Exclusion markers`. (:issue:`713`)
- Fix problem in decision parser if open block brace is on same line. (:issue:`681`)
- Add Python 3.11 to test matrix. (:issue:`717`)
- Fix casing of files if filesystem is case insensitive. (:issue:`694`)
- Fix deadlock if :option:`-j` is used and there are errors from ``gcov`` execution. (:issue:`719`)
- Fix problem in decision parser if case is not on a single line with the break statement. (:issue:`738`)
- Do not use ``realpath`` for ``DirectoryPrefixFilter`` to support symlinks in root directory. (:issue:`712`)

Documentation:

- Add detailed reference for the JSON output format. (:issue:`663`)

Internal changes:

- Select the :option:`--html-theme` using CSS classes. (:issue:`650`)
- Change and extend ``cmake`` tests. (:issue:`676`)
- Detect ``gcc`` version for running tests. (:issue:`686`)
- Use scrubbed data for ``--update_reference`` option. (:issue:`698`)
- Install ninja with package manager instead of GitHub action. (:issue:`699`)
- Rename the reference files coverage.xml to cobertura.xml and the test from xml to cobertura. (:issue:`721`)
- Add support for ``clang-14`` in our test suite and improve startup performance of docker image. (:issue:`731`)
- Compare files by extension in test suite. (:issue:`733`)
- Split HTML templates into one file for each part of the page. (:issue:`735`)
- Change docker image to be able to use it like the ``nox`` command itself. (:issue:`734`)

5.2 (06 August 2022)
--------------------

New features and notable changes:

- Log additional info on gcov parsing errors. (:issue:`589`)
- Add support for branch exclude markers. (:issue:`644`)
- Additional options to configure the thresholds for lines and branches in HTML separate. (:issue:`645`)

Bug fixes and small improvements:

- Remove function coverage from sonarcube report. (:issue:`591`)
- Fix parallel processing of gcov data. (:issue:`592`)
- Better diagnostics when dealing with corrupted input files. (:issue:`593`)
- Accept metadata lines without values (introduced in gcc-11). (:issue:`601`)
- Properly close <a> element in detailed HTML report. (:issue:`602`)
- Use `≥` sign instead of `>=` in HTML legend. (:issue:`603`)
- Using :option:`--add-tracefile` will now correctly merge branch coverage. (:issue:`600`)
- Fix package-level function coverage statistics in Cobertura XML reports. (:issue:`605`)
- Respect excluded/noncode lines for aggregated branchcoverage. (:issue:`611`)
- Fix list options in configuration file (search-path). (:issue:`612`)
- Fix assert and key error in --decisions flag. (:issue:`642`)
- Fix adding none existing lines by decision analysis to data model. (:issue:`617`)
- Always treat relative paths in config files as relative to the directory of the file. (:issue:`615`)
- More flexible ``.gcov`` parsing to support files generated by third party tools.
  (:issue:`621`, :issue:`623`)

Internal changes:

- Fix black check to fail on format errors. (:issue:`594`)
- Change session black with no arguments to format all files. (:issue:`595`)
- Add gcc-10 and gcc-11 to the test suite. (:issue:`597`)
- Improved internal coverage data model to simplify processing. (:issue:`600`)
- Use pretty print for cobertura and coveralls in test suite. (:issue:`606`)
- Forward nox options `--reuse-existing-virtualenvs` and `--no-install` to call inside docker. (:issue:`616`)

5.1 (26 March 2022)
-------------------

Breaking changes:

- Dropped support for Python 3.6 (:issue:`550`)
- Changed ``xml`` configuration key to ``cobertura`` (:issue:`552`)
- JSON summary output: all percentages are now reported from 0 to 100
  (:issue:`570`)

New features and notable changes:

- Report function coverage (:issue:`362`, :issue:`515`, :issue:`554`)
- Consistent support for symlinks across operating systems

  - Support for Windows junctions (:issue:`535`)
  - Symlinks are only resolved for :ref:`evaluating filters <filters>`
    (:issue:`565`)

- Show error message on STDERR
  when :option:`--fail-under-line` or :option:`--fail-under-branch` fails
  (:issue:`502`)
- Can report decision coverage with :option:`--decisions` option
  (reasonably formatted C/C++ source files only, HTML and JSON output)
  (:issue:`350`)
- Can create reproducible reports with the :option:`--timestamp` option
  (:issue:`546`)
- Improvements to :ref:`Exclusion markers` (LINE/START/STOP)

  - Can ignore markers in code with :option:`--no-markers` option (:issue:`361`)
  - Can customize patterns with :option:`--exclude-pattern-prefix` option
    (:issue:`561`)

- Can use :option:`--cobertura` as a less ambiguous alias for :option:`--xml`.
  (:issue:`552`)

Bug fixes and small improvements:

- Gcov is invoked without localization by setting LC_ALL=C (:issue:`513`)
- Gcov is invoked without temporary directories (:issue:`525`)
- Gcov: solved problems with file name limitations. (:issue:`528`)
- Fixed "root" path in JSON summary report. (:issue:`548`)
- Correctly resolve relative filters in configuration files. (:issue:`568`)
- HTML output: indicate lines with excluded coverage (:issue:`503`)
- HTML output: fixed sanity check to support empty files (:issue:`571`)
- HTML output: support ``jinja2 >= 3.1`` (:issue:`576`)

Documentation:

- Split documentation into smaller pages (:issue:`552`)
- Document used options for ``gcov`` (:issue:`528`)

Internal changes:

- Replaced own logger with Python's logging module. (:issue:`540`)
- New parser for ``.gcov`` file format, should be more robust. (:issue:`512`)
- New tests

  - more compilers:
    clang-10 (:issue:`484`),
    clang-13 (:issue:`527`),
    gcc-9 (:issue:`527`)
  - ``-fprofile-abs-path`` compiler option (:issue:`521`)
  - enabled symlink tests for Windows (:issue:`539`)

- Improvements to the test suite

  - Use Nox instead of Makefiles to manage QA checks (:issue:`516`, :issue:`555`)
  - Can run tests for all compiler versions in one go (:issue:`514`)
  - More linter checks (:issue:`566`)
    and code style enforcement with black (:issue:`579`)
  - Better XML diffing with yaxmldiff (:issue:`495`, :issue:`509`)
  - Share test reference data between compiler versions where possible
    (:issue:`556`)
  - Better environment variable handling (:issue:`493`, :issue:`541`)
  - Fixed glob patterns for collecting reference files (:issue:`533`)
  - Add timeout for each single test. (:issue:`572`)

- Improvements and fixes to the release process (:issue:`494`, :issue:`537`)
- Normalize shell scripts to Unix line endings (:issue:`538`, :issue:`547`)


5.0 (11 June 2021)
------------------

Breaking changes:

- Dropped support for Python 2 and Python 3.5.
  From now on, gcovr will only support Python versions
  that enjoy upstream support.

Improvements and new features:

- Handles spaces in ``gcov`` path. (:issue:`385`)
- Early fail when output cannot be created. (:issue:`382`)
- Add :option:`--txt` for text output. (:issue:`387`)
- Add :option:`--csv` for CSV output. (:issue:`376`)
- Add :option:`--exclude-lines-by-pattern` to filter out source lines by arbitrary
  regex. (:issue:`356`)
- Add :option:`--json-summary` to generate a :ref:`JSON Summary <json_summary_output>` report. (:issue:`366`)
- Add :option:`--coveralls` to generate a :ref:`Coveralls <coveralls_output>` compatible JSON report. (:issue:`328`)
- Add support for output directories. If the output ends with a ``/`` or ``\`` it is used as a directory. (:issue:`416`)
- Compare paths case insensitive if file system of working directory is case insensitive. (:issue:`329`)
- Add wildcard pattern to json :option:`--add-tracefile`. (:issue:`351`)
- Enable :option:`--filter` and :option:`--exclude` for :ref:`Merging coverage <merging_coverage>`. (:issue:`373`)
- Only output 100.0% in text and HTML output if really 100.0%, else use 99.9%. (:issue:`389`)
- Support relative source location for shadow builds. (:issue:`410`)
- Incorrect path for header now can still generate html-details reports (:issue:`271`)
- Change format version in JSON output from number to string and update it to "0.2".  (:issue:`418`, :issue:`463`)
- Only remove :option:`--root` path at the start of file paths. (:issue:`452`)
- Fix coverage report for cmake ninja builds with given in-source object-directory. (:issue:`453`)
- Add issue templates. (:issue:`461`)
- Add :option:`--exclude-function-lines` to exclude the line of the function definition in the coverage report. (:issue:`430`)
- Changes for HTML output format:

  - Redesign HTML generation. Add :option:`--html-self-contained` to control external or internal CSS. (:issue:`367`)
  - Change legend for threshold in html report. (:issue:`371`)
  - Use HTML title also for report heading. Default value for :option:`--html-title` changed. (:issue:`378`)
  - Add :option:`--html-tab-size` to configure tab size in HTML details. (:issue:`377`)
  - Add option :option:`--html-css` for user defined styling. (:issue:`380`)
  - Create details html filename independent from OS. (:issue:`375`)
  - Add :option:`--html-theme` to change the color theme. (:issue:`393`)
  - Add linkable lines in HTML details. (:issue:`401`)
  - Add syntax highlighting in the details HTML report. This can be turned off with :option:`--no-html-details-syntax-highlighting <--html-details-syntax-highlighting>`. (:issue:`402`, :issue:`415`)

Documentation:

- Cookbook: :ref:`oos cmake` (:issue:`340`, :issue:`341`)

Internal changes:

- Add makefile + dockerfile for simpler testing.
- Add .gitbugtraq to link comments to issue tracker in GUIs. (:issue:`429`)
- Add GitHub actions to test PRs and master branch. (:issue:`404`)
- Remove Travis CI. (:issue:`419`)
- Remove Appveyor CI and upload coverage report from Windows and Ubuntu from the GitHub actions. (:issue:`455`)
- Add check if commit is mentioned in the CHANGELOG.rst. (:issue:`457`)
- Move flake8 config to setup.cfg and add black code formatter. (:issue:`444`)
- Fix filter/exclude relative path issue in Windows. (:issue:`320`, :issue:`479`)
- Extend test framework for CI:

  - Set make variable TEST_OPTS as environment variable inside docker. (:issue:`372`)
  - Add make variable USE_COVERAGE to extend flags for coverage report in GitHub actions. (:issue:`404`)
  - Extend tests to use an unified diff in the assert. Add test options `--generate_reference`,
    `--update_reference` and `--skip_clean`. (:issue:`379`)
  - Support multiple output patterns in integration tests. (:issue:`383`)
  - New option `--archive_differences` to save the different files as ZIP.
    Use this ZIP as artifact in AppVeyor. (:issue:`392`)
  - Add support for gcc-8 to test suite and docker tests. (:issue:`423`)
  - Run as limited user inside docker container and add test with read only directory. (:issue:`445`)

4.2 (6 November 2019)
---------------------

Breaking changes:

- Dropped support for Python 3.4.
- Format flag parameters like :option:`--xml` or :option:`--html`
  now take an optional output file name.
  This potentially changes the interpretation of search paths.
  In ``gcovr --xml foo``,
  previous gcovr versions would search the ``foo`` directory for coverage data.
  Now, gcovr will try to write the Cobertura report to the ``foo`` file.
  To keep the old meaning, separate positional arguments like
  ``gcovr --xml -- foo``.

Improvements and new features:

- :ref:`Configuration file <configuration>` support (experimental).
  (:issue:`167`, :issue:`229`, :issue:`279`, :issue:`281`, :issue:`293`,
  :issue:`300`, :issue:`304`)
- :ref:`JSON output <json_output>`. (:issue:`301`, :issue:`321`, :issue:`326`)
- :ref:`Merging coverage <merging_coverage>`
  with :option:`gcovr --add-tracefile`.
  (:issue:`10`, :issue:`326`)
- :ref:`SonarQube XML Output <sonarqube_xml_output>`. (:issue:`308`)
- Handle cyclic symlinks correctly during coverage data search.
  (:issue:`284`)
- Simplification of :option:`--object-directory` heuristics.
  (:issue:`18`, :issue:`273`, :issue:`280`)
- Exception-only code like a ``catch`` clause is now shown as uncovered.
  (:issue:`283`)
- New :option:`--exclude-throw-branches` option
  to exclude exception handler branches. (:issue:`283`)
- Support ``--root ..`` style invocation,
  which might fix some CMake-related problems. (:issue:`294`)
- Fix wrong names in report
  when source and build directories have similar names. (:issue:`299`)
- Stricter argument handling. (:issue:`267`)
- Reduce XML memory usage by moving to lxml.
  (:issue:`1`, :issue:`118`, :issue:`307`)
- Can write :ref:`multiple reports <multiple output formats>` at the same time
  by giving the output file name to the report format parameter.
  Now, ``gcovr --html -o cov.html`` and ``gcovr --html cov.html``
  are equivalent. (:issue:`291`)
- Override gcov locale properly. (:issue:`334`)
- Make gcov parser more robust when used with GCC 8. (:issue:`315`)

Known issues:

- The :option:`--keep` option only works when using existing gcov files
  with :option:`-g`/:option:`--use-gcov-files`.
  (:issue:`285`, :issue:`286`)
- Gcovr may get confused
  when header files in different directories have the same name.
  (:issue:`271`)
- Gcovr may not work when no en_US locale is available.
  (:issue:`166`)

Documentation:

- :ref:`Exclusion marker <exclusion markers>` documentation.
- FAQ: :ref:`exception branches` (:issue:`283`)
- FAQ: :ref:`uncovered files not shown`
  (:issue:`33`, :issue:`100`, :issue:`154`, :issue:`290`, :issue:`298`)

Internal changes:

- More tests. (:issue:`269`, :issue:`268`, :issue:`269`)
- Refactoring and removal of dead code. (:issue:`280`)
- New internal data model.

4.1 (2 July 2018)
-----------------

- Fixed/improved --exclude-directories option. (:issue:`266`)
- New "Cookbook" section in the documentation. (:issue:`265`)

4.0 (17 June 2018)
------------------

Breaking changes:

- This release drops support for Python 2.6. (:issue:`250`)
- PIP is the only supported installation method.
- No longer encoding-agnostic under Python 2.7.
  If your source files do not use the system encoding (probably UTF-8),
  you will have to specify a --source-encoding.
  (:issue:`148`, :issue:`156`, :issue:`256`)
- Filters now use forward slashes as path separators, even on Windows.
  (:issue:`191`, :issue:`257`)
- Filters are no longer normalized into pseudo-paths.
  This could change the interpretation of filters in some edge cases.

Improvements and new features:

- Improved --help output. (:issue:`236`)
- Parse the GCC 8 gcov format. (:issue:`226`, :issue:`228`)
- New --source-encoding option, which fixes decoding under Python 3.
  (:issue:`256`)
- New --gcov-ignore-parse-errors flag.
  By default, gcovr will now abort upon parse errors. (:issue:`228`)
- Detect the error when gcov cannot create its output files (:issue:`243`,
  :issue:`244`)
- Add -j flag to run gcov processes in parallel. (:issue:`3`, :issue:`36`,
  :issue:`239`)
- The --html-details flag now implies --html. (:issue:`93`, :issue:`211`)
- The --html output can now be used without an --output filename
  (:issue:`223`)
- The docs are now managed with Sphinx.
  (:issue:`235`, :issue:`248`, :issue:`249`, :issue:`252`, :issue:`253`)
- New --html-title option to change the title of the HTML report.
  (:issue:`261`, :issue:`263`)
- New options --html-medium-threshold and --html-high-threshold
  to customize the color legend. (:issue:`261`, :issue:`264`)

Internal changes:

- Huge refactoring. (:issue:`214`, :issue:`215`, :issue:`221` :issue:`225`,
  :issue:`228`, :issue:`237`, :issue:`246`)
- Various testing improvements. (:issue:`213`, :issue:`214`, :issue:`216`,
  :issue:`217`, :issue:`218`, :issue:`222`, :issue:`223`, :issue:`224`,
  :issue:`227`, :issue:`240`, :issue:`241`, :issue:`245`)
- HTML reports are now rendered with Jinja2 templates. (:issue:`234`)
- New contributing guide. (:issue:`253`)

3.4 (12 February 2018)
----------------------

- Added --html-encoding command line option (:issue:`139`).
- Added --fail-under-line and --fail-under-branch options,
  which will error under a given minimum coverage. (:issue:`173`, :issue:`116`)
- Better pathname resolution heuristics for --use-gcov-file. (:issue:`146`)
- The --root option defaults to current directory '.'.
- Improved reports for "(", ")", ";" lines.
- HTML reports show full timestamp, not just date. (:issue:`165`)
- HTML reports treat 0/0 coverage as NaN, not 100% or 0%. (:issue:`105`, :issue:`149`, :issue:`196`)
- Add support for coverage-04.dtd Cobertura XML format (:issue:`164`, :issue:`186`)
- Only Python 2.6+ is supported, with 2.7+ or 3.4+ recommended. (:issue:`195`)
- Added CI testing for Windows using Appveyor. (:issue:`189`, :issue:`200`)
- Reports use forward slashes in paths, even on Windows. (:issue:`200`)
- Fix to support filtering with absolute paths.
- Fix HTML generation with Python 3. (:issue:`168`, :issue:`182`, :issue:`163`)
- Fix --html-details under Windows. (:issue:`157`)
- Fix filters under Windows. (:issue:`158`)
- Fix verbose output when using existing gcov files (:issue:`143`, :issue:`144`)


3.3 (6 August 2016)
-------------------

- Added CI testing using TravisCI
- Added more tests for out of source builds and other nested builds
- Avoid common file prefixes in HTML output (:issue:`103`)
- Added the --execlude-directories argument to exclude directories
  from the search for symlinks (:issue:`87`)
- Added branches taken/not taken to HTML (:issue:`75`)
- Use --object-directory to scan for gcov data files (:issue:`72`)
- Improved logic for nested makefiles (:issue:`135`)
- Fixed unexpected semantics with --root argument (:issue:`108`)
- More careful checks for covered lines (:issue:`109`)


3.2 (5 July 2014)
-----------------

- Adding a test for out of source builds
- Using the starting directory when processing gcov filenames.
  (:issue:`42`)
- Making relative paths the default in html output.
- Simplify html bar with coverage is zero.
- Add option for using existing gcov files (:issue:`35`)
- Fixing --root argument processing (:issue:`27`)
- Adding logic to cover branches that are ignored (:issue:`28`)


3.1 (6 December 2013)
---------------------

- Change to make the -r/--root options define the root directory
  for source files.
- Fix to apply the -p option when the --html option is used.
- Adding new option, '--exclude-unreachable-branches' that
  will exclude branches in certain lines from coverage report.
- Simplifying and standardizing the processing of linked files.
- Adding tests for deeply nested code, and symbolic links.
- Add support for multiple —filter options in same manner as —exclude
  option.


3.0 (10 August 2013)
--------------------

- Adding the '--gcov-executable' option to specify
  the name/location of the gcov executable. The command line option
  overrides the environment variable, which overrides the default 'gcov'.
- Adding an empty "<methods/>" block to <classes/> in the XML output: this
  makes out XML complient with the Cobertura DTD. (#3951)
- Allow the GCOV environment variable to override the default 'gcov'
  executable.  The default is to search the PATH for 'gcov' if the GCOV
  environment variable is not set. (#3950)
- Adding support for LCOV-style flags for excluding certain lines from
  coverage analysis. (#3942)
- Setup additional logic to test with Python 2.5.
- Added the --html and --html-details options to generate HTML.
- Sort output for XML to facilitate baseline tests.
- Added error when the --object-directory option specifies a bad directory.
- Added more flexible XML testing, which can ignore XML elements
  that frequently change (e.g. timestamps).
- Added the '—xml-pretty' option, which is used to
  generate pretty XML output for the user manual.
- Many documentation updates


2.4 (13 April 2012)
-------------------

- New approach to walking the directory tree that is more robust to
  symbolic links (#3908)
- Normalize all reported path names

  - Normalize using the full absolute path (#3921)
  - Attempt to resolve files referenced through symlinks to a common
    project-relative path

- Process ``gcno`` files when there is no corresponding ``gcda`` file to
  provide coverage information for unexecuted modules (#3887)
- Windows compatibility fixes

  - Fix for how we parse ``source:`` file names (#3913)
  - Better handling od EOL indicators (#3920)

- Fix so that gcovr cleans up all ``.gcov`` files, even those filtered by
  command line arguments
- Added compatibility with GCC 4.8 (#3918)
- Added a check to warn users who specify an empty ``--root`` option (see #3917)
- Force ``gcov`` to run with en_US localization, so the gcovr parser runs
  correctly on systems with non-English locales (#3898, #3902).
- Segregate warning/error information onto the stderr stream (#3924)
- Miscellaneous (Python 3.x) portability fixes
- Added the master svn revision number as part of the verson identifier


2.3.1 (6 January 2012)
----------------------

- Adding support for Python 3.x


2.3 (11 December 2011)
----------------------

- Adding the ``--gcov-filter`` and ``--gcov-exclude`` options.


2.2 (10 December 2011)
----------------------

- Added a test driver for gcovr.
- Improved estimation of the ``<sources>`` element when using gcovr with filters.
- Added revision and date keywords to gcovr so it is easier to identify
  what version of the script users are using (especially when they are
  running a snapshot from trunk).
- Addressed special case mentioned in [comment:ticket:3884:1]: do not
  truncate the reported file name if the filter does not start matching
  at the beginning of the string.
- Overhaul of the ``--root`` / ``--filter`` logic. This should resolve the
  issue raised in #3884, along with the more general filter issue
  raised in [comment:ticket:3884:1]
- Overhaul of gcovr's logic for determining gcc/g++'s original working
  directory. This resolves issues introduced in the original
  implementation of ``--object-directory`` (#3872, #3883).
- Bugfix: gcovr was only including a ``<sources>`` element in the XML
  report if the user specified ``-r`` (#3869)
- Adding timestamp and version attributes to the gcovr XML report (see
  #3877).  It looks like the standard Cobertura output reports number of
  seconds since the epoch for the timestamp and a doted decimal version
  string.  Now, gcovr reports seconds since the epoch and
  "``gcovr ``"+``__version__`` (e.g. "gcovr 2.2") to differentiate it
  from a pure Cobertura report.


2.1 (26 November 2010)
----------------------

- Added the ``--object-directory`` option, which allows for a flexible
  specification of the directory that contains the objects generated by
  gcov.
- Adding fix to compare the absolute path of a filename to an exclusion
  pattern.
- Adding error checking when no coverage results are found. The line and
  branch counts can be zero.
- Adding logic to process the ``-o``/``--output`` option (#3870).
- Adding patch to scan for lines that look like::

       creating `foo'

  as well as
  ::

       creating 'foo'

- Changing the semantics for EOL to be portable for MS Windows.
- Add attributes to xml format so that it could be used by hudson/bamboo with
  cobertura plug-in.


2.0 (22 August 2010)
--------------------

- Initial release as a separate package.  Earlier versions of gcovr
  were managed within the 'fast' Python package.<|MERGE_RESOLUTION|>--- conflicted
+++ resolved
@@ -12,11 +12,8 @@
 
 New features and notable changes:
 
-<<<<<<< HEAD
+- Add support for colored logging. (:issue:`887`)
 - Add support for TOML configuration format. (:issue:`881`) 
-=======
-- Add support for colored logging. (:issue:`887`)
->>>>>>> 023dec19
 
 Bug fixes and small improvements:
 
