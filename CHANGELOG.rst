``gcovr`` Release History and Change Log

.. program is needed to resolve option links
.. program::  gcovr

Next Release
------------

Known bugs:

Breaking changes:

- The exit code for an error of the reader module is changed from 8 to 64 and for a writer from 7 to 128. (:issue:`773`)

New features and notable changes:

- Add `--html-template-dir` option to use custom Jinja2 templates (:issue:`758`)
- Add block numbers and md5 sums of code lines to data model. (:issue:`764`)
- If the CSS given with :option:`--html-css` contains the string ``/* Comment.Preproc */`` no ``pygments`` CSS is added anymore. (:issue:`786`)
- Add support for ``Devcontainer`` and ``GitHub Codespaces``. (:issue:`771`)
- Fix Dockerfile.qa to avoid uid conflicts. (:issue:`801`)
- Pygments required >= 2.13.0. (:issue:`799`)
- Add a second theme for HTML report inspired by GitHub. (:issue:`793`)
- Add :option:`--fail-under-decision` and :option:`--fail-under-function` which will error under a given minimum coverage. (:issue:`773`)
- Add function coverage to data model. (:issue:`822`)
- Add support for importing Cobertura XML files with ``--cobertura-add-tracefile`` option. (:issue:`805`)
- Add :option:`--jacoco` to generate JaCoCo XML format. (:issue:`823`))
- Add function coverage to HTML report. (:issue:`828`)
- Improve sorting of data in reports (:issue:`817`):
  - Sort file names alpha numerical and with casefold (see `str.casefold <https://docs.python.org/3.11/library/stdtypes.html?highlight=str%20casefold#str.casefold>`_) (``file_10.c`` comes after ``file_0.c``).
  - Always sort at the end by filename if line or branch coverage is identical for a file.
  - Add :option:`--sort-branches` to sort by branches instead of lines, this is the default if :option:`--txt-branches` is used.
  - Add :option:`--sort-reverse` to reverse the sort order.
<<<<<<< HEAD
- Add support to generate LCOV info files. (:issue:`830`)
=======
- Add option to report covered lines in txt report. (:issue:`836`)
- Add support for specifying files for :option:`search_paths`. (:issue:`834`)
>>>>>>> 88779183

Bug fixes and small improvements:

- Print calls and decision statistics in summary only if values are gathered. (:issue:`749`)
- Log the thread name if :option:`-j` is used. (:issue:`752`)
- Collapse also root directory if needed in nested HTML report. (:issue:`750`)
- Handle special case of absolute source file paths in ``gcov`` output. (:issue:`776`)
- Ignore exit code 6 when running ``gcov`` (output write error introduced gcc-12). (:issue:`781`)
- Change coveralls value from 0.0 to 1.0 if no code lines or branches are present. (:issue:`796`)
- Fix symlinked root directories on Windows. (:issue:`814`)
- Extend :option:`--gcov-ignore-errors` to be able to ignore specific gcov errors. (:issue:`787`)
- Fix reading of choices options from configuration files (e.g. ``gcov-ignore-parse-errors``). (:issue:`816`)
- Fix ``TypeError`` during decision analysis. (:issue:`784`)
- Use relative paths if possible when running ``gcov``. (:issue:`820`)

Documentation:

- Fix wrong command in ``How to create a standalone application`` docs (:issue:`792`)
- Update output html to add github style themes (:issue:`818`)

Internal changes:

- Do not scrub versions in reference data. (:issue:`747`)
- Add interface for the different formats to easily add new formats. (:issue:`755`)
- All options have now a prefix of the format and all long option names can be used in a configuration file. (:issue:`755`)

  - :option:`--txt-summary` in addition to :option:`--print-summary`
  - :option:`--json-add-tracefile` in addition to :option:`--add-tracefile`
  - :option:`--gcov-delete` in addition to :option:`--delete`
  - :option:`--gcov-keep` in addition to :option:`--keep`
  - :option:`--gcov-object-directory` in addition to :option:`--object-directory`
  - :option:`--gcov-exclude-directories` in addition to :option:`--exclude-directories`
  - :option:`--gcov-use-existing-files` in addition to :option:`--use-gcov-files`

- Use interactive terminal for docker (support of Ctrl-C to interrupt). (:issue:`767`)
- Use separate session for flake8 and us this session in lint. (:issue:`768`)
- Replace the deprecated codecov python uploader with the binary uploader. (:issue:`770`)
- Add gcc-12 and gcc-13 to the test suite. (:issue:`780`)
- Add sessions to run the targets for all versions of ``gcc`` or ``clang``. (:issue:`782`)
- Use ``build`` instead of calling ``setup.py`` directly. (:issue:`819`)
- Add nox session to import reference file from pipeline. (:issue:`831`)

6.0 (08 March 2023)
-------------------

Known bugs:

Breaking changes:

- Remove not allowed attributes ``function-rate``, ``functions-covered`` and ``functions-valid``
  from cobertura report. (:issue:`671`)
- Remove "noncode" entries in JSON reports. (:issue:`663`)
- New :option:`--exclude-noncode-lines` to exclude noncode lines. Noncode lines are not excluded by default anymore. (:issue:`704`, :issue:`705`)
- Changed :option:`--gcov-ignore-parse-errors` to accept list of errors to ignore. (:issue:`701`)
- The default filename for :option:`--cobertura` is changed from coverage.xml to cobertura.xml (:issue:`721`)
- Handling of ``gcov`` errors:

  - Do not ignore return code of ``gcov``. (:issue:`653`)
  - New :option:`--gcov-ignore-errors` to ignore ``gcov`` errors. Old behavior was to print a warning and continue. (:issue:`718`)

- Revert changes from :issue:`623` and add documentation entry :ref:`support keil uvision format`. (:issue:`727`)

New features and notable changes:

- New :option:`--html-nested` for reports that summarize subdirectories with aggregated statistics per directory. (:issue:`687`)
- Accept `NAN %` which is used in GCOV 7.5.0 instead of an invalid value. (:issue:`651`)
- New :option:`--json-base` to define a base bath used in JSON reports. (:issue:`656`)
- New :option:`--calls` to report call coverage: function calls invoked/total (:issue:`666`)
- New nox session to generate a portable application with pyinstaller, see :ref:`standalone application`. (:issue:`661`)
- Print a warning if root directory contains symlinks. (:issue:`652`)
- Change :option:`--keep` when calling gcov internaly. (:issue:`703`)
- Allow annotations for never executed branches. (:issue:`711`)
- Add function merge mode for same function defined in different lines. (:issue:`700`)
- Update link to gcovr documentation in HTML report to point to the documentation of the used version. (:issue:`723`)
- Add environment `SOURCE_DATE_EPOCH <https://reproducible-builds.org/docs/source-date-epoch>`_ to set default for :option:`--timestamp`. (:issue:`729`)

Bug fixes and small improvements:

- Fix :option:`--html-tab-size` feature. (:issue:`650`)
- Fix alphabetical sort of html report, for when there are symlinks. (:issue:`685`)
- Handle :option:`--version` before parsing the configuration file. (:issue:`696`)
- Fix reports of excluded coverage. (:issue:`409`, :issue:`503`, :issue:`663`)
- Fix handling for nonexistent source code for HTML-details and Coveralls reports. (:issue:`663`)
- Exclude functions with :ref:`Exclusion markers`. (:issue:`713`)
- Fix problem in decision parser if open block brace is on same line. (:issue:`681`)
- Add Python 3.11 to test matrix. (:issue:`717`)
- Fix casing of files if filesystem is case insensitive. (:issue:`694`)
- Fix deadlock if :option:`-j` is used and there are errors from ``gcov`` execution. (:issue:`719`)
- Fix problem in decision parser if case is not on a single line with the break statement. (:issue:`738`)
- Do not use ``realpath`` for ``DirectoryPrefixFilter`` to support symlinks in root directory. (:issue:`712`)

Documentation:

- Add detailed reference for the JSON output format. (:issue:`663`)

Internal changes:

- Select the :option:`--html-theme` using CSS classes. (:issue:`650`)
- Change and extend ``cmake`` tests. (:issue:`676`)
- Detect ``gcc`` version for running tests. (:issue:`686`)
- Use scrubbed data for ``--update_reference`` option. (:issue:`698`)
- Install ninja with package manager instead of GitHub action. (:issue:`699`)
- Rename the reference files coverage.xml to cobertura.xml and the test from xml to cobertura (:issue:`721`)
- Add support for ``clang-14`` in our test suite and improve startup performance of docker image. (:issue:`731`)
- Compare files by extension in test suite. (:issue:`733`)
- Split HTML templates into one file for each part of the page. (:issue:`735`)
- Change docker image to be able to use it like the ``nox`` command itself. (:issue:`734`)

5.2 (06 August 2022)
--------------------

New features and notable changes:

- Log additional info on gcov parsing errors. (:issue:`589`)
- Add support for branch exclude markers. (:issue:`644`)
- Additional options to configure the thresholds for lines and branches in HTML separate. (:issue:`645`)

Bug fixes and small improvements:

- Remove function coverage from sonarcube report. (:issue:`591`)
- Fix parallel processing of gcov data. (:issue:`592`)
- Better diagnostics when dealing with corrupted input files. (:issue:`593`)
- Accept metadata lines without values (introduced in gcc-11). (:issue:`601`)
- Properly close <a> element in detailed HTML report. (:issue:`602`)
- Use `≥` sign instead of `>=` in HTML legend. (:issue:`603`)
- Using :option:`--add-tracefile` will now correctly merge branch coverage. (:issue:`600`)
- Fix package-level function coverage statistics in Cobertura XML reports. (:issue:`605`)
- Respect excluded/noncode lines for aggregated branchcoverage. (:issue:`611`)
- Fix list options in configuration file (search-path). (:issue:`612`)
- Fix assert and key error in --decisions flag. (:issue:`642`)
- Fix adding none existing lines by decision analysis to data model. (:issue:`617`)
- Always treat relative paths in config files as relative to the directory of the file. (:issue:`615`)
- More flexible ``.gcov`` parsing to support files generated by third party tools.
  (:issue:`621`, :issue:`623`)

Internal changes:

- Fix black check to fail on format errors. (:issue:`594`)
- Change session black with no arguments to format all files. (:issue:`595`)
- Add gcc-10 and gcc-11 to the test suite. (:issue:`597`)
- Improved internal coverage data model to simplify processing. (:issue:`600`)
- Use pretty print for cobertura and coveralls in test suite. (:issue:`606`)
- Forward nox options `--reuse-existing-virtualenvs` and `--no-install` to call inside docker. (:issue:`616`)

5.1 (26 March 2022)
-------------------

Breaking changes:

- Dropped support for Python 3.6 (:issue:`550`)
- Changed ``xml`` configuration key to ``cobertura`` (:issue:`552`)
- JSON summary output: all percentages are now reported from 0 to 100
  (:issue:`570`)

New features and notable changes:

- Report function coverage (:issue:`362`, :issue:`515`, :issue:`554`)
- Consistent support for symlinks across operating systems

  - Support for Windows junctions (:issue:`535`)
  - Symlinks are only resolved for :ref:`evaluating filters <filters>`
    (:issue:`565`)

- Show error message on STDERR
  when :option:`--fail-under-line` or :option:`--fail-under-branch` fails
  (:issue:`502`)
- Can report decision coverage with :option:`--decisions` option
  (reasonably formatted C/C++ source files only, HTML and JSON output)
  (:issue:`350`)
- Can create reproducible reports with the :option:`--timestamp` option
  (:issue:`546`)
- Improvements to :ref:`Exclusion markers` (LINE/START/STOP)

  - Can ignore markers in code with :option:`--no-markers` option (:issue:`361`)
  - Can customize patterns with :option:`--exclude-pattern-prefix` option
    (:issue:`561`)

- Can use :option:`--cobertura` as a less ambiguous alias for :option:`--xml`.
  (:issue:`552`)

Bug fixes and small improvements:

- Gcov is invoked without localization by setting LC_ALL=C (:issue:`513`)
- Gcov is invoked without temporary directories (:issue:`525`)
- Gcov: solved problems with file name limitations. (:issue:`528`)
- Fixed "root" path in JSON summary report. (:issue:`548`)
- Correctly resolve relative filters in configuration files. (:issue:`568`)
- HTML output: indicate lines with excluded coverage (:issue:`503`)
- HTML output: fixed sanity check to support empty files (:issue:`571`)
- HTML output: support ``jinja2 >= 3.1`` (:issue:`576`)

Documentation:

- Split documentation into smaller pages (:issue:`552`)
- Document used options for ``gcov`` (:issue:`528`)

Internal changes:

- Replaced own logger with Python's logging module. (:issue:`540`)
- New parser for ``.gcov`` file format, should be more robust. (:issue:`512`)
- New tests

  - more compilers:
    clang-10 (:issue:`484`),
    clang-13 (:issue:`527`),
    gcc-9 (:issue:`527`)
  - ``-fprofile-abs-path`` compiler option (:issue:`521`)
  - enabled symlink tests for Windows (:issue:`539`)

- Improvements to the test suite

  - Use Nox instead of Makefiles to manage QA checks (:issue:`516`, :issue:`555`)
  - Can run tests for all compiler versions in one go (:issue:`514`)
  - More linter checks (:issue:`566`)
    and code style enforcement with black (:issue:`579`)
  - Better XML diffing with yaxmldiff (:issue:`495`, :issue:`509`)
  - Share test reference data between compiler versions where possible
    (:issue:`556`)
  - Better environment variable handling (:issue:`493`, :issue:`541`)
  - Fixed glob patterns for collecting reference files (:issue:`533`)
  - Add timeout for each single test. (:issue:`572`)

- Improvements and fixes to the release process (:issue:`494`, :issue:`537`)
- Normalize shell scripts to Unix line endings (:issue:`538`, :issue:`547`)


5.0 (11 June 2021)
------------------

Breaking changes:

- Dropped support for Python 2 and Python 3.5.
  From now on, gcovr will only support Python versions
  that enjoy upstream support.

Improvements and new features:

- Handles spaces in ``gcov`` path. (:issue:`385`)
- Early fail when output cannot be created. (:issue:`382`)
- Add :option:`--txt` for text output. (:issue:`387`)
- Add :option:`--csv` for CSV output. (:issue:`376`)
- Add :option:`--exclude-lines-by-pattern` to filter out source lines by arbitrary
  regex. (:issue:`356`)
- Add :option:`--json-summary` to generate a :ref:`JSON Summary <json_summary_output>` report. (:issue:`366`)
- Add :option:`--coveralls` to generate a :ref:`Coveralls <coveralls_output>` compatible JSON report. (:issue:`328`)
- Add support for output directories. If the output ends with a ``/`` or ``\`` it is used as a directory. (:issue:`416`)
- Compare paths case insensitive if file system of working directory is case insensitive. (:issue:`329`)
- Add wildcard pattern to json :option:`--add-tracefile`. (:issue:`351`)
- Enable :option:`--filter` and :option:`--exclude` for :ref:`Merging coverage <merging_coverage>`. (:issue:`373`)
- Only output 100.0% in text and HTML output if really 100.0%, else use 99.9%. (:issue:`389`)
- Support relative source location for shadow builds. (:issue:`410`)
- Incorrect path for header now can still generate html-details reports (:issue:`271`)
- Change format version in JSON output from number to string and update it to "0.2".  (:issue:`418`, :issue:`463`)
- Only remove :option:`--root` path at the start of file paths. (:issue:`452`)
- Fix coverage report for cmake ninja builds with given in-source object-directory. (:issue:`453`)
- Add issue templates. (:issue:`461`)
- Add :option:`--exclude-function-lines` to exclude the line of the function definition in the coverage report. (:issue:`430`)
- Changes for HTML output format:

  - Redesign HTML generation. Add :option:`--html-self-contained` to control external or internal CSS. (:issue:`367`)
  - Change legend for threshold in html report. (:issue:`371`)
  - Use HTML title also for report heading. Default value for :option:`--html-title` changed. (:issue:`378`)
  - Add :option:`--html-tab-size` to configure tab size in HTML details. (:issue:`377`)
  - Add option :option:`--html-css` for user defined styling. (:issue:`380`)
  - Create details html filename independent from OS. (:issue:`375`)
  - Add :option:`--html-theme` to change the color theme. (:issue:`393`)
  - Add linkable lines in HTML details. (:issue:`401`)
  - Add syntax highlighting in the details HTML report. This can be turned off with :option:`--no-html-details-syntax-highlighting <--html-details-syntax-highlighting>`. (:issue:`402`, :issue:`415`)

Documentation:

- Cookbook: :ref:`oos cmake` (:issue:`340`, :issue:`341`)

Internal changes:

- Add makefile + dockerfile for simpler testing.
- Add .gitbugtraq to link comments to issue tracker in GUIs. (:issue:`429`)
- Add GitHub actions to test PRs and master branch. (:issue:`404`)
- Remove Travis CI. (:issue:`419`)
- Remove Appveyor CI and upload coverage report from Windows and Ubuntu from the GitHub actions. (:issue:`455`)
- Add check if commit is mentioned in the CHANGELOG.rst. (:issue:`457`)
- Move flake8 config to setup.cfg and add black code formatter. (:issue:`444`)
- Fix filter/exclude relative path issue in Windows. (:issue:`320`, :issue:`479`)
- Extend test framework for CI:

  - Set make variable TEST_OPTS as environment variable inside docker. (:issue:`372`)
  - Add make variable USE_COVERAGE to extend flags for coverage report in GitHub actions. (:issue:`404`)
  - Extend tests to use an unified diff in the assert. Add test options `--generate_reference`,
    `--update_reference` and `--skip_clean`. (:issue:`379`)
  - Support multiple output patterns in integration tests. (:issue:`383`)
  - New option `--archive_differences` to save the different files as ZIP.
    Use this ZIP as artifact in AppVeyor. (:issue:`392`)
  - Add support for gcc-8 to test suite and docker tests. (:issue:`423`)
  - Run as limited user inside docker container and add test with read only directory. (:issue:`445`)

4.2 (6 November 2019)
---------------------

Breaking changes:

- Dropped support for Python 3.4.
- Format flag parameters like :option:`--xml` or :option:`--html`
  now take an optional output file name.
  This potentially changes the interpretation of search paths.
  In ``gcovr --xml foo``,
  previous gcovr versions would search the ``foo`` directory for coverage data.
  Now, gcovr will try to write the Cobertura report to the ``foo`` file.
  To keep the old meaning, separate positional arguments like
  ``gcovr --xml -- foo``.

Improvements and new features:

- :ref:`Configuration file <configuration>` support (experimental).
  (:issue:`167`, :issue:`229`, :issue:`279`, :issue:`281`, :issue:`293`,
  :issue:`300`, :issue:`304`)
- :ref:`JSON output <json_output>`. (:issue:`301`, :issue:`321`, :issue:`326`)
- :ref:`Merging coverage <merging_coverage>`
  with :option:`gcovr --add-tracefile`.
  (:issue:`10`, :issue:`326`)
- :ref:`SonarQube XML Output <sonarqube_xml_output>`. (:issue:`308`)
- Handle cyclic symlinks correctly during coverage data search.
  (:issue:`284`)
- Simplification of :option:`--object-directory` heuristics.
  (:issue:`18`, :issue:`273`, :issue:`280`)
- Exception-only code like a ``catch`` clause is now shown as uncovered.
  (:issue:`283`)
- New :option:`--exclude-throw-branches` option
  to exclude exception handler branches. (:issue:`283`)
- Support ``--root ..`` style invocation,
  which might fix some CMake-related problems. (:issue:`294`)
- Fix wrong names in report
  when source and build directories have similar names. (:issue:`299`)
- Stricter argument handling. (:issue:`267`)
- Reduce XML memory usage by moving to lxml.
  (:issue:`1`, :issue:`118`, :issue:`307`)
- Can write :ref:`multiple reports <multiple output formats>` at the same time
  by giving the output file name to the report format parameter.
  Now, ``gcovr --html -o cov.html`` and ``gcovr --html cov.html``
  are equivalent. (:issue:`291`)
- Override gcov locale properly. (:issue:`334`)
- Make gcov parser more robust when used with GCC 8. (:issue:`315`)

Known issues:

- The :option:`--keep` option only works when using existing gcov files
  with :option:`-g`/:option:`--use-gcov-files`.
  (:issue:`285`, :issue:`286`)
- Gcovr may get confused
  when header files in different directories have the same name.
  (:issue:`271`)
- Gcovr may not work when no en_US locale is available.
  (:issue:`166`)

Documentation:

- :ref:`Exclusion marker <exclusion markers>` documentation.
- FAQ: :ref:`exception branches` (:issue:`283`)
- FAQ: :ref:`uncovered files not shown`
  (:issue:`33`, :issue:`100`, :issue:`154`, :issue:`290`, :issue:`298`)

Internal changes:

- More tests. (:issue:`269`, :issue:`268`, :issue:`269`)
- Refactoring and removal of dead code. (:issue:`280`)
- New internal data model.

4.1 (2 July 2018)
-----------------

- Fixed/improved --exclude-directories option. (:issue:`266`)
- New "Cookbook" section in the documentation. (:issue:`265`)

4.0 (17 June 2018)
------------------

Breaking changes:

- This release drops support for Python 2.6. (:issue:`250`)
- PIP is the only supported installation method.
- No longer encoding-agnostic under Python 2.7.
  If your source files do not use the system encoding (probably UTF-8),
  you will have to specify a --source-encoding.
  (:issue:`148`, :issue:`156`, :issue:`256`)
- Filters now use forward slashes as path separators, even on Windows.
  (:issue:`191`, :issue:`257`)
- Filters are no longer normalized into pseudo-paths.
  This could change the interpretation of filters in some edge cases.

Improvements and new features:

- Improved --help output. (:issue:`236`)
- Parse the GCC 8 gcov format. (:issue:`226`, :issue:`228`)
- New --source-encoding option, which fixes decoding under Python 3.
  (:issue:`256`)
- New --gcov-ignore-parse-errors flag.
  By default, gcovr will now abort upon parse errors. (:issue:`228`)
- Detect the error when gcov cannot create its output files (:issue:`243`,
  :issue:`244`)
- Add -j flag to run gcov processes in parallel. (:issue:`3`, :issue:`36`,
  :issue:`239`)
- The --html-details flag now implies --html. (:issue:`93`, :issue:`211`)
- The --html output can now be used without an --output filename
  (:issue:`223`)
- The docs are now managed with Sphinx.
  (:issue:`235`, :issue:`248`, :issue:`249`, :issue:`252`, :issue:`253`)
- New --html-title option to change the title of the HTML report.
  (:issue:`261`, :issue:`263`)
- New options --html-medium-threshold and --html-high-threshold
  to customize the color legend. (:issue:`261`, :issue:`264`)

Internal changes:

- Huge refactoring. (:issue:`214`, :issue:`215`, :issue:`221` :issue:`225`,
  :issue:`228`, :issue:`237`, :issue:`246`)
- Various testing improvements. (:issue:`213`, :issue:`214`, :issue:`216`,
  :issue:`217`, :issue:`218`, :issue:`222`, :issue:`223`, :issue:`224`,
  :issue:`227`, :issue:`240`, :issue:`241`, :issue:`245`)
- HTML reports are now rendered with Jinja2 templates. (:issue:`234`)
- New contributing guide. (:issue:`253`)

3.4 (12 February 2018)
----------------------

- Added --html-encoding command line option (:issue:`139`).
- Added --fail-under-line and --fail-under-branch options,
  which will error under a given minimum coverage. (:issue:`173`, :issue:`116`)
- Better pathname resolution heuristics for --use-gcov-file. (:issue:`146`)
- The --root option defaults to current directory '.'.
- Improved reports for "(", ")", ";" lines.
- HTML reports show full timestamp, not just date. (:issue:`165`)
- HTML reports treat 0/0 coverage as NaN, not 100% or 0%. (:issue:`105`, :issue:`149`, :issue:`196`)
- Add support for coverage-04.dtd Cobertura XML format (:issue:`164`, :issue:`186`)
- Only Python 2.6+ is supported, with 2.7+ or 3.4+ recommended. (:issue:`195`)
- Added CI testing for Windows using Appveyor. (:issue:`189`, :issue:`200`)
- Reports use forward slashes in paths, even on Windows. (:issue:`200`)
- Fix to support filtering with absolute paths.
- Fix HTML generation with Python 3. (:issue:`168`, :issue:`182`, :issue:`163`)
- Fix --html-details under Windows. (:issue:`157`)
- Fix filters under Windows. (:issue:`158`)
- Fix verbose output when using existing gcov files (:issue:`143`, :issue:`144`)


3.3 (6 August 2016)
-------------------

- Added CI testing using TravisCI
- Added more tests for out of source builds and other nested builds
- Avoid common file prefixes in HTML output (:issue:`103`)
- Added the --execlude-directories argument to exclude directories
  from the search for symlinks (:issue:`87`)
- Added branches taken/not taken to HTML (:issue:`75`)
- Use --object-directory to scan for gcov data files (:issue:`72`)
- Improved logic for nested makefiles (:issue:`135`)
- Fixed unexpected semantics with --root argument (:issue:`108`)
- More careful checks for covered lines (:issue:`109`)


3.2 (5 July 2014)
-----------------

- Adding a test for out of source builds
- Using the starting directory when processing gcov filenames.
  (:issue:`42`)
- Making relative paths the default in html output.
- Simplify html bar with coverage is zero.
- Add option for using existing gcov files (:issue:`35`)
- Fixing --root argument processing (:issue:`27`)
- Adding logic to cover branches that are ignored (:issue:`28`)


3.1 (6 December 2013)
---------------------

- Change to make the -r/--root options define the root directory
  for source files.
- Fix to apply the -p option when the --html option is used.
- Adding new option, '--exclude-unreachable-branches' that
  will exclude branches in certain lines from coverage report.
- Simplifying and standardizing the processing of linked files.
- Adding tests for deeply nested code, and symbolic links.
- Add support for multiple —filter options in same manner as —exclude
  option.


3.0 (10 August 2013)
--------------------

- Adding the '--gcov-executable' option to specify
  the name/location of the gcov executable. The command line option
  overrides the environment variable, which overrides the default 'gcov'.
- Adding an empty "<methods/>" block to <classes/> in the XML output: this
  makes out XML complient with the Cobertura DTD. (#3951)
- Allow the GCOV environment variable to override the default 'gcov'
  executable.  The default is to search the PATH for 'gcov' if the GCOV
  environment variable is not set. (#3950)
- Adding support for LCOV-style flags for excluding certain lines from
  coverage analysis. (#3942)
- Setup additional logic to test with Python 2.5.
- Added the --html and --html-details options to generate HTML.
- Sort output for XML to facilitate baseline tests.
- Added error when the --object-directory option specifies a bad directory.
- Added more flexible XML testing, which can ignore XML elements
  that frequently change (e.g. timestamps).
- Added the '—xml-pretty' option, which is used to
  generate pretty XML output for the user manual.
- Many documentation updates


2.4 (13 April 2012)
-------------------

- New approach to walking the directory tree that is more robust to
  symbolic links (#3908)
- Normalize all reported path names

  - Normalize using the full absolute path (#3921)
  - Attempt to resolve files referenced through symlinks to a common
    project-relative path

- Process ``gcno`` files when there is no corresponding ``gcda`` file to
  provide coverage information for unexecuted modules (#3887)
- Windows compatibility fixes

  - Fix for how we parse ``source:`` file names (#3913)
  - Better handling od EOL indicators (#3920)

- Fix so that gcovr cleans up all ``.gcov`` files, even those filtered by
  command line arguments
- Added compatibility with GCC 4.8 (#3918)
- Added a check to warn users who specify an empty ``--root`` option (see #3917)
- Force ``gcov`` to run with en_US localization, so the gcovr parser runs
  correctly on systems with non-English locales (#3898, #3902).
- Segregate warning/error information onto the stderr stream (#3924)
- Miscellaneous (Python 3.x) portability fixes
- Added the master svn revision number as part of the verson identifier


2.3.1 (6 January 2012)
----------------------

- Adding support for Python 3.x


2.3 (11 December 2011)
----------------------

- Adding the ``--gcov-filter`` and ``--gcov-exclude`` options.


2.2 (10 December 2011)
----------------------

- Added a test driver for gcovr.
- Improved estimation of the ``<sources>`` element when using gcovr with filters.
- Added revision and date keywords to gcovr so it is easier to identify
  what version of the script users are using (especially when they are
  running a snapshot from trunk).
- Addressed special case mentioned in [comment:ticket:3884:1]: do not
  truncate the reported file name if the filter does not start matching
  at the beginning of the string.
- Overhaul of the ``--root`` / ``--filter`` logic. This should resolve the
  issue raised in #3884, along with the more general filter issue
  raised in [comment:ticket:3884:1]
- Overhaul of gcovr's logic for determining gcc/g++'s original working
  directory. This resolves issues introduced in the original
  implementation of ``--object-directory`` (#3872, #3883).
- Bugfix: gcovr was only including a ``<sources>`` element in the XML
  report if the user specified ``-r`` (#3869)
- Adding timestamp and version attributes to the gcovr XML report (see
  #3877).  It looks like the standard Cobertura output reports number of
  seconds since the epoch for the timestamp and a doted decimal version
  string.  Now, gcovr reports seconds since the epoch and
  "``gcovr ``"+``__version__`` (e.g. "gcovr 2.2") to differentiate it
  from a pure Cobertura report.


2.1 (26 November 2010)
----------------------

- Added the ``--object-directory`` option, which allows for a flexible
  specification of the directory that contains the objects generated by
  gcov.
- Adding fix to compare the absolute path of a filename to an exclusion
  pattern.
- Adding error checking when no coverage results are found. The line and
  branch counts can be zero.
- Adding logic to process the ``-o``/``--output`` option (#3870).
- Adding patch to scan for lines that look like::

       creating `foo'

  as well as
  ::

       creating 'foo'

- Changing the semantics for EOL to be portable for MS Windows.
- Add attributes to xml format so that it could be used by hudson/bamboo with
  cobertura plug-in.


2.0 (22 August 2010)
--------------------

- Initial release as a separate package.  Earlier versions of gcovr
  were managed within the 'fast' Python package.<|MERGE_RESOLUTION|>--- conflicted
+++ resolved
@@ -31,12 +31,9 @@
   - Always sort at the end by filename if line or branch coverage is identical for a file.
   - Add :option:`--sort-branches` to sort by branches instead of lines, this is the default if :option:`--txt-branches` is used.
   - Add :option:`--sort-reverse` to reverse the sort order.
-<<<<<<< HEAD
-- Add support to generate LCOV info files. (:issue:`830`)
-=======
 - Add option to report covered lines in txt report. (:issue:`836`)
 - Add support for specifying files for :option:`search_paths`. (:issue:`834`)
->>>>>>> 88779183
+- Add support to generate LCOV info files. (:issue:`830`)
 
 Bug fixes and small improvements:
 
