``gcovr`` Release History and Change Log

.. program is needed to resolve option links
.. program::  gcovr

Next Release
------------

Known bugs:

Breaking changes:

New features and notable changes:

- Add block numbers and md5 sums of code lines to data model. (:issue:`764`)
- If the CSS given with :option:`--html-css` contains the string ``/* Comment.Preproc */`` no ``pygments`` CSS is added anymore. (:issue:`786`)
- Add support for ``Devcontainer`` and ``GitHub Codespaces``. (:issue:`771`)
- Fix Dockerfile.qa to avoid uid conflicts. (:issue:`801`)
- Pygments required >= 2.13.0 (:issue:`799`)

Bug fixes and small improvements:

- Print calls and decision statistics in summary only if values are gathered. (:issue:`749`)
- Log the thread name if :option:`-j` is used. (:issue:`752`)
- Collapse also root directory if needed in nested HTML report. (:issue:`750`)
<<<<<<< HEAD
- Handle special case of absolute source file paths in gcov output. (:issue:`776`)
- Check length of lines dictionary during decision analysis for switch statements before making a range from its keys. (:issue:`784`)
=======
- Handle special case of absolute source file paths in ``gcov`` output. (:issue:`776`)
- Ignore exit code 6 when running ``gcov`` (output write error introduced gcc-12). (:issue:`781`)
- Change coveralls value from 0.0 to 1.0 if no code lines or branches are present. (:issue:`796`)
>>>>>>> 27e6b3aa

Documentation:

- Fix wrong command in ``How to create a standalone application`` docs (:issue:`792`)

Internal changes:

- Do not scrub versions in reference data. (:issue:`747`)
- Add interface for the different formats to easily add new formats. (:issue:`755`)
- All options have now a prefix of the format and all long option names can be used in a configuration file. (:issue:`755`)

  - :option:`--txt-summary` in addition to :option:`--print-summary`
  - :option:`--json-add-tracefile` in addition to :option:`--add-tracefile`
  - :option:`--gcov-delete` in addition to :option:`--delete`
  - :option:`--gcov-keep` in addition to :option:`--keep`
  - :option:`--gcov-object-directory` in addition to :option:`--object-directory`
  - :option:`--gcov-exclude-directories` in addition to :option:`--exclude-directories`
  - :option:`--gcov-use-existing-files` in addition to :option:`--use-gcov-files`

- Use interactive terminal for docker (support of Ctrl-C to interrupt). (:issue:`767`)
- Use separate session for flake8 and us this session in lint. (:issue:`768`)
- Replace the deprecated codecov python uploader with the binary uploader. (:issue:`770`)
- Add gcc-12 and gcc-13 to the test suite. (:issue:`780`)
- Add sessions to run the targets for all versions of ``gcc`` or ``clang``. (:issue:`782`)

6.0 (08 March 2023)
-------------------

Known bugs:

Breaking changes:

- Remove not allowed attributes ``function-rate``, ``functions-covered`` and ``functions-valid``
  from cobertura report. (:issue:`671`)
- Remove "noncode" entries in JSON reports. (:issue:`663`)
- New :option:`--exclude-noncode-lines` to exclude noncode lines. Noncode lines are not excluded by default anymore. (:issue:`704`, :issue:`705`)
- Changed :option:`--gcov-ignore-parse-errors` to accept list of errors to ignore. (:issue:`701`)
- The default filename for :option:`--cobertura` is changed from coverage.xml to cobertura.xml (:issue:`721`)
- Handling of ``gcov`` errors:

  - Do not ignore return code of ``gcov``. (:issue:`653`)
  - New :option:`--gcov-ignore-errors` to ignore ``gcov`` errors. Old behavior was to print a warning and continue. (:issue:`718`)

- Revert changes from :issue:`623` and add documentation entry :ref:`support keil uvision format`. (:issue:`727`)

New features and notable changes:

- New :option:`--html-nested` for reports that summarize subdirectories with aggregated statistics per directory. (:issue:`687`)
- Accept `NAN %` which is used in GCOV 7.5.0 instead of an invalid value. (:issue:`651`)
- New :option:`--json-base` to define a base bath used in JSON reports. (:issue:`656`)
- New :option:`--calls` to report call coverage: function calls invoked/total (:issue:`666`)
- New nox session to generate a portable application with pyinstaller, see :ref:`standalone application`. (:issue:`661`)
- Print a warning if root directory contains symlinks. (:issue:`652`)
- Change :option:`--keep` when calling gcov internaly. (:issue:`703`)
- Allow annotations for never executed branches. (:issue:`711`)
- Add function merge mode for same function defined in different lines. (:issue:`700`)
- Update link to gcovr documentation in HTML report to point to the documentation of the used version. (:issue:`723`)
- Add environment `SOURCE_DATE_EPOCH <https://reproducible-builds.org/docs/source-date-epoch>`_ to set default for :option:`--timestamp`. (:issue:`729`)

Bug fixes and small improvements:

- Fix :option:`--html-tab-size` feature. (:issue:`650`)
- Fix alphabetical sort of html report, for when there are symlinks. (:issue:`685`)
- Handle :option:`--version` before parsing the configuration file. (:issue:`696`)
- Fix reports of excluded coverage. (:issue:`409`, :issue:`503`, :issue:`663`)
- Fix handling for nonexistent source code for HTML-details and Coveralls reports. (:issue:`663`)
- Exclude functions with :ref:`Exclusion markers`. (:issue:`713`)
- Fix problem in decision parser if open block brace is on same line. (:issue:`681`)
- Add Python 3.11 to test matrix. (:issue:`717`)
- Fix casing of files if filesystem is case insensitive. (:issue:`694`)
- Fix deadlock if :option:`-j` is used and there are errors from ``gcov`` execution. (:issue:`719`)
- Fix problem in decision parser if case is not on a single line with the break statement. (:issue:`738`)
- Do not use ``realpath`` for ``DirectoryPrefixFilter`` to support symlinks in root directory. (:issue:`712`)

Documentation:

- Add detailed reference for the JSON output format. (:issue:`663`)

Internal changes:

- Select the :option:`--html-theme` using CSS classes. (:issue:`650`)
- Change and extend ``cmake`` tests. (:issue:`676`)
- Detect ``gcc`` version for running tests. (:issue:`686`)
- Use scrubbed data for ``--update_reference`` option. (:issue:`698`)
- Install ninja with package manager instead of GitHub action. (:issue:`699`)
- Rename the reference files coverage.xml to cobertura.xml and the test from xml to cobertura (:issue:`721`)
- Add support for ``clang-14`` in our test suite and improve startup performance of docker image. (:issue:`731`)
- Compare files by extension in test suite. (:issue:`733`)
- Split HTML templates into one file for each part of the page. (:issue:`735`)
- Change docker image to be able to use it like the ``nox`` command itself. (:issue:`734`)

5.2 (06 August 2022)
--------------------

New features and notable changes:

- Log additional info on gcov parsing errors. (:issue:`589`)
- Add support for branch exclude markers. (:issue:`644`)
- Additional options to configure the thresholds for lines and branches in HTML separate. (:issue:`645`)

Bug fixes and small improvements:

- Remove function coverage from sonarcube report. (:issue:`591`)
- Fix parallel processing of gcov data. (:issue:`592`)
- Better diagnostics when dealing with corrupted input files. (:issue:`593`)
- Accept metadata lines without values (introduced in gcc-11). (:issue:`601`)
- Properly close <a> element in detailed HTML report. (:issue:`602`)
- Use `≥` sign instead of `>=` in HTML legend. (:issue:`603`)
- Using :option:`--add-tracefile` will now correctly merge branch coverage. (:issue:`600`)
- Fix package-level function coverage statistics in Cobertura XML reports. (:issue:`605`)
- Respect excluded/noncode lines for aggregated branchcoverage. (:issue:`611`)
- Fix list options in configuration file (search-path). (:issue:`612`)
- Fix assert and key error in --decisions flag. (:issue:`642`)
- Fix adding none existing lines by decision analysis to data model. (:issue:`617`)
- Always treat relative paths in config files as relative to the directory of the file. (:issue:`615`)
- More flexible ``.gcov`` parsing to support files generated by third party tools.
  (:issue:`621`, :issue:`623`)

Internal changes:

- Fix black check to fail on format errors. (:issue:`594`)
- Change session black with no arguments to format all files. (:issue:`595`)
- Add gcc-10 and gcc-11 to the test suite. (:issue:`597`)
- Improved internal coverage data model to simplify processing. (:issue:`600`)
- Use pretty print for cobertura and coveralls in test suite. (:issue:`606`)
- Forward nox options `--reuse-existing-virtualenvs` and `--no-install` to call inside docker. (:issue:`616`)

5.1 (26 March 2022)
-------------------

Breaking changes:

- Dropped support for Python 3.6 (:issue:`550`)
- Changed ``xml`` configuration key to ``cobertura`` (:issue:`552`)
- JSON summary output: all percentages are now reported from 0 to 100
  (:issue:`570`)

New features and notable changes:

- Report function coverage (:issue:`362`, :issue:`515`, :issue:`554`)
- Consistent support for symlinks across operating systems

  - Support for Windows junctions (:issue:`535`)
  - Symlinks are only resolved for :ref:`evaluating filters <filters>`
    (:issue:`565`)

- Show error message on STDERR
  when :option:`--fail-under-line` or :option:`--fail-under-branch` fails
  (:issue:`502`)
- Can report decision coverage with :option:`--decisions` option
  (reasonably formatted C/C++ source files only, HTML and JSON output)
  (:issue:`350`)
- Can create reproducible reports with the :option:`--timestamp` option
  (:issue:`546`)
- Improvements to :ref:`Exclusion markers` (LINE/START/STOP)

  - Can ignore markers in code with :option:`--no-markers` option (:issue:`361`)
  - Can customize patterns with :option:`--exclude-pattern-prefix` option
    (:issue:`561`)

- Can use :option:`--cobertura` as a less ambiguous alias for :option:`--xml`.
  (:issue:`552`)

Bug fixes and small improvements:

- Gcov is invoked without localization by setting LC_ALL=C (:issue:`513`)
- Gcov is invoked without temporary directories (:issue:`525`)
- Gcov: solved problems with file name limitations. (:issue:`528`)
- Fixed "root" path in JSON summary report. (:issue:`548`)
- Correctly resolve relative filters in configuration files. (:issue:`568`)
- HTML output: indicate lines with excluded coverage (:issue:`503`)
- HTML output: fixed sanity check to support empty files (:issue:`571`)
- HTML output: support ``jinja2 >= 3.1`` (:issue:`576`)

Documentation:

- Split documentation into smaller pages (:issue:`552`)
- Document used options for ``gcov`` (:issue:`528`)

Internal changes:

- Replaced own logger with Python's logging module. (:issue:`540`)
- New parser for ``.gcov`` file format, should be more robust. (:issue:`512`)
- New tests

  - more compilers:
    clang-10 (:issue:`484`),
    clang-13 (:issue:`527`),
    gcc-9 (:issue:`527`)
  - ``-fprofile-abs-path`` compiler option (:issue:`521`)
  - enabled symlink tests for Windows (:issue:`539`)

- Improvements to the test suite

  - Use Nox instead of Makefiles to manage QA checks (:issue:`516`, :issue:`555`)
  - Can run tests for all compiler versions in one go (:issue:`514`)
  - More linter checks (:issue:`566`)
    and code style enforcement with black (:issue:`579`)
  - Better XML diffing with yaxmldiff (:issue:`495`, :issue:`509`)
  - Share test reference data between compiler versions where possible
    (:issue:`556`)
  - Better environment variable handling (:issue:`493`, :issue:`541`)
  - Fixed glob patterns for collecting reference files (:issue:`533`)
  - Add timeout for each single test. (:issue:`572`)

- Improvements and fixes to the release process (:issue:`494`, :issue:`537`)
- Normalize shell scripts to Unix line endings (:issue:`538`, :issue:`547`)


5.0 (11 June 2021)
------------------

Breaking changes:

- Dropped support for Python 2 and Python 3.5.
  From now on, gcovr will only support Python versions
  that enjoy upstream support.

Improvements and new features:

- Handles spaces in ``gcov`` path. (:issue:`385`)
- Early fail when output cannot be created. (:issue:`382`)
- Add :option:`--txt` for text output. (:issue:`387`)
- Add :option:`--csv` for CSV output. (:issue:`376`)
- Add :option:`--exclude-lines-by-pattern` to filter out source lines by arbitrary
  regex. (:issue:`356`)
- Add :option:`--json-summary` to generate a :ref:`JSON Summary <json_summary_output>` report. (:issue:`366`)
- Add :option:`--coveralls` to generate a :ref:`Coveralls <coveralls_output>` compatible JSON report. (:issue:`328`)
- Add support for output directories. If the output ends with a ``/`` or ``\`` it is used as a directory. (:issue:`416`)
- Compare paths case insensitive if file system of working directory is case insensitive. (:issue:`329`)
- Add wildcard pattern to json :option:`--add-tracefile`. (:issue:`351`)
- Enable :option:`--filter` and :option:`--exclude` for :ref:`Merging coverage <merging_coverage>`. (:issue:`373`)
- Only output 100.0% in text and HTML output if really 100.0%, else use 99.9%. (:issue:`389`)
- Support relative source location for shadow builds. (:issue:`410`)
- Incorrect path for header now can still generate html-details reports (:issue:`271`)
- Change format version in JSON output from number to string and update it to "0.2".  (:issue:`418`, :issue:`463`)
- Only remove :option:`--root` path at the start of file paths. (:issue:`452`)
- Fix coverage report for cmake ninja builds with given in-source object-directory. (:issue:`453`)
- Add issue templates. (:issue:`461`)
- Add :option:`--exclude-function-lines` to exclude the line of the function definition in the coverage report. (:issue:`430`)
- Changes for HTML output format:

  - Redesign HTML generation. Add :option:`--html-self-contained` to control external or internal CSS. (:issue:`367`)
  - Change legend for threshold in html report. (:issue:`371`)
  - Use HTML title also for report heading. Default value for :option:`--html-title` changed. (:issue:`378`)
  - Add :option:`--html-tab-size` to configure tab size in HTML details. (:issue:`377`)
  - Add option :option:`--html-css` for user defined styling. (:issue:`380`)
  - Create details html filename independent from OS. (:issue:`375`)
  - Add :option:`--html-theme` to change the color theme. (:issue:`393`)
  - Add linkable lines in HTML details. (:issue:`401`)
  - Add syntax highlighting in the details HTML report. This can be turned off with :option:`--no-html-details-syntax-highlighting <--html-details-syntax-highlighting>`. (:issue:`402`, :issue:`415`)

Documentation:

- Cookbook: :ref:`oos cmake` (:issue:`340`, :issue:`341`)

Internal changes:

- Add makefile + dockerfile for simpler testing.
- Add .gitbugtraq to link comments to issue tracker in GUIs. (:issue:`429`)
- Add GitHub actions to test PRs and master branch. (:issue:`404`)
- Remove Travis CI. (:issue:`419`)
- Remove Appveyor CI and upload coverage report from Windows and Ubuntu from the GitHub actions. (:issue:`455`)
- Add check if commit is mentioned in the CHANGELOG.rst. (:issue:`457`)
- Move flake8 config to setup.cfg and add black code formatter. (:issue:`444`)
- Fix filter/exclude relative path issue in Windows. (:issue:`320`, :issue:`479`)
- Extend test framework for CI:

  - Set make variable TEST_OPTS as environment variable inside docker. (:issue:`372`)
  - Add make variable USE_COVERAGE to extend flags for coverage report in GitHub actions. (:issue:`404`)
  - Extend tests to use an unified diff in the assert. Add test options `--generate_reference`,
    `--update_reference` and `--skip_clean`. (:issue:`379`)
  - Support multiple output patterns in integration tests. (:issue:`383`)
  - New option `--archive_differences` to save the different files as ZIP.
    Use this ZIP as artifact in AppVeyor. (:issue:`392`)
  - Add support for gcc-8 to test suite and docker tests. (:issue:`423`)
  - Run as limited user inside docker container and add test with read only directory. (:issue:`445`)

4.2 (6 November 2019)
---------------------

Breaking changes:

- Dropped support for Python 3.4.
- Format flag parameters like :option:`--xml` or :option:`--html`
  now take an optional output file name.
  This potentially changes the interpretation of search paths.
  In ``gcovr --xml foo``,
  previous gcovr versions would search the ``foo`` directory for coverage data.
  Now, gcovr will try to write the Cobertura report to the ``foo`` file.
  To keep the old meaning, separate positional arguments like
  ``gcovr --xml -- foo``.

Improvements and new features:

- :ref:`Configuration file <configuration>` support (experimental).
  (:issue:`167`, :issue:`229`, :issue:`279`, :issue:`281`, :issue:`293`,
  :issue:`300`, :issue:`304`)
- :ref:`JSON output <json_output>`. (:issue:`301`, :issue:`321`, :issue:`326`)
- :ref:`Merging coverage <merging_coverage>`
  with :option:`gcovr --add-tracefile`.
  (:issue:`10`, :issue:`326`)
- :ref:`SonarQube XML Output <sonarqube_xml_output>`. (:issue:`308`)
- Handle cyclic symlinks correctly during coverage data search.
  (:issue:`284`)
- Simplification of :option:`--object-directory` heuristics.
  (:issue:`18`, :issue:`273`, :issue:`280`)
- Exception-only code like a ``catch`` clause is now shown as uncovered.
  (:issue:`283`)
- New :option:`--exclude-throw-branches` option
  to exclude exception handler branches. (:issue:`283`)
- Support ``--root ..`` style invocation,
  which might fix some CMake-related problems. (:issue:`294`)
- Fix wrong names in report
  when source and build directories have similar names. (:issue:`299`)
- Stricter argument handling. (:issue:`267`)
- Reduce XML memory usage by moving to lxml.
  (:issue:`1`, :issue:`118`, :issue:`307`)
- Can write :ref:`multiple reports <multiple output formats>` at the same time
  by giving the output file name to the report format parameter.
  Now, ``gcovr --html -o cov.html`` and ``gcovr --html cov.html``
  are equivalent. (:issue:`291`)
- Override gcov locale properly. (:issue:`334`)
- Make gcov parser more robust when used with GCC 8. (:issue:`315`)

Known issues:

- The :option:`--keep` option only works when using existing gcov files
  with :option:`-g`/:option:`--use-gcov-files`.
  (:issue:`285`, :issue:`286`)
- Gcovr may get confused
  when header files in different directories have the same name.
  (:issue:`271`)
- Gcovr may not work when no en_US locale is available.
  (:issue:`166`)

Documentation:

- :ref:`Exclusion marker <exclusion markers>` documentation.
- FAQ: :ref:`exception branches` (:issue:`283`)
- FAQ: :ref:`uncovered files not shown`
  (:issue:`33`, :issue:`100`, :issue:`154`, :issue:`290`, :issue:`298`)

Internal changes:

- More tests. (:issue:`269`, :issue:`268`, :issue:`269`)
- Refactoring and removal of dead code. (:issue:`280`)
- New internal data model.

4.1 (2 July 2018)
-----------------

- Fixed/improved --exclude-directories option. (:issue:`266`)
- New "Cookbook" section in the documentation. (:issue:`265`)

4.0 (17 June 2018)
------------------

Breaking changes:

- This release drops support for Python 2.6. (:issue:`250`)
- PIP is the only supported installation method.
- No longer encoding-agnostic under Python 2.7.
  If your source files do not use the system encoding (probably UTF-8),
  you will have to specify a --source-encoding.
  (:issue:`148`, :issue:`156`, :issue:`256`)
- Filters now use forward slashes as path separators, even on Windows.
  (:issue:`191`, :issue:`257`)
- Filters are no longer normalized into pseudo-paths.
  This could change the interpretation of filters in some edge cases.

Improvements and new features:

- Improved --help output. (:issue:`236`)
- Parse the GCC 8 gcov format. (:issue:`226`, :issue:`228`)
- New --source-encoding option, which fixes decoding under Python 3.
  (:issue:`256`)
- New --gcov-ignore-parse-errors flag.
  By default, gcovr will now abort upon parse errors. (:issue:`228`)
- Detect the error when gcov cannot create its output files (:issue:`243`,
  :issue:`244`)
- Add -j flag to run gcov processes in parallel. (:issue:`3`, :issue:`36`,
  :issue:`239`)
- The --html-details flag now implies --html. (:issue:`93`, :issue:`211`)
- The --html output can now be used without an --output filename
  (:issue:`223`)
- The docs are now managed with Sphinx.
  (:issue:`235`, :issue:`248`, :issue:`249`, :issue:`252`, :issue:`253`)
- New --html-title option to change the title of the HTML report.
  (:issue:`261`, :issue:`263`)
- New options --html-medium-threshold and --html-high-threshold
  to customize the color legend. (:issue:`261`, :issue:`264`)

Internal changes:

- Huge refactoring. (:issue:`214`, :issue:`215`, :issue:`221` :issue:`225`,
  :issue:`228`, :issue:`237`, :issue:`246`)
- Various testing improvements. (:issue:`213`, :issue:`214`, :issue:`216`,
  :issue:`217`, :issue:`218`, :issue:`222`, :issue:`223`, :issue:`224`,
  :issue:`227`, :issue:`240`, :issue:`241`, :issue:`245`)
- HTML reports are now rendered with Jinja2 templates. (:issue:`234`)
- New contributing guide. (:issue:`253`)

3.4 (12 February 2018)
----------------------

- Added --html-encoding command line option (:issue:`139`).
- Added --fail-under-line and --fail-under-branch options,
  which will error under a given minimum coverage. (:issue:`173`, :issue:`116`)
- Better pathname resolution heuristics for --use-gcov-file. (:issue:`146`)
- The --root option defaults to current directory '.'.
- Improved reports for "(", ")", ";" lines.
- HTML reports show full timestamp, not just date. (:issue:`165`)
- HTML reports treat 0/0 coverage as NaN, not 100% or 0%. (:issue:`105`, :issue:`149`, :issue:`196`)
- Add support for coverage-04.dtd Cobertura XML format (:issue:`164`, :issue:`186`)
- Only Python 2.6+ is supported, with 2.7+ or 3.4+ recommended. (:issue:`195`)
- Added CI testing for Windows using Appveyor. (:issue:`189`, :issue:`200`)
- Reports use forward slashes in paths, even on Windows. (:issue:`200`)
- Fix to support filtering with absolute paths.
- Fix HTML generation with Python 3. (:issue:`168`, :issue:`182`, :issue:`163`)
- Fix --html-details under Windows. (:issue:`157`)
- Fix filters under Windows. (:issue:`158`)
- Fix verbose output when using existing gcov files (:issue:`143`, :issue:`144`)


3.3 (6 August 2016)
-------------------

- Added CI testing using TravisCI
- Added more tests for out of source builds and other nested builds
- Avoid common file prefixes in HTML output (:issue:`103`)
- Added the --execlude-directories argument to exclude directories
  from the search for symlinks (:issue:`87`)
- Added branches taken/not taken to HTML (:issue:`75`)
- Use --object-directory to scan for gcov data files (:issue:`72`)
- Improved logic for nested makefiles (:issue:`135`)
- Fixed unexpected semantics with --root argument (:issue:`108`)
- More careful checks for covered lines (:issue:`109`)


3.2 (5 July 2014)
-----------------

- Adding a test for out of source builds
- Using the starting directory when processing gcov filenames.
  (:issue:`42`)
- Making relative paths the default in html output.
- Simplify html bar with coverage is zero.
- Add option for using existing gcov files (:issue:`35`)
- Fixing --root argument processing (:issue:`27`)
- Adding logic to cover branches that are ignored (:issue:`28`)


3.1 (6 December 2013)
---------------------

- Change to make the -r/--root options define the root directory
  for source files.
- Fix to apply the -p option when the --html option is used.
- Adding new option, '--exclude-unreachable-branches' that
  will exclude branches in certain lines from coverage report.
- Simplifying and standardizing the processing of linked files.
- Adding tests for deeply nested code, and symbolic links.
- Add support for multiple —filter options in same manner as —exclude
  option.


3.0 (10 August 2013)
--------------------

- Adding the '--gcov-executable' option to specify
  the name/location of the gcov executable. The command line option
  overrides the environment variable, which overrides the default 'gcov'.
- Adding an empty "<methods/>" block to <classes/> in the XML output: this
  makes out XML complient with the Cobertura DTD. (#3951)
- Allow the GCOV environment variable to override the default 'gcov'
  executable.  The default is to search the PATH for 'gcov' if the GCOV
  environment variable is not set. (#3950)
- Adding support for LCOV-style flags for excluding certain lines from
  coverage analysis. (#3942)
- Setup additional logic to test with Python 2.5.
- Added the --html and --html-details options to generate HTML.
- Sort output for XML to facilitate baseline tests.
- Added error when the --object-directory option specifies a bad directory.
- Added more flexible XML testing, which can ignore XML elements
  that frequently change (e.g. timestamps).
- Added the '—xml-pretty' option, which is used to
  generate pretty XML output for the user manual.
- Many documentation updates


2.4 (13 April 2012)
-------------------

- New approach to walking the directory tree that is more robust to
  symbolic links (#3908)
- Normalize all reported path names

  - Normalize using the full absolute path (#3921)
  - Attempt to resolve files referenced through symlinks to a common
    project-relative path

- Process ``gcno`` files when there is no corresponding ``gcda`` file to
  provide coverage information for unexecuted modules (#3887)
- Windows compatibility fixes

  - Fix for how we parse ``source:`` file names (#3913)
  - Better handling od EOL indicators (#3920)

- Fix so that gcovr cleans up all ``.gcov`` files, even those filtered by
  command line arguments
- Added compatibility with GCC 4.8 (#3918)
- Added a check to warn users who specify an empty ``--root`` option (see #3917)
- Force ``gcov`` to run with en_US localization, so the gcovr parser runs
  correctly on systems with non-English locales (#3898, #3902).
- Segregate warning/error information onto the stderr stream (#3924)
- Miscellaneous (Python 3.x) portability fixes
- Added the master svn revision number as part of the verson identifier


2.3.1 (6 January 2012)
----------------------

- Adding support for Python 3.x


2.3 (11 December 2011)
----------------------

- Adding the ``--gcov-filter`` and ``--gcov-exclude`` options.


2.2 (10 December 2011)
----------------------

- Added a test driver for gcovr.
- Improved estimation of the ``<sources>`` element when using gcovr with filters.
- Added revision and date keywords to gcovr so it is easier to identify
  what version of the script users are using (especially when they are
  running a snapshot from trunk).
- Addressed special case mentioned in [comment:ticket:3884:1]: do not
  truncate the reported file name if the filter does not start matching
  at the beginning of the string.
- Overhaul of the ``--root`` / ``--filter`` logic. This should resolve the
  issue raised in #3884, along with the more general filter issue
  raised in [comment:ticket:3884:1]
- Overhaul of gcovr's logic for determining gcc/g++'s original working
  directory. This resolves issues introduced in the original
  implementation of ``--object-directory`` (#3872, #3883).
- Bugfix: gcovr was only including a ``<sources>`` element in the XML
  report if the user specified ``-r`` (#3869)
- Adding timestamp and version attributes to the gcovr XML report (see
  #3877).  It looks like the standard Cobertura output reports number of
  seconds since the epoch for the timestamp and a doted decimal version
  string.  Now, gcovr reports seconds since the epoch and
  "``gcovr ``"+``__version__`` (e.g. "gcovr 2.2") to differentiate it
  from a pure Cobertura report.


2.1 (26 November 2010)
----------------------

- Added the ``--object-directory`` option, which allows for a flexible
  specification of the directory that contains the objects generated by
  gcov.
- Adding fix to compare the absolute path of a filename to an exclusion
  pattern.
- Adding error checking when no coverage results are found. The line and
  branch counts can be zero.
- Adding logic to process the ``-o``/``--output`` option (#3870).
- Adding patch to scan for lines that look like::

       creating `foo'

  as well as
  ::

       creating 'foo'

- Changing the semantics for EOL to be portable for MS Windows.
- Add attributes to xml format so that it could be used by hudson/bamboo with
  cobertura plug-in.


2.0 (22 August 2010)
--------------------

- Initial release as a separate package.  Earlier versions of gcovr
  were managed within the 'fast' Python package.<|MERGE_RESOLUTION|>--- conflicted
+++ resolved
@@ -23,14 +23,10 @@
 - Print calls and decision statistics in summary only if values are gathered. (:issue:`749`)
 - Log the thread name if :option:`-j` is used. (:issue:`752`)
 - Collapse also root directory if needed in nested HTML report. (:issue:`750`)
-<<<<<<< HEAD
-- Handle special case of absolute source file paths in gcov output. (:issue:`776`)
-- Check length of lines dictionary during decision analysis for switch statements before making a range from its keys. (:issue:`784`)
-=======
 - Handle special case of absolute source file paths in ``gcov`` output. (:issue:`776`)
 - Ignore exit code 6 when running ``gcov`` (output write error introduced gcc-12). (:issue:`781`)
 - Change coveralls value from 0.0 to 1.0 if no code lines or branches are present. (:issue:`796`)
->>>>>>> 27e6b3aa
+- Check length of lines dictionary during decision analysis for switch statements before making a range from its keys. (:issue:`784`)
 
 Documentation:
 
