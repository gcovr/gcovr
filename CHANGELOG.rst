--- conflicted
+++ resolved
@@ -23,11 +23,8 @@
 - Add :option:`--no-markers` to ignore exclusion markers in code. (:issue:`361`)
 - Generate also a Report of Excluded Coverage. (:issue:`503`)
 - Added :option:`--decisions` to add decision coverage to HTML and JSON output. (:issue:`350`)
-<<<<<<< HEAD
 - Added :option:`--exclude-pattern-prefix` to allow projects to define custom prefixes used in _EXCL_LINE/START/STOP markers. (:issue:`561`)
-=======
 - Replace own logger with python logger module. (:issue:`540`)
->>>>>>> bbf03300
 
 Documentation:
 
