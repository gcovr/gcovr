``gcovr`` Release History and Change Log

.. program is needed to resolve option links
.. program::  gcovr

Next Release
------------

Breaking changes:

Improvements and new features:

- Add function coverage metric (:issue:`362`)
- Deactivate localization of gcov by setting LC_ALL=C instead of LC_ALL=en_US (:issue:`513`)
- Don't use a temporary directory for running gcov (:issue:`525`)
- Fix junctions on windows for Python 3.8 (:issue:`535`)

Documentation:

 - Add error to STDERR for --fail-under-line or --fail-under-branch. (:issue:`502`)

Internal changes:

 - Add support for clang-10 to docker tests. (:issue:`484`)
 - Clean GCC environment variables in test suite. (:issue:`493`)
 - Fix problems from deployment of release 5.0. (:issue:`494`)
 - Use yaxmldiff for XML diffing in tests. (:issue:`495`)
 - Change test and reference for XML diff to be the same as for the unified diff. (:issue:`509`)
 - New parser for ``.gcov`` file format, should be more robust. (:issue:`512`)
 - Add option to run all comiler versions at once. (:issue:`514`)
 - Fix globing of reference data in tests. (:issue:`533`)
 - Replace makefile for starting tests with noxfile.py. (:issue:`516`)
 - Activate symlink test for windows. (:issue:`539`)
 - Add test to install wheel. (:issue:`537`)
<<<<<<< HEAD
 - Ensure that shell files are always checked out with LF linebreaks. (:issue:`538`)
=======
 - Add support for full path in environment CC. (:issue:`541`)
>>>>>>> 447c8780

5.0 (11 June 2021)
------------------

Breaking changes:

 - Dropped support for Python 2 and Python 3.5.
   From now on, gcovr will only support Python versions
   that enjoy upstream support.

Improvements and new features:

 - Handles spaces in ``gcov`` path. (:issue:`385`)
 - Early fail when output cannot be created. (:issue:`382`)
 - Add :option:`--txt` for text output. (:issue:`387`)
 - Add :option:`--csv` for CSV output. (:issue:`376`)
 - Add :option:`--exclude-lines-by-pattern` to filter out source lines by arbitrary
   regex. (:issue:`356`)
 - Add :option:`--json-summary` to generate a :ref:`JSON Summary <json_summary_output>` report. (:issue:`366`)
 - Add :option:`--coveralls` to generate a :ref:`Coveralls <coveralls_output>` compatible JSON report. (:issue:`328`)
 - Add support for output directories. If the output ends with a ``/`` or ``\`` it is used as a directory. (:issue:`416`)
 - Compare paths case insensitive if file system of working directory is case insensitive. (:issue:`329`)
 - Add wildcard pattern to json :option:`--add-tracefile`. (:issue:`351`)
 - Enable :option:`--filter` and :option:`--exclude` for :ref:`Combining tracefiles <combining_tracefiles>`. (:issue:`373`)
 - Only output 100.0% in text and HTML output if really 100.0%, else use 99.9%. (:issue:`389`)
 - Support relative source location for shadow builds. (:issue:`410`)
 - Incorrect path for header now can still generate html-details reports (:issue:`271`)
 - Change format version in JSON output from number to string and update it to "0.2".  (:issue:`418`, :issue:`463`)
 - Only remove :option:`--root` path at the start of file paths. (:issue:`452`)
 - Fix coverage report for cmake ninja builds with given in-source object-directory. (:issue:`453`)
 - Add issue templates. (:issue:`461`)
 - Add :option:`--exclude-function-lines` to exclude the line of the function definition in the coverage report. (:issue:`430`)
 - Changes for HTML output format:

   - Redesign HTML generation. Add :option:`--html-self-contained` to control external or internal CSS. (:issue:`367`)
   - Change legend for threshold in html report. (:issue:`371`)
   - Use HTML title also for report heading. Default value for :option:`--html-title` changed. (:issue:`378`)
   - Add :option:`--html-tab-size` to configure tab size in HTML details. (:issue:`377`)
   - Add option :option:`--html-css` for user defined styling. (:issue:`380`)
   - Create details html filename independent from OS. (:issue:`375`)
   - Add :option:`--html-theme` to change the color theme. (:issue:`393`)
   - Add linkable lines in HTML details. (:issue:`401`)
   - Add syntax highlighting in the details HTML report. This can be turned off with :option:`--no-html-details-syntax-highlighting <--html-details-syntax-highlighting>`. (:issue:`402`, :issue:`415`)

Documentation:

 - Cookbook: :ref:`oos cmake` (:issue:`340`, :issue:`341`)

Internal changes:

 - Add makefile + dockerfile for simpler testing.
 - Add .gitbugtraq to link comments to issue tracker in GUIs. (:issue:`429`)
 - Add GitHub actions to test PRs and master branch. (:issue:`404`)
 - Remove Travis CI. (:issue:`419`)
 - Remove Appveyor CI and upload coverage report from Windows and Ubuntu from the GitHub actions. (:issue:`455`)
 - Add check if commit is mentioned in the CHANGELOG.rst. (:issue:`457`)
 - Move flake8 config to setup.cfg and add black code formatter. (:issue:`444`)
 - Fix filter/exclude relative path issue in Windows. (:issue:`320`, :issue:`479`)
 - Extend test framework for CI:

   - Set make variable TEST_OPTS as environment variable inside docker. (:issue:`372`)
   - Add make variable USE_COVERAGE to extend flags for coverage report in GitHub actions. (:issue:`404`)
   - Extend tests to use an unified diff in the assert. Add test options `--generate_reference`,
     `--update_reference` and `--skip_clean`. (:issue:`379`)
   - Support multiple output patterns in integration tests. (:issue:`383`)
   - New option `--archive_differences` to save the different files as ZIP.
     Use this ZIP as artifact in AppVeyor. (:issue:`392`)
   - Add support for gcc-8 to test suite and docker tests. (:issue:`423`)
   - Run as limited user inside docker container and add test with read only directory. (:issue:`445`)

4.2 (6 November 2019)
---------------------

Breaking changes:

 - Dropped support for Python 3.4.
 - Format flag parameters like :option:`--xml` or :option:`--html`
   now take an optional output file name.
   This potentially changes the interpretation of search paths.
   In ``gcovr --xml foo``,
   previous gcovr versions would search the ``foo`` directory for coverage data.
   Now, gcovr will try to write the Cobertura report to the ``foo`` file.
   To keep the old meaning, separate positional arguments like
   ``gcovr --xml -- foo``.

Improvements and new features:

 - :ref:`Configuration file <configuration>` support (experimental).
   (:issue:`167`, :issue:`229`, :issue:`279`, :issue:`281`, :issue:`293`,
   :issue:`300`, :issue:`304`)
 - :ref:`JSON output <json_output>`. (:issue:`301`, :issue:`321`, :issue:`326`)
 - :ref:`Combining tracefiles <combining_tracefiles>`
   with :option:`gcovr --add-tracefile`.
   (:issue:`10`, :issue:`326`)
 - :ref:`SonarQube XML Output <sonarqube_xml_output>`. (:issue:`308`)
 - Handle cyclic symlinks correctly during coverage data search.
   (:issue:`284`)
 - Simplification of :option:`--object-directory` heuristics.
   (:issue:`18`, :issue:`273`, :issue:`280`)
 - Exception-only code like a ``catch`` clause is now shown as uncovered.
   (:issue:`283`)
 - New :option:`--exclude-throw-branches` option
   to exclude exception handler branches. (:issue:`283`)
 - Support ``--root ..`` style invocation,
   which might fix some CMake-related problems. (:issue:`294`)
 - Fix wrong names in report
   when source and build directories have similar names. (:issue:`299`)
 - Stricter argument handling. (:issue:`267`)
 - Reduce XML memory usage by moving to lxml.
   (:issue:`1`, :issue:`118`, :issue:`307`)
 - Can write :ref:`multiple reports <multiple output formats>` at the same time
   by giving the output file name to the report format parameter.
   Now, ``gcovr --html -o cov.html`` and ``gcovr --html cov.html``
   are equivalent. (:issue:`291`)
 - Override gcov locale properly. (:issue:`334`)
 - Make gcov parser more robust when used with GCC 8. (:issue:`315`)

Known issues:

 - The :option:`--keep` option only works when using existing gcov files
   with :option:`-g`/:option:`--use-gcov-files`.
   (:issue:`285`, :issue:`286`)
 - Gcovr may get confused
   when header files in different directories have the same name.
   (:issue:`271`)
 - Gcovr may not work when no en_US locale is available.
   (:issue:`166`)

Documentation:

 - :ref:`Exclusion marker <exclusion markers>` documentation.
 - FAQ: :ref:`exception branches` (:issue:`283`)
 - FAQ: :ref:`uncovered files not shown`
   (:issue:`33`, :issue:`100`, :issue:`154`, :issue:`290`, :issue:`298`)

Internal changes:

 - More tests. (:issue:`269`, :issue:`268`, :issue:`269`)
 - Refactoring and removal of dead code. (:issue:`280`)
 - New internal data model.

4.1 (2 July 2018)
-----------------

 - Fixed/improved --exclude-directories option. (:issue:`266`)
 - New "Cookbook" section in the documentation. (:issue:`265`)

4.0 (17 June 2018)
------------------

Breaking changes:

 - This release drops support for Python 2.6. (:issue:`250`)
 - PIP is the only supported installation method.
 - No longer encoding-agnostic under Python 2.7.
   If your source files do not use the system encoding (probably UTF-8),
   you will have to specify a --source-encoding.
   (:issue:`148`, :issue:`156`, :issue:`256`)
 - Filters now use forward slashes as path separators, even on Windows.
   (:issue:`191`, :issue:`257`)
 - Filters are no longer normalized into pseudo-paths.
   This could change the interpretation of filters in some edge cases.

Improvements and new features:

 - Improved --help output. (:issue:`236`)
 - Parse the GCC 8 gcov format. (:issue:`226`, :issue:`228`)
 - New --source-encoding option, which fixes decoding under Python 3.
   (:issue:`256`)
 - New --gcov-ignore-parse-errors flag.
   By default, gcovr will now abort upon parse errors. (:issue:`228`)
 - Detect the error when gcov cannot create its output files (:issue:`243`,
   :issue:`244`)
 - Add -j flag to run gcov processes in parallel. (:issue:`3`, :issue:`36`,
   :issue:`239`)
 - The --html-details flag now implies --html. (:issue:`93`, :issue:`211`)
 - The --html output can now be used without an --output filename
   (:issue:`223`)
 - The docs are now managed with Sphinx.
   (:issue:`235`, :issue:`248`, :issue:`249`, :issue:`252`, :issue:`253`)
 - New --html-title option to change the title of the HTML report.
   (:issue:`261`, :issue:`263`)
 - New options --html-medium-threshold and --html-high-threshold
   to customize the color legend. (:issue:`261`, :issue:`264`)

Internal changes:

 - Huge refactoring. (:issue:`214`, :issue:`215`, :issue:`221` :issue:`225`,
   :issue:`228`, :issue:`237`, :issue:`246`)
 - Various testing improvements. (:issue:`213`, :issue:`214`, :issue:`216`,
   :issue:`217`, :issue:`218`, :issue:`222`, :issue:`223`, :issue:`224`,
   :issue:`227`, :issue:`240`, :issue:`241`, :issue:`245`)
 - HTML reports are now rendered with Jinja2 templates. (:issue:`234`)
 - New contributing guide. (:issue:`253`)

3.4 (12 February 2018)
----------------------

 - Added --html-encoding command line option (:issue:`139`).
 - Added --fail-under-line and --fail-under-branch options,
   which will error under a given minimum coverage. (:issue:`173`, :issue:`116`)
 - Better pathname resolution heuristics for --use-gcov-file. (:issue:`146`)
 - The --root option defaults to current directory '.'.
 - Improved reports for "(", ")", ";" lines.
 - HTML reports show full timestamp, not just date. (:issue:`165`)
 - HTML reports treat 0/0 coverage as NaN, not 100% or 0%. (:issue:`105`, :issue:`149`, :issue:`196`)
 - Add support for coverage-04.dtd Cobertura XML format (:issue:`164`, :issue:`186`)
 - Only Python 2.6+ is supported, with 2.7+ or 3.4+ recommended. (:issue:`195`)
 - Added CI testing for Windows using Appveyor. (:issue:`189`, :issue:`200`)
 - Reports use forward slashes in paths, even on Windows. (:issue:`200`)
 - Fix to support filtering with absolute paths.
 - Fix HTML generation with Python 3. (:issue:`168`, :issue:`182`, :issue:`163`)
 - Fix --html-details under Windows. (:issue:`157`)
 - Fix filters under Windows. (:issue:`158`)
 - Fix verbose output when using existing gcov files (:issue:`143`, :issue:`144`)


3.3 (6 August 2016)
-------------------

 - Added CI testing using TravisCI
 - Added more tests for out of source builds and other nested builds
 - Avoid common file prefixes in HTML output (:issue:`103`)
 - Added the --execlude-directories argument to exclude directories
   from the search for symlinks (:issue:`87`)
 - Added branches taken/not taken to HTML (:issue:`75`)
 - Use --object-directory to scan for gcov data files (:issue:`72`)
 - Improved logic for nested makefiles (:issue:`135`)
 - Fixed unexpected semantics with --root argument (:issue:`108`)
 - More careful checks for covered lines (:issue:`109`)


3.2 (5 July 2014)
-----------------

 - Adding a test for out of source builds
 - Using the starting directory when processing gcov filenames.
   (:issue:`42`)
 - Making relative paths the default in html output.
 - Simplify html bar with coverage is zero.
 - Add option for using existing gcov files (:issue:`35`)
 - Fixing --root argument processing (:issue:`27`)
 - Adding logic to cover branches that are ignored (:issue:`28`)


3.1 (6 December 2013)
---------------------

 - Change to make the -r/--root options define the root directory
   for source files.
 - Fix to apply the -p option when the --html option is used.
 - Adding new option, '--exclude-unreachable-branches' that
   will exclude branches in certain lines from coverage report.
 - Simplifying and standardizing the processing of linked files.
 - Adding tests for deeply nested code, and symbolic links.
 - Add support for multiple —filter options in same manner as —exclude
   option.


3.0 (10 August 2013)
--------------------

 - Adding the '--gcov-executable' option to specify
   the name/location of the gcov executable. The command line option
   overrides the environment variable, which overrides the default 'gcov'.
 - Adding an empty "<methods/>" block to <classes/> in the XML output: this
   makes out XML complient with the Cobertura DTD. (#3951)
 - Allow the GCOV environment variable to override the default 'gcov'
   executable.  The default is to search the PATH for 'gcov' if the GCOV
   environment variable is not set. (#3950)
 - Adding support for LCOV-style flags for excluding certain lines from
   coverage analysis. (#3942)
 - Setup additional logic to test with Python 2.5.
 - Added the --html and --html-details options to generate HTML.
 - Sort output for XML to facilitate baseline tests.
 - Added error when the --object-directory option specifies a bad directory.
 - Added more flexible XML testing, which can ignore XML elements
   that frequently change (e.g. timestamps).
 - Added the '—xml-pretty' option, which is used to
   generate pretty XML output for the user manual.
 - Many documentation updates


2.4 (13 April 2012)
-------------------

 - New approach to walking the directory tree that is more robust to
   symbolic links (#3908)
 - Normalize all reported path names

   - Normalize using the full absolute path (#3921)
   - Attempt to resolve files referenced through symlinks to a common
     project-relative path

 - Process ``gcno`` files when there is no corresponding ``gcda`` file to
   provide coverage information for unexecuted modules (#3887)
 - Windows compatibility fixes

   - Fix for how we parse ``source:`` file names (#3913)
   - Better handling od EOL indicators (#3920)

 - Fix so that gcovr cleans up all ``.gcov`` files, even those filtered by
   command line arguments
 - Added compatibility with GCC 4.8 (#3918)
 - Added a check to warn users who specify an empty ``--root`` option (see #3917)
 - Force ``gcov`` to run with en_US localization, so the gcovr parser runs
   correctly on systems with non-English locales (#3898, #3902).
 - Segregate warning/error information onto the stderr stream (#3924)
 - Miscellaneous (Python 3.x) portability fixes
 - Added the master svn revision number as part of the verson identifier


2.3.1 (6 January 2012)
----------------------

 - Adding support for Python 3.x


2.3 (11 December 2011)
----------------------

 - Adding the ``--gcov-filter`` and ``--gcov-exclude`` options.


2.2 (10 December 2011)
----------------------

 - Added a test driver for gcovr.
 - Improved estimation of the ``<sources>`` element when using gcovr with filters.
 - Added revision and date keywords to gcovr so it is easier to identify
   what version of the script users are using (especially when they are
   running a snapshot from trunk).
 - Addressed special case mentioned in [comment:ticket:3884:1]: do not
   truncate the reported file name if the filter does not start matching
   at the beginning of the string.
 - Overhaul of the ``--root`` / ``--filter`` logic. This should resolve the
   issue raised in #3884, along with the more general filter issue
   raised in [comment:ticket:3884:1]
 - Overhaul of gcovr's logic for determining gcc/g++'s original working
   directory. This resolves issues introduced in the original
   implementation of ``--object-directory`` (#3872, #3883).
 - Bugfix: gcovr was only including a ``<sources>`` element in the XML
   report if the user specified ``-r`` (#3869)
 - Adding timestamp and version attributes to the gcovr XML report (see
   #3877).  It looks like the standard Cobertura output reports number of
   seconds since the epoch for the timestamp and a doted decimal version
   string.  Now, gcovr reports seconds since the epoch and
   "``gcovr ``"+``__version__`` (e.g. "gcovr 2.2") to differentiate it
   from a pure Cobertura report.


2.1 (26 November 2010)
----------------------

 - Added the ``--object-directory`` option, which allows for a flexible
   specification of the directory that contains the objects generated by
   gcov.
 - Adding fix to compare the absolute path of a filename to an exclusion
   pattern.
 - Adding error checking when no coverage results are found. The line and
   branch counts can be zero.
 - Adding logic to process the ``-o``/``--output`` option (#3870).
 - Adding patch to scan for lines that look like::

        creating `foo'

   as well as
   ::

        creating 'foo'

 - Changing the semantics for EOL to be portable for MS Windows.
 - Add attributes to xml format so that it could be used by hudson/bamboo with
   cobertura plug-in.


2.0 (22 August 2010)
--------------------

 - Initial release as a separate package.  Earlier versions of gcovr
   were managed within the 'fast' Python package.<|MERGE_RESOLUTION|>--- conflicted
+++ resolved
@@ -32,11 +32,8 @@
  - Replace makefile for starting tests with noxfile.py. (:issue:`516`)
  - Activate symlink test for windows. (:issue:`539`)
  - Add test to install wheel. (:issue:`537`)
-<<<<<<< HEAD
+ - Add support for full path in environment CC. (:issue:`541`)
  - Ensure that shell files are always checked out with LF linebreaks. (:issue:`538`)
-=======
- - Add support for full path in environment CC. (:issue:`541`)
->>>>>>> 447c8780
 
 5.0 (11 June 2021)
 ------------------
