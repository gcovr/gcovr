--- conflicted
+++ resolved
@@ -15,11 +15,8 @@
 New features and notable changes:
 
 - Log additional info on gcov parsing errors. (:issue:`589`)
-<<<<<<< HEAD
+- Add support for branch exclude markers. (:issue:`644`)
 - Additional options to configure the thresholds for lines and branches in HTML separate. (:issue:`645`)
-=======
-- Add support for branch exclude markers. (:issue:`644`)
->>>>>>> 896396d0
 
 Bug fixes and small improvements:
 
