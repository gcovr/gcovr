--- conflicted
+++ resolved
@@ -21,11 +21,7 @@
 - Implement consistent sorting of files with no lines, or one line with zero coverage (:issue:`918`)
 - Use replacement value of 0 for function call count ``NAN %``. (:issue:`910`)
 - Fix erroneous deprecation warning. (:issue:`912`)
-<<<<<<< HEAD
-- Fix filename in detailed source page if directory isn't ``.``. (:issue:`916`)
-=======
 - Fix display filename in HTML report. (:issue:`920`)
->>>>>>> 7d514c59
 
 Documentation:
 
