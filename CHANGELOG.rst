--- conflicted
+++ resolved
@@ -30,11 +30,8 @@
  - Fix globing of reference data in tests. (:issue:`533`)
  - Replace makefile for starting tests with noxfile.py. (:issue:`516`)
  - Activate symlink test for windows. (:issue:`539`)
-<<<<<<< HEAD
+ - Add test to install wheel. (:issue:`537`)
  - Add support for full path in environment CC. (:issue:`541`)
-=======
- - Add test to install wheel. (:issue:`537`)
->>>>>>> 9b4122e6
 
 5.0 (11 June 2021)
 ------------------
