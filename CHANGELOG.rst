``gcovr`` Release History and Change Log

.. program is needed to resolve option links
.. program::  gcovr

Next Release
------------

Known bugs:

Breaking changes:

- Replace setup.py with hatchling. To install from source at least version `21.3` of pip is needed. (:issue:`1026`)
<<<<<<< HEAD
=======
- Drop support for Python 3.8. (:issue:`1030`)
>>>>>>> 558e6c5a

New features and notable changes:

- Add condition coverage to text summary report. (:issue:`985`)
- Add :option:`--include` to search files in search paths which should be added to report. (:issue:`998`)
- Add option to generate LCOV format produced by version 1.x of LCOV tool. (:issue:`1001`)
- Extend logging for data merge errors with info about the data sources. (:issue:`1010`)
- Add condition coverage merge mode option :option:`--merge-mode-conditions` (:issue:`1009`)
- Add :option:`--gcov-suspicious-hits-threshold` to configure the value for detecting suspicious hits in GCOV files. (:issue:`1021`)

Bug fixes and small improvements:

- Fixed an error handling bug throwing a ``TypeError`` exception on a gcov merge assertion failure
  instead of reporting the error and (if requested by the user) continuing execution. (:issue:`997`)
- Check format version of external generated ``gcov`` JSON files. (:issue:`999`)
- Fix crash on Windows when trying to fix the case of the files. (:issue:`1000`)
- Fix LCOV report. Excluded lines where added with a count of 0. (:issue:`1012`)
- Fix line exclusion not clearing all child coverage data. (:issue:`1018`)
- Fix summary stats in ``JaCoCo`` report. (:issue:`1022`)

Documentation:

- Update documentation for developing with Docker. (:issue:`1013`)

Internal changes:

- Add MacOs 15 and clang-16 to the GitHub test workflow. (:issue:`1004`)
- Fix sporadic timestamp mismatch in development build package. (:issue:`1006`)
- Replace ``black`` and ``flake8`` with ``ruff`` and move configuration of ``pytest`` to ``pyproject.toml``. (:issue:`1007`)
- Add ``pylint`` for testing code. (:issue:`1014`)
- Align variable names across the files. (:issue:`1015`)
- Rework exclusion handling to keep information about excluded coverage. (:issue:`1016`)
- Add ``mypy`` for testing code. (:issue:`1019`)
- Add a container class for the coverage data. (:issue:`1023`)
- Replace setup.py with hatchling. (:issue:`1026`)
- Move gcovr to ``src`` directory. (:issue:`1027`)
- Activate options ``disallow_incomplete_defs``, ``check_untyped_defs``, ``warn_unused_configs``,
  ``disallow_any_generics``, ``disallow_subclassing_any``, ``disallow_untyped_calls``, ``disallow_untyped_defs``,
  ``disallow_incomplete_defs``, ``check_untyped_defs``, ``disallow_untyped_decorators``, ``warn_redundant_casts``,
  ``warn_unused_ignores``, ``warn_return_any``, ``no_implicit_reexport``, ``strict_equality``, ``extra_checks``
  in ``mypy``. (:issue:`1028`, :issue:`1029`)
- The main routine doesn't call ``sys.exit`` on it's own, we always return the exit code. (:issue:`1029`)


8.2 (13 October 2024)
---------------------

Known bugs:

Breaking changes:

New features and notable changes:

Bug fixes and small improvements:

Documentation:

- Fix documentation build issue.

Internal changes:

8.1 (13 October 2024)
---------------------

Known bugs:

Breaking changes:

New features and notable changes:

- If a internal generated function is excluded the lines, if present, are excluded as well. (:issue:`991`)

Bug fixes and small improvements:

- Fix exclusion of internal functions. (:issue:`987`)
- Only print info on the first undefined block number in data model. (:issue:`990`)

Documentation:

Internal changes:

8.0 (07 October 2024)
---------------------

Known bugs:

- Exclusion of internal function not working. (:issue:`984`)

Breaking changes:

- Changes related to added support of ``gcov`` JSON intermediate format:

  - The function return count is removed from internal data model, HTML and JSON output because missing in
    ``gcov`` JSON intermediate format. (:issue:`935`)
  - Renamed ``name`` key in in data model and JSON report to ``demangled_name``. If ``gcov`` JSON
    intermediate format is used the ``name`` key will contained the mangled name. The keys are now
    aligned with the ``gcov`` JSON intermediate format. (:issue:`974`)

- If block information is missing in ``gcov`` legacy text format block 0 is assumed. (:issue:`976`)

New features and notable changes:

- In Azure pipelines or GitHub actions errors and warnings are printed in an additional format captured by the CI. (:issue:`904`)
- Detect suspicious counter values in ``gcov`` output. (:issue:`903`)
- Add :option:`--html-single-page` to create a single page report (static or with Javascript). (:issue:`916`)
- Upload standalone applications as release artifacts. (:issue:`941`)
- Add support for ``gcov`` JSON intermediate format. (:issue:`766`)

  - Add function, block and condition information to data model. (:issue:`954`, :issue:`960`, :issue:`964`, :issue:`979`)
  - Add function function coverage to coveralls and HTML report. (:issue:`975`)

- Add :ref:`Exclusion markers` to exclude a while function. (:issue:`955`)
- Change sort order in JSON output files. (:issue:`959`)
- Add source exclusion markers to exclude source branch from target line. (:issue:`961`)

Bug fixes and small improvements:

- Implement consistent sorting of files with no lines, or one line with zero coverage (:issue:`918`)
- Use replacement value of 0 for function call count ``NAN %``. (:issue:`910`)
- Fix erroneous deprecation warning. (:issue:`912`)
- Fix display filename in HTML report. (:issue:`920`)
- Fix bundle of standalone executable with Python 3.12. (:issue:`924`)
- Fix merging of function coverage data. (:issue:`925`)
- Fix inefficient regular expression. (:issue:`933`)
- Fix missing output of gcov if execution fails. (:issue:`956`)

Documentation:

- Update Sphinx config because of deprecated context injection from Read The Docs. (:issue:`936`)

Internal changes:

- Move tests to directory in the root. (:issue:`897`)
- Add MacOs to the GitHub test workflow. (:issue:`901`, :issue:`905`, :issue:`980`)
- Remove test exclusions for MacOs and adapt tests and reference data. (:issue:`902`)
- Link correct documentation version in copyright header. (:issue:`907`)
- Move tag creation before publish the distribution because tag from pipeline doesn't trigger additional runs. (:issue:`899`)
- Fix scrubber for date in HTML test data. (:issue:`919`)
- Add test with Python 3.12. (:issue:`924`)
- Add gcc-14 to the test suite. (:issue:`923`)
- Skip coverage upload if executed in a fork. (:issue:`930`)
- Only execute pipeline if pushed on main and add button to execute workflow manual. (:issue:`930`)
- Check spelling in test pipeline. (:issue:`932`)
- Merge the test and deploy workflow to a single CI workflow. (:issue:`946`, :issue:`947`)
- Add Codacy to CI workflow for tracking coverage and code quality. (:issue:`948`)
- Add ``bandit`` to the linters. (:issue:`949`)
- Remove Codecov upload from pipeline. (:issue:`958`)
- Add test with ``bazel`` tests. (:issue:`969`)

7.2 (24 February 2024)
----------------------

Fix tagging issue of 7.1, no functional change.

7.1 (24 February 2024)
----------------------

Known bugs:

Breaking changes:

New features and notable changes:

- Add support for colored logging. (:issue:`887`)
- Add support for TOML configuration format. (:issue:`881`)
- Add support for Clover XML output format. (:issue:`888`)
- Add decision to JSON summary report if :option:`--decisions` is used. (:issue:`892`)

Bug fixes and small improvements:

- Add support for files with more than 9999 lines. (:issue:`883`, fixes :issue:`882`)
- Do not suppress gcov errors if exception occur. (:issue:`889`)

Documentation:

- Add nox session to generate the screenshots from the HTML files. (:issue:`877`)

Internal changes:

- Improve Dockerfile for faster rebuilds by using cache. (:issue:`878`)
- Fix deprecation warnings from GitHub actions. (:issue:`880`)
- Add pipeline job to apply tag if new version is bumped. (:issue:`879`)
- Improve test coverage and generate coverage report if executed in local environment. (:issue:`891`)

7.0 (25 January 2024)
---------------------

Known bugs:

Breaking changes:

- Dropped support for Python 3.7 (:issue:`869`)
- The exit code for an error of the reader module is changed from 8 to 64 and for a writer from 7 to 128. (:issue:`773`)

New features and notable changes:

- Add `--html-template-dir` option to use custom Jinja2 templates. (:issue:`758`)
- Add block numbers and md5 sums of code lines to data model. (:issue:`764`)
- If the CSS given with :option:`--html-css` contains the string ``/* Comment.Preproc */`` no ``pygments`` CSS is added anymore. (:issue:`786`)
- Add support for ``Devcontainer`` and ``GitHub Codespaces``. (:issue:`771`)
- Fix Dockerfile.qa to avoid uid conflicts. (:issue:`801`)
- Pygments required ≥ 2.13.0. (:issue:`799`)
- Add a second theme for HTML report inspired by GitHub. (:issue:`793`)
- Add :option:`--fail-under-decision` and :option:`--fail-under-function` which will error under a given minimum coverage. (:issue:`773`)
- Add function coverage to data model. (:issue:`822`)
- Add support for importing Cobertura XML files with ``--cobertura-add-tracefile`` option. (:issue:`805`)
- Add :option:`--jacoco` to generate JaCoCo XML format. (:issue:`823`))
- Add function coverage to HTML report. (:issue:`828`)
- Improve sorting of data in reports. (:issue:`817`):

  - Sort file names alpha numerical and with casefold
    (see `str.casefold <https://docs.python.org/3.11/library/stdtypes.html?highlight=str%20casefold#str.casefold>`_)
    (``file_10.c`` comes after ``file_0.c``).
  - Always sort at the end by filename if line or branch coverage is identical for a file.
  - Add :option:`--sort-branches` to sort by branches instead of lines, this is the default if :option:`--txt-branches` is used.
  - Add :option:`--sort-reverse` to reverse the sort order.

- Add option to report covered lines in txt report. (:issue:`836`)
- Add support for specifying files for :option:`search_paths`. (:issue:`834`)
- Use different color for partial covered lines in HTML report. (:issue:`839`)
- Add support to generate LCOV info files. (:issue:`830`)
- Add support for FIPS enabled OS when used with Python 3.9. (:issue:`850`)
- Reduce file size for detailed HTML reports by merging columns the function lists. (:issue:`840`)
- Ignore all negative hits if :option:`--gcov-ignore-parse-errors` is used. (:issue:`852`)
- Use literal options for sorting and TXT metric. (:issue:`867`)

  - The :option:`-b`, :option:`--txt-branches` and :option:`--branches` are deprecated, use :option:`--txt-metric` instead.
    The reason for this is that we have line, branch and decision coverage and handle this with flags is more complex than
    using an enumeration.
  - The :option:`--sort-uncovered` and :option:`--sort-percentage` are deprecated, use :option:`--sort` instead.
    The reason for this is that only one sorting order shall be selectable and and an enumeration is easier to handle
    than several flags.

- The development branch is renamed from ``master`` to ``main``. (:issue:`829`, :issue:`873`)
- Add support for decision coverage metric in text report. (:issue:`864`)
- Split list of functions into tables with maximum 10000 rows to fix rendering issues. (:issue:`858`)

Bug fixes and small improvements:

- Print calls and decision statistics in summary only if values are gathered. (:issue:`749`)
- Log the thread name if :option:`-j` is used. (:issue:`752`)
- Collapse also root directory if needed in nested HTML report. (:issue:`750`)
- Handle special case of absolute source file paths in ``gcov`` output. (:issue:`776`)
- Ignore exit code 6 when running ``gcov`` (output write error introduced gcc-12). (:issue:`781`)
- Change coveralls value from 0.0 to 1.0 if no code lines or branches are present. (:issue:`796`)
- Fix symlinked root directories on Windows. (:issue:`814`)
- Extend :option:`--gcov-ignore-errors` to be able to ignore specific gcov errors. (:issue:`787`)
- Fix reading of choices options from configuration files (e.g. ``gcov-ignore-parse-errors``). (:issue:`816`)
- Fix ``TypeError`` during decision analysis. (:issue:`784`)
- Use relative paths if possible when running ``gcov``. (:issue:`820`)
- Respect :option`--merge-mode-functions`when merging coverage data. (:issue:`844`)

Documentation:

- Fix wrong command in ``How to create a standalone application`` docs. (:issue:`792`)
- Update output html to add github style themes. (:issue:`818`)

Internal changes:

- Do not scrub versions in reference data. (:issue:`747`)
- Add interface for the different formats to easily add new formats. (:issue:`755`)
- All options have now a prefix of the format and all long option names can be used in a configuration file. (:issue:`755`)

  - :option:`--txt-summary` in addition to :option:`--print-summary`.
  - :option:`--json-add-tracefile` in addition to :option:`--add-tracefile`.
  - :option:`--gcov-delete` in addition to :option:`--delete`.
  - :option:`--gcov-keep` in addition to :option:`--keep`.
  - :option:`--gcov-object-directory` in addition to :option:`--object-directory`.
  - :option:`--gcov-exclude-directories` in addition to :option:`--exclude-directories`.
  - :option:`--gcov-use-existing-files` in addition to :option:`--use-gcov-files`.

- Use interactive terminal for docker (support of Ctrl-C to interrupt). (:issue:`767`)
- Use separate session for flake8 and us this session in lint. (:issue:`768`)
- Replace the deprecated codecov python uploader with the binary uploader. (:issue:`770`)
- Add gcc-12 and gcc-13 to the test suite. (:issue:`780`)
- Add sessions to run the targets for all versions of ``gcc`` or ``clang``. (:issue:`782`)
- Use ``build`` instead of calling ``setup.py`` directly. (:issue:`819`)
- Add nox session to import reference file from pipeline. (:issue:`831`)
- Add support for ``clang-15`` in our test suite and fix test with write protection under Mac OS. (:issue:`853`)
- Add test for parallel execution of multiple gcovr instances. (:issue:`832`)


6.0 (08 March 2023)
-------------------

Known bugs:

Breaking changes:

- Remove not allowed attributes ``function-rate``, ``functions-covered`` and ``functions-valid``
  from cobertura report. (:issue:`671`)
- Remove "noncode" entries in JSON reports. (:issue:`663`)
- New :option:`--exclude-noncode-lines` to exclude noncode lines. Noncode lines are not excluded by default anymore. (:issue:`704`, :issue:`705`)
- Changed :option:`--gcov-ignore-parse-errors` to accept list of errors to ignore. (:issue:`701`)
- The default filename for :option:`--cobertura` is changed from coverage.xml to cobertura.xml. (:issue:`721`)
- Handling of ``gcov`` errors:

  - Do not ignore return code of ``gcov``. (:issue:`653`)
  - New :option:`--gcov-ignore-errors` to ignore ``gcov`` errors. Old behavior was to print a warning and continue. (:issue:`718`)

- Revert changes from :issue:`623` and add documentation entry :ref:`support keil uvision format`. (:issue:`727`)

New features and notable changes:

- New :option:`--html-nested` for reports that summarize subdirectories with aggregated statistics per directory. (:issue:`687`)
- Accept `NAN %` which is used in GCOV 7.5.0 instead of an invalid value. (:issue:`651`)
- New :option:`--json-base` to define a base bath used in JSON reports. (:issue:`656`)
- New :option:`--calls` to report call coverage: function calls invoked/total. (:issue:`666`)
- New nox session to generate a portable application with pyinstaller, see :ref:`standalone application`. (:issue:`661`)
- Print a warning if root directory contains symlinks. (:issue:`652`)
- Change :option:`--keep` when calling gcov internal. (:issue:`703`)
- Allow annotations for never executed branches. (:issue:`711`)
- Add function merge mode for same function defined in different lines. (:issue:`700`)
- Update link to gcovr documentation in HTML report to point to the documentation of the used version. (:issue:`723`)
- Add environment `SOURCE_DATE_EPOCH <https://reproducible-builds.org/docs/source-date-epoch>`_ to set default for :option:`--timestamp`. (:issue:`729`)

Bug fixes and small improvements:

- Fix :option:`--html-tab-size` feature. (:issue:`650`)
- Fix alphabetical sort of html report, for when there are symlinks. (:issue:`685`)
- Handle :option:`--version` before parsing the configuration file. (:issue:`696`)
- Fix reports of excluded coverage. (:issue:`409`, :issue:`503`, :issue:`663`)
- Fix handling for nonexistent source code for HTML-details and Coveralls reports. (:issue:`663`)
- Exclude functions with :ref:`Exclusion markers`. (:issue:`713`)
- Fix problem in decision parser if open block brace is on same line. (:issue:`681`)
- Add Python 3.11 to test matrix. (:issue:`717`)
- Fix casing of files if filesystem is case insensitive. (:issue:`694`)
- Fix deadlock if :option:`-j` is used and there are errors from ``gcov`` execution. (:issue:`719`)
- Fix problem in decision parser if case is not on a single line with the break statement. (:issue:`738`)
- Do not use ``realpath`` for ``DirectoryPrefixFilter`` to support symlinks in root directory. (:issue:`712`)

Documentation:

- Add detailed reference for the JSON output format. (:issue:`663`)

Internal changes:

- Select the :option:`--html-theme` using CSS classes. (:issue:`650`)
- Change and extend ``cmake`` tests. (:issue:`676`)
- Detect ``gcc`` version for running tests. (:issue:`686`)
- Use scrubbed data for ``--update_reference`` option. (:issue:`698`)
- Install ninja with package manager instead of GitHub action. (:issue:`699`)
- Rename the reference files coverage.xml to cobertura.xml and the test from xml to cobertura. (:issue:`721`)
- Add support for ``clang-14`` in our test suite and improve startup performance of docker image. (:issue:`731`)
- Compare files by extension in test suite. (:issue:`733`)
- Split HTML templates into one file for each part of the page. (:issue:`735`)
- Change docker image to be able to use it like the ``nox`` command itself. (:issue:`734`)

5.2 (06 August 2022)
--------------------

New features and notable changes:

- Log additional info on gcov parsing errors. (:issue:`589`)
- Add support for branch exclude markers. (:issue:`644`)
- Additional options to configure the thresholds for lines and branches in HTML separate. (:issue:`645`)

Bug fixes and small improvements:

- Remove function coverage from sonarqube report. (:issue:`591`)
- Fix parallel processing of gcov data. (:issue:`592`)
- Better diagnostics when dealing with corrupted input files. (:issue:`593`)
- Accept metadata lines without values (introduced in gcc-11). (:issue:`601`)
- Properly close <a> element in detailed HTML report. (:issue:`602`)
- Use `≥` sign instead of `>=` in HTML legend. (:issue:`603`)
- Using :option:`--add-tracefile` will now correctly merge branch coverage. (:issue:`600`)
- Fix package-level function coverage statistics in Cobertura XML reports. (:issue:`605`)
- Respect excluded/noncode lines for aggregated branch coverage. (:issue:`611`)
- Fix list options in configuration file (search-path). (:issue:`612`)
- Fix assert and key error in --decisions flag. (:issue:`642`)
- Fix adding none existing lines by decision analysis to data model. (:issue:`617`)
- Always treat relative paths in config files as relative to the directory of the file. (:issue:`615`)
- More flexible ``.gcov`` parsing to support files generated by third party tools.
  (:issue:`621`, :issue:`623`)

Internal changes:

- Fix black check to fail on format errors. (:issue:`594`)
- Change session black with no arguments to format all files. (:issue:`595`)
- Add gcc-10 and gcc-11 to the test suite. (:issue:`597`)
- Improved internal coverage data model to simplify processing. (:issue:`600`)
- Use pretty print for cobertura and coveralls in test suite. (:issue:`606`)
- Forward nox options `--reuse-existing-virtualenvs` and `--no-install` to call inside docker. (:issue:`616`)

5.1 (26 March 2022)
-------------------

Breaking changes:

- Dropped support for Python 3.6 (:issue:`550`)
- Changed ``xml`` configuration key to ``cobertura`` (:issue:`552`)
- JSON summary output: all percentages are now reported from 0 to 100
  (:issue:`570`)

New features and notable changes:

- Report function coverage (:issue:`362`, :issue:`515`, :issue:`554`)
- Consistent support for symlinks across operating systems

  - Support for Windows junctions (:issue:`535`)
  - Symlinks are only resolved for :ref:`evaluating filters <filters>`
    (:issue:`565`)

- Show error message on STDERR
  when :option:`--fail-under-line` or :option:`--fail-under-branch` fails
  (:issue:`502`)
- Can report decision coverage with :option:`--decisions` option
  (reasonably formatted C/C++ source files only, HTML and JSON output)
  (:issue:`350`)
- Can create reproducible reports with the :option:`--timestamp` option
  (:issue:`546`)
- Improvements to :ref:`Exclusion markers` (LINE/START/STOP)

  - Can ignore markers in code with :option:`--no-markers` option (:issue:`361`)
  - Can customize patterns with :option:`--exclude-pattern-prefix` option
    (:issue:`561`)

- Can use :option:`--cobertura` as a less ambiguous alias for :option:`--xml`.
  (:issue:`552`)

Bug fixes and small improvements:

- Gcov is invoked without localization by setting LC_ALL=C (:issue:`513`)
- Gcov is invoked without temporary directories (:issue:`525`)
- Gcov: solved problems with file name limitations. (:issue:`528`)
- Fixed "root" path in JSON summary report. (:issue:`548`)
- Correctly resolve relative filters in configuration files. (:issue:`568`)
- HTML output: indicate lines with excluded coverage (:issue:`503`)
- HTML output: fixed sanity check to support empty files (:issue:`571`)
- HTML output: support ``jinja2 >= 3.1`` (:issue:`576`)

Documentation:

- Split documentation into smaller pages (:issue:`552`)
- Document used options for ``gcov`` (:issue:`528`)

Internal changes:

- Replaced own logger with Python's logging module. (:issue:`540`)
- New parser for ``.gcov`` file format, should be more robust. (:issue:`512`)
- New tests

  - more compilers:
    clang-10 (:issue:`484`),
    clang-13 (:issue:`527`),
    gcc-9 (:issue:`527`)
  - ``-fprofile-abs-path`` compiler option (:issue:`521`)
  - enabled symlink tests for Windows (:issue:`539`)

- Improvements to the test suite

  - Use Nox instead of Makefiles to manage QA checks (:issue:`516`, :issue:`555`)
  - Can run tests for all compiler versions in one go (:issue:`514`)
  - More linter checks (:issue:`566`)
    and code style enforcement with black (:issue:`579`)
  - Better XML diffing with yaxmldiff (:issue:`495`, :issue:`509`)
  - Share test reference data between compiler versions where possible
    (:issue:`556`)
  - Better environment variable handling (:issue:`493`, :issue:`541`)
  - Fixed glob patterns for collecting reference files (:issue:`533`)
  - Add timeout for each single test. (:issue:`572`)

- Improvements and fixes to the release process (:issue:`494`, :issue:`537`)
- Normalize shell scripts to Unix line endings (:issue:`538`, :issue:`547`)


5.0 (11 June 2021)
------------------

Breaking changes:

- Dropped support for Python 2 and Python 3.5.
  From now on, gcovr will only support Python versions
  that enjoy upstream support.

Improvements and new features:

- Handles spaces in ``gcov`` path. (:issue:`385`)
- Early fail when output cannot be created. (:issue:`382`)
- Add :option:`--txt` for text output. (:issue:`387`)
- Add :option:`--csv` for CSV output. (:issue:`376`)
- Add :option:`--exclude-lines-by-pattern` to filter out source lines by arbitrary
  regex. (:issue:`356`)
- Add :option:`--json-summary` to generate a :ref:`JSON Summary <json_summary_output>` report. (:issue:`366`)
- Add :option:`--coveralls` to generate a :ref:`Coveralls <coveralls_output>` compatible JSON report. (:issue:`328`)
- Add support for output directories. If the output ends with a ``/`` or ``\`` it is used as a directory. (:issue:`416`)
- Compare paths case insensitive if file system of working directory is case insensitive. (:issue:`329`)
- Add wildcard pattern to json :option:`--add-tracefile`. (:issue:`351`)
- Enable :option:`--filter` and :option:`--exclude` for :ref:`Merging coverage <merging_coverage>`. (:issue:`373`)
- Only output 100.0% in text and HTML output if really 100.0%, else use 99.9%. (:issue:`389`)
- Support relative source location for shadow builds. (:issue:`410`)
- Incorrect path for header now can still generate html-details reports (:issue:`271`)
- Change format version in JSON output from number to string and update it to "0.2".  (:issue:`418`, :issue:`463`)
- Only remove :option:`--root` path at the start of file paths. (:issue:`452`)
- Fix coverage report for cmake ninja builds with given in-source object-directory. (:issue:`453`)
- Add issue templates. (:issue:`461`)
- Add :option:`--exclude-function-lines` to exclude the line of the function definition in the coverage report. (:issue:`430`)
- Changes for HTML output format:

  - Redesign HTML generation. Add :option:`--html-self-contained` to control external or internal CSS. (:issue:`367`)
  - Change legend for threshold in html report. (:issue:`371`)
  - Use HTML title also for report heading. Default value for :option:`--html-title` changed. (:issue:`378`)
  - Add :option:`--html-tab-size` to configure tab size in HTML details. (:issue:`377`)
  - Add option :option:`--html-css` for user defined styling. (:issue:`380`)
  - Create details html filename independent from OS. (:issue:`375`)
  - Add :option:`--html-theme` to change the color theme. (:issue:`393`)
  - Add linkable lines in HTML details. (:issue:`401`)
  - Add syntax highlighting in the details HTML report. This can be turned off with :option:`--no-html-details-syntax-highlighting <--html-details-syntax-highlighting>`. (:issue:`402`, :issue:`415`)

Documentation:

- Cookbook: :ref:`oos cmake` (:issue:`340`, :issue:`341`)

Internal changes:

- Add makefile + dockerfile for simpler testing.
- Add .gitbugtraq to link comments to issue tracker in GUIs. (:issue:`429`)
- Add GitHub actions to test PRs and master branch. (:issue:`404`)
- Remove Travis CI. (:issue:`419`)
- Remove Appveyor CI and upload coverage report from Windows and Ubuntu from the GitHub actions. (:issue:`455`)
- Add check if commit is mentioned in the CHANGELOG.rst. (:issue:`457`)
- Move flake8 config to setup.cfg and add black code formatter. (:issue:`444`)
- Fix filter/exclude relative path issue in Windows. (:issue:`320`, :issue:`479`)
- Extend test framework for CI:

  - Set make variable TEST_OPTS as environment variable inside docker. (:issue:`372`)
  - Add make variable USE_COVERAGE to extend flags for coverage report in GitHub actions. (:issue:`404`)
  - Extend tests to use an unified diff in the assert. Add test options `--generate_reference`,
    `--update_reference` and `--skip_clean`. (:issue:`379`)
  - Support multiple output patterns in integration tests. (:issue:`383`)
  - New option `--archive_differences` to save the different files as ZIP.
    Use this ZIP as artifact in AppVeyor. (:issue:`392`)
  - Add support for gcc-8 to test suite and docker tests. (:issue:`423`)
  - Run as limited user inside docker container and add test with read only directory. (:issue:`445`)

4.2 (6 November 2019)
---------------------

Breaking changes:

- Dropped support for Python 3.4.
- Format flag parameters like :option:`--xml` or :option:`--html`
  now take an optional output file name.
  This potentially changes the interpretation of search paths.
  In ``gcovr --xml foo``,
  previous gcovr versions would search the ``foo`` directory for coverage data.
  Now, gcovr will try to write the Cobertura report to the ``foo`` file.
  To keep the old meaning, separate positional arguments like
  ``gcovr --xml -- foo``.

Improvements and new features:

- :ref:`Configuration file <configuration>` support (experimental).
  (:issue:`167`, :issue:`229`, :issue:`279`, :issue:`281`, :issue:`293`,
  :issue:`300`, :issue:`304`)
- :ref:`JSON output <json_output>`. (:issue:`301`, :issue:`321`, :issue:`326`)
- :ref:`Merging coverage <merging_coverage>`
  with :option:`gcovr --add-tracefile`.
  (:issue:`10`, :issue:`326`)
- :ref:`SonarQube XML Output <sonarqube_xml_output>`. (:issue:`308`)
- Handle cyclic symlinks correctly during coverage data search.
  (:issue:`284`)
- Simplification of :option:`--object-directory` heuristics.
  (:issue:`18`, :issue:`273`, :issue:`280`)
- Exception-only code like a ``catch`` clause is now shown as uncovered.
  (:issue:`283`)
- New :option:`--exclude-throw-branches` option
  to exclude exception handler branches. (:issue:`283`)
- Support ``--root ..`` style invocation,
  which might fix some CMake-related problems. (:issue:`294`)
- Fix wrong names in report
  when source and build directories have similar names. (:issue:`299`)
- Stricter argument handling. (:issue:`267`)
- Reduce XML memory usage by moving to lxml.
  (:issue:`1`, :issue:`118`, :issue:`307`)
- Can write :ref:`multiple reports <multiple output formats>` at the same time
  by giving the output file name to the report format parameter.
  Now, ``gcovr --html -o cov.html`` and ``gcovr --html cov.html``
  are equivalent. (:issue:`291`)
- Override gcov locale properly. (:issue:`334`)
- Make gcov parser more robust when used with GCC 8. (:issue:`315`)

Known issues:

- The :option:`--keep` option only works when using existing gcov files
  with :option:`-g`/:option:`--use-gcov-files`.
  (:issue:`285`, :issue:`286`)
- Gcovr may get confused
  when header files in different directories have the same name.
  (:issue:`271`)
- Gcovr may not work when no en_US locale is available.
  (:issue:`166`)

Documentation:

- :ref:`Exclusion marker <exclusion markers>` documentation.
- FAQ: :ref:`exception branches` (:issue:`283`)
- FAQ: :ref:`uncovered files not shown`
  (:issue:`33`, :issue:`100`, :issue:`154`, :issue:`290`, :issue:`298`)

Internal changes:

- More tests. (:issue:`269`, :issue:`268`, :issue:`269`)
- Refactoring and removal of dead code. (:issue:`280`)
- New internal data model.

4.1 (2 July 2018)
-----------------

- Fixed/improved --exclude-directories option. (:issue:`266`)
- New "Cookbook" section in the documentation. (:issue:`265`)

4.0 (17 June 2018)
------------------

Breaking changes:

- This release drops support for Python 2.6. (:issue:`250`)
- PIP is the only supported installation method.
- No longer encoding-agnostic under Python 2.7.
  If your source files do not use the system encoding (probably UTF-8),
  you will have to specify a --source-encoding.
  (:issue:`148`, :issue:`156`, :issue:`256`)
- Filters now use forward slashes as path separators, even on Windows.
  (:issue:`191`, :issue:`257`)
- Filters are no longer normalized into pseudo-paths.
  This could change the interpretation of filters in some edge cases.

Improvements and new features:

- Improved --help output. (:issue:`236`)
- Parse the GCC 8 gcov format. (:issue:`226`, :issue:`228`)
- New --source-encoding option, which fixes decoding under Python 3.
  (:issue:`256`)
- New --gcov-ignore-parse-errors flag.
  By default, gcovr will now abort upon parse errors. (:issue:`228`)
- Detect the error when gcov cannot create its output files (:issue:`243`,
  :issue:`244`)
- Add -j flag to run gcov processes in parallel. (:issue:`3`, :issue:`36`,
  :issue:`239`)
- The --html-details flag now implies --html. (:issue:`93`, :issue:`211`)
- The --html output can now be used without an --output filename
  (:issue:`223`)
- The docs are now managed with Sphinx.
  (:issue:`235`, :issue:`248`, :issue:`249`, :issue:`252`, :issue:`253`)
- New --html-title option to change the title of the HTML report.
  (:issue:`261`, :issue:`263`)
- New options --html-medium-threshold and --html-high-threshold
  to customize the color legend. (:issue:`261`, :issue:`264`)

Internal changes:

- Huge refactoring. (:issue:`214`, :issue:`215`, :issue:`221` :issue:`225`,
  :issue:`228`, :issue:`237`, :issue:`246`)
- Various testing improvements. (:issue:`213`, :issue:`214`, :issue:`216`,
  :issue:`217`, :issue:`218`, :issue:`222`, :issue:`223`, :issue:`224`,
  :issue:`227`, :issue:`240`, :issue:`241`, :issue:`245`)
- HTML reports are now rendered with Jinja2 templates. (:issue:`234`)
- New contributing guide. (:issue:`253`)

3.4 (12 February 2018)
----------------------

- Added --html-encoding command line option (:issue:`139`).
- Added --fail-under-line and --fail-under-branch options,
  which will error under a given minimum coverage. (:issue:`173`, :issue:`116`)
- Better pathname resolution heuristics for --use-gcov-file. (:issue:`146`)
- The --root option defaults to current directory '.'.
- Improved reports for "(", ")", ";" lines.
- HTML reports show full timestamp, not just date. (:issue:`165`)
- HTML reports treat 0/0 coverage as NaN, not 100% or 0%. (:issue:`105`, :issue:`149`, :issue:`196`)
- Add support for coverage-04.dtd Cobertura XML format (:issue:`164`, :issue:`186`)
- Only Python 2.6+ is supported, with 2.7+ or 3.4+ recommended. (:issue:`195`)
- Added CI testing for Windows using Appveyor. (:issue:`189`, :issue:`200`)
- Reports use forward slashes in paths, even on Windows. (:issue:`200`)
- Fix to support filtering with absolute paths.
- Fix HTML generation with Python 3. (:issue:`168`, :issue:`182`, :issue:`163`)
- Fix --html-details under Windows. (:issue:`157`)
- Fix filters under Windows. (:issue:`158`)
- Fix verbose output when using existing gcov files (:issue:`143`, :issue:`144`)


3.3 (6 August 2016)
-------------------

- Added CI testing using TravisCI
- Added more tests for out of source builds and other nested builds
- Avoid common file prefixes in HTML output (:issue:`103`)
- Added the --execlude-directories argument to exclude directories
  from the search for symlinks (:issue:`87`)
- Added branches taken/not taken to HTML (:issue:`75`)
- Use --object-directory to scan for gcov data files (:issue:`72`)
- Improved logic for nested makefiles (:issue:`135`)
- Fixed unexpected semantics with --root argument (:issue:`108`)
- More careful checks for covered lines (:issue:`109`)


3.2 (5 July 2014)
-----------------

- Adding a test for out of source builds
- Using the starting directory when processing gcov filenames.
  (:issue:`42`)
- Making relative paths the default in html output.
- Simplify html bar with coverage is zero.
- Add option for using existing gcov files (:issue:`35`)
- Fixing --root argument processing (:issue:`27`)
- Adding logic to cover branches that are ignored (:issue:`28`)


3.1 (6 December 2013)
---------------------

- Change to make the -r/--root options define the root directory
  for source files.
- Fix to apply the -p option when the --html option is used.
- Adding new option, '--exclude-unreachable-branches' that
  will exclude branches in certain lines from coverage report.
- Simplifying and standardizing the processing of linked files.
- Adding tests for deeply nested code, and symbolic links.
- Add support for multiple —filter options in same manner as —exclude
  option.


3.0 (10 August 2013)
--------------------

- Adding the '--gcov-executable' option to specify
  the name/location of the gcov executable. The command line option
  overrides the environment variable, which overrides the default 'gcov'.
- Adding an empty "<methods/>" block to <classes/> in the XML output: this
  makes out XML compliant with the Cobertura DTD. (#3951)
- Allow the GCOV environment variable to override the default 'gcov'
  executable.  The default is to search the PATH for 'gcov' if the GCOV
  environment variable is not set. (#3950)
- Adding support for LCOV-style flags for excluding certain lines from
  coverage analysis. (#3942)
- Setup additional logic to test with Python 2.5.
- Added the --html and --html-details options to generate HTML.
- Sort output for XML to facilitate baseline tests.
- Added error when the --object-directory option specifies a bad directory.
- Added more flexible XML testing, which can ignore XML elements
  that frequently change (e.g. timestamps).
- Added the '—xml-pretty' option, which is used to
  generate pretty XML output for the user manual.
- Many documentation updates


2.4 (13 April 2012)
-------------------

- New approach to walking the directory tree that is more robust to
  symbolic links (#3908)
- Normalize all reported path names

  - Normalize using the full absolute path (#3921)
  - Attempt to resolve files referenced through symlinks to a common
    project-relative path

- Process ``gcno`` files when there is no corresponding ``gcda`` file to
  provide coverage information for unexecuted modules (#3887)
- Windows compatibility fixes

  - Fix for how we parse ``source:`` file names (#3913)
  - Better handling od EOL indicators (#3920)

- Fix so that gcovr cleans up all ``.gcov`` files, even those filtered by
  command line arguments
- Added compatibility with GCC 4.8 (#3918)
- Added a check to warn users who specify an empty ``--root`` option (see #3917)
- Force ``gcov`` to run with en_US localization, so the gcovr parser runs
  correctly on systems with non-English locales (#3898, #3902).
- Segregate warning/error information onto the stderr stream (#3924)
- Miscellaneous (Python 3.x) portability fixes
- Added the master svn revision number as part of the version identifier


2.3.1 (6 January 2012)
----------------------

- Adding support for Python 3.x


2.3 (11 December 2011)
----------------------

- Adding the ``--gcov-filter`` and ``--gcov-exclude`` options.


2.2 (10 December 2011)
----------------------

- Added a test driver for gcovr.
- Improved estimation of the ``<sources>`` element when using gcovr with filters.
- Added revision and date keywords to gcovr so it is easier to identify
  what version of the script users are using (especially when they are
  running a snapshot from trunk).
- Addressed special case mentioned in [comment:ticket:3884:1]: do not
  truncate the reported file name if the filter does not start matching
  at the beginning of the string.
- Overhaul of the ``--root`` / ``--filter`` logic. This should resolve the
  issue raised in #3884, along with the more general filter issue
  raised in [comment:ticket:3884:1]
- Overhaul of gcovr's logic for determining gcc/g++'s original working
  directory. This resolves issues introduced in the original
  implementation of ``--object-directory`` (#3872, #3883).
- Bugfix: gcovr was only including a ``<sources>`` element in the XML
  report if the user specified ``-r`` (#3869)
- Adding timestamp and version attributes to the gcovr XML report (see
  #3877).  It looks like the standard Cobertura output reports number of
  seconds since the epoch for the timestamp and a doted decimal version
  string.  Now, gcovr reports seconds since the epoch and
  "``gcovr ``"+``__version__`` (e.g. "gcovr 2.2") to differentiate it
  from a pure Cobertura report.


2.1 (26 November 2010)
----------------------

- Added the ``--object-directory`` option, which allows for a flexible
  specification of the directory that contains the objects generated by
  gcov.
- Adding fix to compare the absolute path of a filename to an exclusion
  pattern.
- Adding error checking when no coverage results are found. The line and
  branch counts can be zero.
- Adding logic to process the ``-o``/``--output`` option (#3870).
- Adding patch to scan for lines that look like::

       creating `foo'

  as well as
  ::

       creating 'foo'

- Changing the semantics for EOL to be portable for MS Windows.
- Add attributes to xml format so that it could be used by hudson/bamboo with
  cobertura plug-in.


2.0 (22 August 2010)
--------------------

- Initial release as a separate package.  Earlier versions of gcovr
  were managed within the 'fast' Python package.<|MERGE_RESOLUTION|>--- conflicted
+++ resolved
@@ -11,10 +11,7 @@
 Breaking changes:
 
 - Replace setup.py with hatchling. To install from source at least version `21.3` of pip is needed. (:issue:`1026`)
-<<<<<<< HEAD
-=======
 - Drop support for Python 3.8. (:issue:`1030`)
->>>>>>> 558e6c5a
 
 New features and notable changes:
 
@@ -56,7 +53,6 @@
   ``disallow_incomplete_defs``, ``check_untyped_defs``, ``disallow_untyped_decorators``, ``warn_redundant_casts``,
   ``warn_unused_ignores``, ``warn_return_any``, ``no_implicit_reexport``, ``strict_equality``, ``extra_checks``
   in ``mypy``. (:issue:`1028`, :issue:`1029`)
-- The main routine doesn't call ``sys.exit`` on it's own, we always return the exit code. (:issue:`1029`)
 
 
 8.2 (13 October 2024)
