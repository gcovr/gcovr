--- conflicted
+++ resolved
@@ -15,12 +15,9 @@
 - Add block numbers and md5 sums of code lines to data model. (:issue:`764`)
 - If the CSS given with :option:`--html-css` contains the string ``/* Comment.Preproc */`` no ``pygments`` CSS is added anymore. (:issue:`786`)
 - Add support for ``Devcontainer`` and ``GitHub Codespaces``. (:issue:`771`)
-<<<<<<< HEAD
-- Add support for importing Cobertura XML files with ``--cobertura-add-tracefile`` option. (:issue:`805`)
-=======
 - Fix Dockerfile.qa to avoid uid conflicts. (:issue:`801`)
 - Pygments required >= 2.13.0 (:issue:`799`)
->>>>>>> 25638290
+- Add support for importing Cobertura XML files with ``--cobertura-add-tracefile`` option. (:issue:`805`)
 
 Bug fixes and small improvements:
 
