--- conflicted
+++ resolved
@@ -33,12 +33,8 @@
 - Link correct documentation version in copyright header. (:issue:`907`)
 - Move tag creation before publish the distribution because tag from pipeline doesn't trigger additional runs. (:issue:`899`)
 - Fix scrubber for date in HTML test data. (:issue:`919`)
-<<<<<<< HEAD
+- Add test with Python 3.12. (:issue:`924`)
 - Add gcc-14 to the test suite. (:issue:`923`)
-=======
-- Add test with Python 3.12. (:issue:`924`)
-
->>>>>>> c5b623a4
 
 7.2 (24 February 2024)
 ----------------------
