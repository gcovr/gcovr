``gcovr`` Release History and Change Log

.. program is needed to resolve option links
.. program::  gcovr

Next Release
------------

Known bugs:

Breaking changes:

New features and notable changes:

<<<<<<< HEAD
- Detect suspicious counter values in ``gcov`` output. (:issue:`903`)
=======
- In Azure pipelines or GitHub actions errors and warnings are printed in an additional format captured by the CI. (:issue:`904`)
>>>>>>> 91722090

Bug fixes and small improvements:

Documentation:

Internal changes:

- Move tests to directory in the root. (:issue:`897`)
- Add MacOs to the GitHub test workflow. (:issue:`901`, :issue:`905`)
- Remove test exclusions for MacOs and adapt tests and reference data. (:issue:`902`)
- Link correct documentation version in copyright header. (:issue:`907`)

7.2 (24 February 2024)
----------------------

Fix tagging issue of 7.1, no functional change.

7.1 (24 February 2024)
----------------------

Known bugs:

Breaking changes:

New features and notable changes:

- Add support for colored logging. (:issue:`887`)
- Add support for TOML configuration format. (:issue:`881`)
- Add support for Clover XML output format. (:issue:`888`)
- Add decision to JSON summary report if :option:`--decisions` is used. (:issue:`892`)

Bug fixes and small improvements:

- Add support for files with more than 9999 lines. (:issue:`883`, fixes :issue:`882`)
- Do not suppress gcov errors if exception occur. (:issue:`889`)

Documentation:

- Add nox session to generate the screenshots from the HTML files. (:issue:`877`)

Internal changes:

- Improve Dockerfile for faster rebuilds by using cache. (:issue:`878`)
- Fix deprecation warnings from GitHub actions. (:issue:`880`)
- Add pipeline job to apply tag if new version is bumped. (:issue:`879`)
- Improve test coverage and generate coverage report if executed in local environment. (:issue:`891`)

7.0 (25 January 2024)
---------------------

Known bugs:

Breaking changes:

- Dropped support for Python 3.7 (:issue:`869`)
- The exit code for an error of the reader module is changed from 8 to 64 and for a writer from 7 to 128. (:issue:`773`)

New features and notable changes:

- Add `--html-template-dir` option to use custom Jinja2 templates. (:issue:`758`)
- Add block numbers and md5 sums of code lines to data model. (:issue:`764`)
- If the CSS given with :option:`--html-css` contains the string ``/* Comment.Preproc */`` no ``pygments`` CSS is added anymore. (:issue:`786`)
- Add support for ``Devcontainer`` and ``GitHub Codespaces``. (:issue:`771`)
- Fix Dockerfile.qa to avoid uid conflicts. (:issue:`801`)
- Pygments required ≥ 2.13.0. (:issue:`799`)
- Add a second theme for HTML report inspired by GitHub. (:issue:`793`)
- Add :option:`--fail-under-decision` and :option:`--fail-under-function` which will error under a given minimum coverage. (:issue:`773`)
- Add function coverage to data model. (:issue:`822`)
- Add support for importing Cobertura XML files with ``--cobertura-add-tracefile`` option. (:issue:`805`)
- Add :option:`--jacoco` to generate JaCoCo XML format. (:issue:`823`))
- Add function coverage to HTML report. (:issue:`828`)
- Improve sorting of data in reports. (:issue:`817`):

  - Sort file names alpha numerical and with casefold
    (see `str.casefold <https://docs.python.org/3.11/library/stdtypes.html?highlight=str%20casefold#str.casefold>`_)
    (``file_10.c`` comes after ``file_0.c``).
  - Always sort at the end by filename if line or branch coverage is identical for a file.
  - Add :option:`--sort-branches` to sort by branches instead of lines, this is the default if :option:`--txt-branches` is used.
  - Add :option:`--sort-reverse` to reverse the sort order.

- Add option to report covered lines in txt report. (:issue:`836`)
- Add support for specifying files for :option:`search_paths`. (:issue:`834`)
- Use different color for partial covered lines in HTML report. (:issue:`839`)
- Add support to generate LCOV info files. (:issue:`830`)
- Add support for FIPS enabled OS when used with Python 3.9. (:issue:`850`)
- Reduce file size for detailed HTML reports by merging columns the function lists. (:issue:`840`)
- Ignore all negative hits if :option:`--gcov-ignore-parse-errors` is used. (:issue:`852`)
- Use literal options for sorting and TXT metric. (:issue:`867`)

  - The :option:`-b`, :option:`--txt-branches` and :option:`--branches` are deprecated, use :option:`--txt-metric` instead.
    The reason for this is that we have line, branch and decision coverage and handle this with flags is more complex than
    using an enumeration.
  - The :option:`--sort-uncovered` and :option:`--sort-percentage` are deprecated, use :option:`--sort` instead.
    The reason for this is that only one sorting order shall be selectable and and an enumeration is easier to handle
    than several flags.

- The development branch is renamed from ``master`` to ``main``. (:issue:`829`, :issue:`873`)
- Add support for decision coverage metric in text report. (:issue:`864`)
- Split list of functions into tables with maximum 10000 rows to fix rendering issues. (:issue:`858`)

Bug fixes and small improvements:

- Print calls and decision statistics in summary only if values are gathered. (:issue:`749`)
- Log the thread name if :option:`-j` is used. (:issue:`752`)
- Collapse also root directory if needed in nested HTML report. (:issue:`750`)
- Handle special case of absolute source file paths in ``gcov`` output. (:issue:`776`)
- Ignore exit code 6 when running ``gcov`` (output write error introduced gcc-12). (:issue:`781`)
- Change coveralls value from 0.0 to 1.0 if no code lines or branches are present. (:issue:`796`)
- Fix symlinked root directories on Windows. (:issue:`814`)
- Extend :option:`--gcov-ignore-errors` to be able to ignore specific gcov errors. (:issue:`787`)
- Fix reading of choices options from configuration files (e.g. ``gcov-ignore-parse-errors``). (:issue:`816`)
- Fix ``TypeError`` during decision analysis. (:issue:`784`)
- Use relative paths if possible when running ``gcov``. (:issue:`820`)
- Respect :option`--merge-mode-functions`when merging coverage data. (:issue:`844`)

Documentation:

- Fix wrong command in ``How to create a standalone application`` docs. (:issue:`792`)
- Update output html to add github style themes. (:issue:`818`)

Internal changes:

- Do not scrub versions in reference data. (:issue:`747`)
- Add interface for the different formats to easily add new formats. (:issue:`755`)
- All options have now a prefix of the format and all long option names can be used in a configuration file. (:issue:`755`)

  - :option:`--txt-summary` in addition to :option:`--print-summary`.
  - :option:`--json-add-tracefile` in addition to :option:`--add-tracefile`.
  - :option:`--gcov-delete` in addition to :option:`--delete`.
  - :option:`--gcov-keep` in addition to :option:`--keep`.
  - :option:`--gcov-object-directory` in addition to :option:`--object-directory`.
  - :option:`--gcov-exclude-directories` in addition to :option:`--exclude-directories`.
  - :option:`--gcov-use-existing-files` in addition to :option:`--use-gcov-files`.

- Use interactive terminal for docker (support of Ctrl-C to interrupt). (:issue:`767`)
- Use separate session for flake8 and us this session in lint. (:issue:`768`)
- Replace the deprecated codecov python uploader with the binary uploader. (:issue:`770`)
- Add gcc-12 and gcc-13 to the test suite. (:issue:`780`)
- Add sessions to run the targets for all versions of ``gcc`` or ``clang``. (:issue:`782`)
- Use ``build`` instead of calling ``setup.py`` directly. (:issue:`819`)
- Add nox session to import reference file from pipeline. (:issue:`831`)
- Add support for ``clang-15`` in our test suite and fix test with write protection under Mac OS. (:issue:`853`)
- Add test for parallel execution of multiple gcovr instances. (:issue:`832`)


6.0 (08 March 2023)
-------------------

Known bugs:

Breaking changes:

- Remove not allowed attributes ``function-rate``, ``functions-covered`` and ``functions-valid``
  from cobertura report. (:issue:`671`)
- Remove "noncode" entries in JSON reports. (:issue:`663`)
- New :option:`--exclude-noncode-lines` to exclude noncode lines. Noncode lines are not excluded by default anymore. (:issue:`704`, :issue:`705`)
- Changed :option:`--gcov-ignore-parse-errors` to accept list of errors to ignore. (:issue:`701`)
- The default filename for :option:`--cobertura` is changed from coverage.xml to cobertura.xml. (:issue:`721`)
- Handling of ``gcov`` errors:

  - Do not ignore return code of ``gcov``. (:issue:`653`)
  - New :option:`--gcov-ignore-errors` to ignore ``gcov`` errors. Old behavior was to print a warning and continue. (:issue:`718`)

- Revert changes from :issue:`623` and add documentation entry :ref:`support keil uvision format`. (:issue:`727`)

New features and notable changes:

- New :option:`--html-nested` for reports that summarize subdirectories with aggregated statistics per directory. (:issue:`687`)
- Accept `NAN %` which is used in GCOV 7.5.0 instead of an invalid value. (:issue:`651`)
- New :option:`--json-base` to define a base bath used in JSON reports. (:issue:`656`)
- New :option:`--calls` to report call coverage: function calls invoked/total. (:issue:`666`)
- New nox session to generate a portable application with pyinstaller, see :ref:`standalone application`. (:issue:`661`)
- Print a warning if root directory contains symlinks. (:issue:`652`)
- Change :option:`--keep` when calling gcov internaly. (:issue:`703`)
- Allow annotations for never executed branches. (:issue:`711`)
- Add function merge mode for same function defined in different lines. (:issue:`700`)
- Update link to gcovr documentation in HTML report to point to the documentation of the used version. (:issue:`723`)
- Add environment `SOURCE_DATE_EPOCH <https://reproducible-builds.org/docs/source-date-epoch>`_ to set default for :option:`--timestamp`. (:issue:`729`)

Bug fixes and small improvements:

- Fix :option:`--html-tab-size` feature. (:issue:`650`)
- Fix alphabetical sort of html report, for when there are symlinks. (:issue:`685`)
- Handle :option:`--version` before parsing the configuration file. (:issue:`696`)
- Fix reports of excluded coverage. (:issue:`409`, :issue:`503`, :issue:`663`)
- Fix handling for nonexistent source code for HTML-details and Coveralls reports. (:issue:`663`)
- Exclude functions with :ref:`Exclusion markers`. (:issue:`713`)
- Fix problem in decision parser if open block brace is on same line. (:issue:`681`)
- Add Python 3.11 to test matrix. (:issue:`717`)
- Fix casing of files if filesystem is case insensitive. (:issue:`694`)
- Fix deadlock if :option:`-j` is used and there are errors from ``gcov`` execution. (:issue:`719`)
- Fix problem in decision parser if case is not on a single line with the break statement. (:issue:`738`)
- Do not use ``realpath`` for ``DirectoryPrefixFilter`` to support symlinks in root directory. (:issue:`712`)

Documentation:

- Add detailed reference for the JSON output format. (:issue:`663`)

Internal changes:

- Select the :option:`--html-theme` using CSS classes. (:issue:`650`)
- Change and extend ``cmake`` tests. (:issue:`676`)
- Detect ``gcc`` version for running tests. (:issue:`686`)
- Use scrubbed data for ``--update_reference`` option. (:issue:`698`)
- Install ninja with package manager instead of GitHub action. (:issue:`699`)
- Rename the reference files coverage.xml to cobertura.xml and the test from xml to cobertura. (:issue:`721`)
- Add support for ``clang-14`` in our test suite and improve startup performance of docker image. (:issue:`731`)
- Compare files by extension in test suite. (:issue:`733`)
- Split HTML templates into one file for each part of the page. (:issue:`735`)
- Change docker image to be able to use it like the ``nox`` command itself. (:issue:`734`)

5.2 (06 August 2022)
--------------------

New features and notable changes:

- Log additional info on gcov parsing errors. (:issue:`589`)
- Add support for branch exclude markers. (:issue:`644`)
- Additional options to configure the thresholds for lines and branches in HTML separate. (:issue:`645`)

Bug fixes and small improvements:

- Remove function coverage from sonarcube report. (:issue:`591`)
- Fix parallel processing of gcov data. (:issue:`592`)
- Better diagnostics when dealing with corrupted input files. (:issue:`593`)
- Accept metadata lines without values (introduced in gcc-11). (:issue:`601`)
- Properly close <a> element in detailed HTML report. (:issue:`602`)
- Use `≥` sign instead of `>=` in HTML legend. (:issue:`603`)
- Using :option:`--add-tracefile` will now correctly merge branch coverage. (:issue:`600`)
- Fix package-level function coverage statistics in Cobertura XML reports. (:issue:`605`)
- Respect excluded/noncode lines for aggregated branchcoverage. (:issue:`611`)
- Fix list options in configuration file (search-path). (:issue:`612`)
- Fix assert and key error in --decisions flag. (:issue:`642`)
- Fix adding none existing lines by decision analysis to data model. (:issue:`617`)
- Always treat relative paths in config files as relative to the directory of the file. (:issue:`615`)
- More flexible ``.gcov`` parsing to support files generated by third party tools.
  (:issue:`621`, :issue:`623`)

Internal changes:

- Fix black check to fail on format errors. (:issue:`594`)
- Change session black with no arguments to format all files. (:issue:`595`)
- Add gcc-10 and gcc-11 to the test suite. (:issue:`597`)
- Improved internal coverage data model to simplify processing. (:issue:`600`)
- Use pretty print for cobertura and coveralls in test suite. (:issue:`606`)
- Forward nox options `--reuse-existing-virtualenvs` and `--no-install` to call inside docker. (:issue:`616`)

5.1 (26 March 2022)
-------------------

Breaking changes:

- Dropped support for Python 3.6 (:issue:`550`)
- Changed ``xml`` configuration key to ``cobertura`` (:issue:`552`)
- JSON summary output: all percentages are now reported from 0 to 100
  (:issue:`570`)

New features and notable changes:

- Report function coverage (:issue:`362`, :issue:`515`, :issue:`554`)
- Consistent support for symlinks across operating systems

  - Support for Windows junctions (:issue:`535`)
  - Symlinks are only resolved for :ref:`evaluating filters <filters>`
    (:issue:`565`)

- Show error message on STDERR
  when :option:`--fail-under-line` or :option:`--fail-under-branch` fails
  (:issue:`502`)
- Can report decision coverage with :option:`--decisions` option
  (reasonably formatted C/C++ source files only, HTML and JSON output)
  (:issue:`350`)
- Can create reproducible reports with the :option:`--timestamp` option
  (:issue:`546`)
- Improvements to :ref:`Exclusion markers` (LINE/START/STOP)

  - Can ignore markers in code with :option:`--no-markers` option (:issue:`361`)
  - Can customize patterns with :option:`--exclude-pattern-prefix` option
    (:issue:`561`)

- Can use :option:`--cobertura` as a less ambiguous alias for :option:`--xml`.
  (:issue:`552`)

Bug fixes and small improvements:

- Gcov is invoked without localization by setting LC_ALL=C (:issue:`513`)
- Gcov is invoked without temporary directories (:issue:`525`)
- Gcov: solved problems with file name limitations. (:issue:`528`)
- Fixed "root" path in JSON summary report. (:issue:`548`)
- Correctly resolve relative filters in configuration files. (:issue:`568`)
- HTML output: indicate lines with excluded coverage (:issue:`503`)
- HTML output: fixed sanity check to support empty files (:issue:`571`)
- HTML output: support ``jinja2 >= 3.1`` (:issue:`576`)

Documentation:

- Split documentation into smaller pages (:issue:`552`)
- Document used options for ``gcov`` (:issue:`528`)

Internal changes:

- Replaced own logger with Python's logging module. (:issue:`540`)
- New parser for ``.gcov`` file format, should be more robust. (:issue:`512`)
- New tests

  - more compilers:
    clang-10 (:issue:`484`),
    clang-13 (:issue:`527`),
    gcc-9 (:issue:`527`)
  - ``-fprofile-abs-path`` compiler option (:issue:`521`)
  - enabled symlink tests for Windows (:issue:`539`)

- Improvements to the test suite

  - Use Nox instead of Makefiles to manage QA checks (:issue:`516`, :issue:`555`)
  - Can run tests for all compiler versions in one go (:issue:`514`)
  - More linter checks (:issue:`566`)
    and code style enforcement with black (:issue:`579`)
  - Better XML diffing with yaxmldiff (:issue:`495`, :issue:`509`)
  - Share test reference data between compiler versions where possible
    (:issue:`556`)
  - Better environment variable handling (:issue:`493`, :issue:`541`)
  - Fixed glob patterns for collecting reference files (:issue:`533`)
  - Add timeout for each single test. (:issue:`572`)

- Improvements and fixes to the release process (:issue:`494`, :issue:`537`)
- Normalize shell scripts to Unix line endings (:issue:`538`, :issue:`547`)


5.0 (11 June 2021)
------------------

Breaking changes:

- Dropped support for Python 2 and Python 3.5.
  From now on, gcovr will only support Python versions
  that enjoy upstream support.

Improvements and new features:

- Handles spaces in ``gcov`` path. (:issue:`385`)
- Early fail when output cannot be created. (:issue:`382`)
- Add :option:`--txt` for text output. (:issue:`387`)
- Add :option:`--csv` for CSV output. (:issue:`376`)
- Add :option:`--exclude-lines-by-pattern` to filter out source lines by arbitrary
  regex. (:issue:`356`)
- Add :option:`--json-summary` to generate a :ref:`JSON Summary <json_summary_output>` report. (:issue:`366`)
- Add :option:`--coveralls` to generate a :ref:`Coveralls <coveralls_output>` compatible JSON report. (:issue:`328`)
- Add support for output directories. If the output ends with a ``/`` or ``\`` it is used as a directory. (:issue:`416`)
- Compare paths case insensitive if file system of working directory is case insensitive. (:issue:`329`)
- Add wildcard pattern to json :option:`--add-tracefile`. (:issue:`351`)
- Enable :option:`--filter` and :option:`--exclude` for :ref:`Merging coverage <merging_coverage>`. (:issue:`373`)
- Only output 100.0% in text and HTML output if really 100.0%, else use 99.9%. (:issue:`389`)
- Support relative source location for shadow builds. (:issue:`410`)
- Incorrect path for header now can still generate html-details reports (:issue:`271`)
- Change format version in JSON output from number to string and update it to "0.2".  (:issue:`418`, :issue:`463`)
- Only remove :option:`--root` path at the start of file paths. (:issue:`452`)
- Fix coverage report for cmake ninja builds with given in-source object-directory. (:issue:`453`)
- Add issue templates. (:issue:`461`)
- Add :option:`--exclude-function-lines` to exclude the line of the function definition in the coverage report. (:issue:`430`)
- Changes for HTML output format:

  - Redesign HTML generation. Add :option:`--html-self-contained` to control external or internal CSS. (:issue:`367`)
  - Change legend for threshold in html report. (:issue:`371`)
  - Use HTML title also for report heading. Default value for :option:`--html-title` changed. (:issue:`378`)
  - Add :option:`--html-tab-size` to configure tab size in HTML details. (:issue:`377`)
  - Add option :option:`--html-css` for user defined styling. (:issue:`380`)
  - Create details html filename independent from OS. (:issue:`375`)
  - Add :option:`--html-theme` to change the color theme. (:issue:`393`)
  - Add linkable lines in HTML details. (:issue:`401`)
  - Add syntax highlighting in the details HTML report. This can be turned off with :option:`--no-html-details-syntax-highlighting <--html-details-syntax-highlighting>`. (:issue:`402`, :issue:`415`)

Documentation:

- Cookbook: :ref:`oos cmake` (:issue:`340`, :issue:`341`)

Internal changes:

- Add makefile + dockerfile for simpler testing.
- Add .gitbugtraq to link comments to issue tracker in GUIs. (:issue:`429`)
- Add GitHub actions to test PRs and master branch. (:issue:`404`)
- Remove Travis CI. (:issue:`419`)
- Remove Appveyor CI and upload coverage report from Windows and Ubuntu from the GitHub actions. (:issue:`455`)
- Add check if commit is mentioned in the CHANGELOG.rst. (:issue:`457`)
- Move flake8 config to setup.cfg and add black code formatter. (:issue:`444`)
- Fix filter/exclude relative path issue in Windows. (:issue:`320`, :issue:`479`)
- Extend test framework for CI:

  - Set make variable TEST_OPTS as environment variable inside docker. (:issue:`372`)
  - Add make variable USE_COVERAGE to extend flags for coverage report in GitHub actions. (:issue:`404`)
  - Extend tests to use an unified diff in the assert. Add test options `--generate_reference`,
    `--update_reference` and `--skip_clean`. (:issue:`379`)
  - Support multiple output patterns in integration tests. (:issue:`383`)
  - New option `--archive_differences` to save the different files as ZIP.
    Use this ZIP as artifact in AppVeyor. (:issue:`392`)
  - Add support for gcc-8 to test suite and docker tests. (:issue:`423`)
  - Run as limited user inside docker container and add test with read only directory. (:issue:`445`)

4.2 (6 November 2019)
---------------------

Breaking changes:

- Dropped support for Python 3.4.
- Format flag parameters like :option:`--xml` or :option:`--html`
  now take an optional output file name.
  This potentially changes the interpretation of search paths.
  In ``gcovr --xml foo``,
  previous gcovr versions would search the ``foo`` directory for coverage data.
  Now, gcovr will try to write the Cobertura report to the ``foo`` file.
  To keep the old meaning, separate positional arguments like
  ``gcovr --xml -- foo``.

Improvements and new features:

- :ref:`Configuration file <configuration>` support (experimental).
  (:issue:`167`, :issue:`229`, :issue:`279`, :issue:`281`, :issue:`293`,
  :issue:`300`, :issue:`304`)
- :ref:`JSON output <json_output>`. (:issue:`301`, :issue:`321`, :issue:`326`)
- :ref:`Merging coverage <merging_coverage>`
  with :option:`gcovr --add-tracefile`.
  (:issue:`10`, :issue:`326`)
- :ref:`SonarQube XML Output <sonarqube_xml_output>`. (:issue:`308`)
- Handle cyclic symlinks correctly during coverage data search.
  (:issue:`284`)
- Simplification of :option:`--object-directory` heuristics.
  (:issue:`18`, :issue:`273`, :issue:`280`)
- Exception-only code like a ``catch`` clause is now shown as uncovered.
  (:issue:`283`)
- New :option:`--exclude-throw-branches` option
  to exclude exception handler branches. (:issue:`283`)
- Support ``--root ..`` style invocation,
  which might fix some CMake-related problems. (:issue:`294`)
- Fix wrong names in report
  when source and build directories have similar names. (:issue:`299`)
- Stricter argument handling. (:issue:`267`)
- Reduce XML memory usage by moving to lxml.
  (:issue:`1`, :issue:`118`, :issue:`307`)
- Can write :ref:`multiple reports <multiple output formats>` at the same time
  by giving the output file name to the report format parameter.
  Now, ``gcovr --html -o cov.html`` and ``gcovr --html cov.html``
  are equivalent. (:issue:`291`)
- Override gcov locale properly. (:issue:`334`)
- Make gcov parser more robust when used with GCC 8. (:issue:`315`)

Known issues:

- The :option:`--keep` option only works when using existing gcov files
  with :option:`-g`/:option:`--use-gcov-files`.
  (:issue:`285`, :issue:`286`)
- Gcovr may get confused
  when header files in different directories have the same name.
  (:issue:`271`)
- Gcovr may not work when no en_US locale is available.
  (:issue:`166`)

Documentation:

- :ref:`Exclusion marker <exclusion markers>` documentation.
- FAQ: :ref:`exception branches` (:issue:`283`)
- FAQ: :ref:`uncovered files not shown`
  (:issue:`33`, :issue:`100`, :issue:`154`, :issue:`290`, :issue:`298`)

Internal changes:

- More tests. (:issue:`269`, :issue:`268`, :issue:`269`)
- Refactoring and removal of dead code. (:issue:`280`)
- New internal data model.

4.1 (2 July 2018)
-----------------

- Fixed/improved --exclude-directories option. (:issue:`266`)
- New "Cookbook" section in the documentation. (:issue:`265`)

4.0 (17 June 2018)
------------------

Breaking changes:

- This release drops support for Python 2.6. (:issue:`250`)
- PIP is the only supported installation method.
- No longer encoding-agnostic under Python 2.7.
  If your source files do not use the system encoding (probably UTF-8),
  you will have to specify a --source-encoding.
  (:issue:`148`, :issue:`156`, :issue:`256`)
- Filters now use forward slashes as path separators, even on Windows.
  (:issue:`191`, :issue:`257`)
- Filters are no longer normalized into pseudo-paths.
  This could change the interpretation of filters in some edge cases.

Improvements and new features:

- Improved --help output. (:issue:`236`)
- Parse the GCC 8 gcov format. (:issue:`226`, :issue:`228`)
- New --source-encoding option, which fixes decoding under Python 3.
  (:issue:`256`)
- New --gcov-ignore-parse-errors flag.
  By default, gcovr will now abort upon parse errors. (:issue:`228`)
- Detect the error when gcov cannot create its output files (:issue:`243`,
  :issue:`244`)
- Add -j flag to run gcov processes in parallel. (:issue:`3`, :issue:`36`,
  :issue:`239`)
- The --html-details flag now implies --html. (:issue:`93`, :issue:`211`)
- The --html output can now be used without an --output filename
  (:issue:`223`)
- The docs are now managed with Sphinx.
  (:issue:`235`, :issue:`248`, :issue:`249`, :issue:`252`, :issue:`253`)
- New --html-title option to change the title of the HTML report.
  (:issue:`261`, :issue:`263`)
- New options --html-medium-threshold and --html-high-threshold
  to customize the color legend. (:issue:`261`, :issue:`264`)

Internal changes:

- Huge refactoring. (:issue:`214`, :issue:`215`, :issue:`221` :issue:`225`,
  :issue:`228`, :issue:`237`, :issue:`246`)
- Various testing improvements. (:issue:`213`, :issue:`214`, :issue:`216`,
  :issue:`217`, :issue:`218`, :issue:`222`, :issue:`223`, :issue:`224`,
  :issue:`227`, :issue:`240`, :issue:`241`, :issue:`245`)
- HTML reports are now rendered with Jinja2 templates. (:issue:`234`)
- New contributing guide. (:issue:`253`)

3.4 (12 February 2018)
----------------------

- Added --html-encoding command line option (:issue:`139`).
- Added --fail-under-line and --fail-under-branch options,
  which will error under a given minimum coverage. (:issue:`173`, :issue:`116`)
- Better pathname resolution heuristics for --use-gcov-file. (:issue:`146`)
- The --root option defaults to current directory '.'.
- Improved reports for "(", ")", ";" lines.
- HTML reports show full timestamp, not just date. (:issue:`165`)
- HTML reports treat 0/0 coverage as NaN, not 100% or 0%. (:issue:`105`, :issue:`149`, :issue:`196`)
- Add support for coverage-04.dtd Cobertura XML format (:issue:`164`, :issue:`186`)
- Only Python 2.6+ is supported, with 2.7+ or 3.4+ recommended. (:issue:`195`)
- Added CI testing for Windows using Appveyor. (:issue:`189`, :issue:`200`)
- Reports use forward slashes in paths, even on Windows. (:issue:`200`)
- Fix to support filtering with absolute paths.
- Fix HTML generation with Python 3. (:issue:`168`, :issue:`182`, :issue:`163`)
- Fix --html-details under Windows. (:issue:`157`)
- Fix filters under Windows. (:issue:`158`)
- Fix verbose output when using existing gcov files (:issue:`143`, :issue:`144`)


3.3 (6 August 2016)
-------------------

- Added CI testing using TravisCI
- Added more tests for out of source builds and other nested builds
- Avoid common file prefixes in HTML output (:issue:`103`)
- Added the --execlude-directories argument to exclude directories
  from the search for symlinks (:issue:`87`)
- Added branches taken/not taken to HTML (:issue:`75`)
- Use --object-directory to scan for gcov data files (:issue:`72`)
- Improved logic for nested makefiles (:issue:`135`)
- Fixed unexpected semantics with --root argument (:issue:`108`)
- More careful checks for covered lines (:issue:`109`)


3.2 (5 July 2014)
-----------------

- Adding a test for out of source builds
- Using the starting directory when processing gcov filenames.
  (:issue:`42`)
- Making relative paths the default in html output.
- Simplify html bar with coverage is zero.
- Add option for using existing gcov files (:issue:`35`)
- Fixing --root argument processing (:issue:`27`)
- Adding logic to cover branches that are ignored (:issue:`28`)


3.1 (6 December 2013)
---------------------

- Change to make the -r/--root options define the root directory
  for source files.
- Fix to apply the -p option when the --html option is used.
- Adding new option, '--exclude-unreachable-branches' that
  will exclude branches in certain lines from coverage report.
- Simplifying and standardizing the processing of linked files.
- Adding tests for deeply nested code, and symbolic links.
- Add support for multiple —filter options in same manner as —exclude
  option.


3.0 (10 August 2013)
--------------------

- Adding the '--gcov-executable' option to specify
  the name/location of the gcov executable. The command line option
  overrides the environment variable, which overrides the default 'gcov'.
- Adding an empty "<methods/>" block to <classes/> in the XML output: this
  makes out XML complient with the Cobertura DTD. (#3951)
- Allow the GCOV environment variable to override the default 'gcov'
  executable.  The default is to search the PATH for 'gcov' if the GCOV
  environment variable is not set. (#3950)
- Adding support for LCOV-style flags for excluding certain lines from
  coverage analysis. (#3942)
- Setup additional logic to test with Python 2.5.
- Added the --html and --html-details options to generate HTML.
- Sort output for XML to facilitate baseline tests.
- Added error when the --object-directory option specifies a bad directory.
- Added more flexible XML testing, which can ignore XML elements
  that frequently change (e.g. timestamps).
- Added the '—xml-pretty' option, which is used to
  generate pretty XML output for the user manual.
- Many documentation updates


2.4 (13 April 2012)
-------------------

- New approach to walking the directory tree that is more robust to
  symbolic links (#3908)
- Normalize all reported path names

  - Normalize using the full absolute path (#3921)
  - Attempt to resolve files referenced through symlinks to a common
    project-relative path

- Process ``gcno`` files when there is no corresponding ``gcda`` file to
  provide coverage information for unexecuted modules (#3887)
- Windows compatibility fixes

  - Fix for how we parse ``source:`` file names (#3913)
  - Better handling od EOL indicators (#3920)

- Fix so that gcovr cleans up all ``.gcov`` files, even those filtered by
  command line arguments
- Added compatibility with GCC 4.8 (#3918)
- Added a check to warn users who specify an empty ``--root`` option (see #3917)
- Force ``gcov`` to run with en_US localization, so the gcovr parser runs
  correctly on systems with non-English locales (#3898, #3902).
- Segregate warning/error information onto the stderr stream (#3924)
- Miscellaneous (Python 3.x) portability fixes
- Added the master svn revision number as part of the verson identifier


2.3.1 (6 January 2012)
----------------------

- Adding support for Python 3.x


2.3 (11 December 2011)
----------------------

- Adding the ``--gcov-filter`` and ``--gcov-exclude`` options.


2.2 (10 December 2011)
----------------------

- Added a test driver for gcovr.
- Improved estimation of the ``<sources>`` element when using gcovr with filters.
- Added revision and date keywords to gcovr so it is easier to identify
  what version of the script users are using (especially when they are
  running a snapshot from trunk).
- Addressed special case mentioned in [comment:ticket:3884:1]: do not
  truncate the reported file name if the filter does not start matching
  at the beginning of the string.
- Overhaul of the ``--root`` / ``--filter`` logic. This should resolve the
  issue raised in #3884, along with the more general filter issue
  raised in [comment:ticket:3884:1]
- Overhaul of gcovr's logic for determining gcc/g++'s original working
  directory. This resolves issues introduced in the original
  implementation of ``--object-directory`` (#3872, #3883).
- Bugfix: gcovr was only including a ``<sources>`` element in the XML
  report if the user specified ``-r`` (#3869)
- Adding timestamp and version attributes to the gcovr XML report (see
  #3877).  It looks like the standard Cobertura output reports number of
  seconds since the epoch for the timestamp and a doted decimal version
  string.  Now, gcovr reports seconds since the epoch and
  "``gcovr ``"+``__version__`` (e.g. "gcovr 2.2") to differentiate it
  from a pure Cobertura report.


2.1 (26 November 2010)
----------------------

- Added the ``--object-directory`` option, which allows for a flexible
  specification of the directory that contains the objects generated by
  gcov.
- Adding fix to compare the absolute path of a filename to an exclusion
  pattern.
- Adding error checking when no coverage results are found. The line and
  branch counts can be zero.
- Adding logic to process the ``-o``/``--output`` option (#3870).
- Adding patch to scan for lines that look like::

       creating `foo'

  as well as
  ::

       creating 'foo'

- Changing the semantics for EOL to be portable for MS Windows.
- Add attributes to xml format so that it could be used by hudson/bamboo with
  cobertura plug-in.


2.0 (22 August 2010)
--------------------

- Initial release as a separate package.  Earlier versions of gcovr
  were managed within the 'fast' Python package.<|MERGE_RESOLUTION|>--- conflicted
+++ resolved
@@ -12,11 +12,8 @@
 
 New features and notable changes:
 
-<<<<<<< HEAD
+- In Azure pipelines or GitHub actions errors and warnings are printed in an additional format captured by the CI. (:issue:`904`)
 - Detect suspicious counter values in ``gcov`` output. (:issue:`903`)
-=======
-- In Azure pipelines or GitHub actions errors and warnings are printed in an additional format captured by the CI. (:issue:`904`)
->>>>>>> 91722090
 
 Bug fixes and small improvements:
 
