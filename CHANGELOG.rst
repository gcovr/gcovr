``gcovr`` Release History and Change Log

.. program is needed to resolve option links
.. program::  gcovr

Next Release
------------

Known bugs:

Breaking changes:

New features and notable changes:

Bug fixes and small improvements:

<<<<<<< HEAD
Documentation:

- Add nox session to generate the screenshots from the HTML files. (:issue:`877`)

Internal changes:

=======
- Add support for files with more than 9999 lines. (:issue:`883`, fixes :issue:`882``) 

Documentation:

Internal changes:

- Improve Dockerfile for faster rebuilds by using cache. (:issue:`878`) 
- Fix deprecation warnings from GitHub actions. (:issue:`880`) 

>>>>>>> 1c0e1d5a
7.0 (25 January 2024)
---------------------

Known bugs:

Breaking changes:

- Dropped support for Python 3.7 (:issue:`869`)
- The exit code for an error of the reader module is changed from 8 to 64 and for a writer from 7 to 128. (:issue:`773`)

New features and notable changes:

- Add `--html-template-dir` option to use custom Jinja2 templates. (:issue:`758`)
- Add block numbers and md5 sums of code lines to data model. (:issue:`764`)
- If the CSS given with :option:`--html-css` contains the string ``/* Comment.Preproc */`` no ``pygments`` CSS is added anymore. (:issue:`786`)
- Add support for ``Devcontainer`` and ``GitHub Codespaces``. (:issue:`771`)
- Fix Dockerfile.qa to avoid uid conflicts. (:issue:`801`)
- Pygments required ≥ 2.13.0. (:issue:`799`)
- Add a second theme for HTML report inspired by GitHub. (:issue:`793`)
- Add :option:`--fail-under-decision` and :option:`--fail-under-function` which will error under a given minimum coverage. (:issue:`773`)
- Add function coverage to data model. (:issue:`822`)
- Add support for importing Cobertura XML files with ``--cobertura-add-tracefile`` option. (:issue:`805`)
- Add :option:`--jacoco` to generate JaCoCo XML format. (:issue:`823`))
- Add function coverage to HTML report. (:issue:`828`)
- Improve sorting of data in reports. (:issue:`817`):

  - Sort file names alpha numerical and with casefold
    (see `str.casefold <https://docs.python.org/3.11/library/stdtypes.html?highlight=str%20casefold#str.casefold>`_)
    (``file_10.c`` comes after ``file_0.c``).
  - Always sort at the end by filename if line or branch coverage is identical for a file.
  - Add :option:`--sort-branches` to sort by branches instead of lines, this is the default if :option:`--txt-branches` is used.
  - Add :option:`--sort-reverse` to reverse the sort order.

- Add option to report covered lines in txt report. (:issue:`836`)
- Add support for specifying files for :option:`search_paths`. (:issue:`834`)
- Use different color for partial covered lines in HTML report. (:issue:`839`)
- Add support to generate LCOV info files. (:issue:`830`)
- Add support for FIPS enabled OS when used with Python 3.9. (:issue:`850`)
- Reduce file size for detailed HTML reports by merging columns the function lists. (:issue:`840`)
- Ignore all negative hits if :option:`--gcov-ignore-parse-errors` is used. (:issue:`852`)
- Use literal options for sorting and TXT metric. (:issue:`867`)

  - The :option:`-b`, :option:`--txt-branches` and :option:`--branches` are deprecated, use :option:`--txt-metric` instead.
    The reason for this is that we have line, branch and decision coverage and handle this with flags is more complex than
    using an enumeration.
  - The :option:`--sort-uncovered` and :option:`--sort-percentage` are deprecated, use :option:`--sort` instead.
    The reason for this is that only one sorting order shall be selectable and and an enumeration is easier to handle
    than several flags.

- The development branch is renamed from ``master`` to ``main``. (:issue:`829`, :issue:`873`)
- Add support for decision coverage metric in text report. (:issue:`864`)
- Split list of functions into tables with maximum 10000 rows to fix rendering issues. (:issue:`858`)

Bug fixes and small improvements:

- Print calls and decision statistics in summary only if values are gathered. (:issue:`749`)
- Log the thread name if :option:`-j` is used. (:issue:`752`)
- Collapse also root directory if needed in nested HTML report. (:issue:`750`)
- Handle special case of absolute source file paths in ``gcov`` output. (:issue:`776`)
- Ignore exit code 6 when running ``gcov`` (output write error introduced gcc-12). (:issue:`781`)
- Change coveralls value from 0.0 to 1.0 if no code lines or branches are present. (:issue:`796`)
- Fix symlinked root directories on Windows. (:issue:`814`)
- Extend :option:`--gcov-ignore-errors` to be able to ignore specific gcov errors. (:issue:`787`)
- Fix reading of choices options from configuration files (e.g. ``gcov-ignore-parse-errors``). (:issue:`816`)
- Fix ``TypeError`` during decision analysis. (:issue:`784`)
- Use relative paths if possible when running ``gcov``. (:issue:`820`)
- Respect :option`--merge-mode-functions`when merging coverage data. (:issue:`844`)

Documentation:

- Fix wrong command in ``How to create a standalone application`` docs. (:issue:`792`)
- Update output html to add github style themes. (:issue:`818`)

Internal changes:

- Do not scrub versions in reference data. (:issue:`747`)
- Add interface for the different formats to easily add new formats. (:issue:`755`)
- All options have now a prefix of the format and all long option names can be used in a configuration file. (:issue:`755`)

  - :option:`--txt-summary` in addition to :option:`--print-summary`.
  - :option:`--json-add-tracefile` in addition to :option:`--add-tracefile`.
  - :option:`--gcov-delete` in addition to :option:`--delete`.
  - :option:`--gcov-keep` in addition to :option:`--keep`.
  - :option:`--gcov-object-directory` in addition to :option:`--object-directory`.
  - :option:`--gcov-exclude-directories` in addition to :option:`--exclude-directories`.
  - :option:`--gcov-use-existing-files` in addition to :option:`--use-gcov-files`.

- Use interactive terminal for docker (support of Ctrl-C to interrupt). (:issue:`767`)
- Use separate session for flake8 and us this session in lint. (:issue:`768`)
- Replace the deprecated codecov python uploader with the binary uploader. (:issue:`770`)
- Add gcc-12 and gcc-13 to the test suite. (:issue:`780`)
- Add sessions to run the targets for all versions of ``gcc`` or ``clang``. (:issue:`782`)
- Use ``build`` instead of calling ``setup.py`` directly. (:issue:`819`)
- Add nox session to import reference file from pipeline. (:issue:`831`)
- Add support for ``clang-15`` in our test suite and fix test with write protection under Mac OS. (:issue:`853`)
- Add test for parallel execution of multiple gcovr instances. (:issue:`832`)


6.0 (08 March 2023)
-------------------

Known bugs:

Breaking changes:

- Remove not allowed attributes ``function-rate``, ``functions-covered`` and ``functions-valid``
  from cobertura report. (:issue:`671`)
- Remove "noncode" entries in JSON reports. (:issue:`663`)
- New :option:`--exclude-noncode-lines` to exclude noncode lines. Noncode lines are not excluded by default anymore. (:issue:`704`, :issue:`705`)
- Changed :option:`--gcov-ignore-parse-errors` to accept list of errors to ignore. (:issue:`701`)
- The default filename for :option:`--cobertura` is changed from coverage.xml to cobertura.xml. (:issue:`721`)
- Handling of ``gcov`` errors:

  - Do not ignore return code of ``gcov``. (:issue:`653`)
  - New :option:`--gcov-ignore-errors` to ignore ``gcov`` errors. Old behavior was to print a warning and continue. (:issue:`718`)

- Revert changes from :issue:`623` and add documentation entry :ref:`support keil uvision format`. (:issue:`727`)

New features and notable changes:

- New :option:`--html-nested` for reports that summarize subdirectories with aggregated statistics per directory. (:issue:`687`)
- Accept `NAN %` which is used in GCOV 7.5.0 instead of an invalid value. (:issue:`651`)
- New :option:`--json-base` to define a base bath used in JSON reports. (:issue:`656`)
- New :option:`--calls` to report call coverage: function calls invoked/total. (:issue:`666`)
- New nox session to generate a portable application with pyinstaller, see :ref:`standalone application`. (:issue:`661`)
- Print a warning if root directory contains symlinks. (:issue:`652`)
- Change :option:`--keep` when calling gcov internaly. (:issue:`703`)
- Allow annotations for never executed branches. (:issue:`711`)
- Add function merge mode for same function defined in different lines. (:issue:`700`)
- Update link to gcovr documentation in HTML report to point to the documentation of the used version. (:issue:`723`)
- Add environment `SOURCE_DATE_EPOCH <https://reproducible-builds.org/docs/source-date-epoch>`_ to set default for :option:`--timestamp`. (:issue:`729`)

Bug fixes and small improvements:

- Fix :option:`--html-tab-size` feature. (:issue:`650`)
- Fix alphabetical sort of html report, for when there are symlinks. (:issue:`685`)
- Handle :option:`--version` before parsing the configuration file. (:issue:`696`)
- Fix reports of excluded coverage. (:issue:`409`, :issue:`503`, :issue:`663`)
- Fix handling for nonexistent source code for HTML-details and Coveralls reports. (:issue:`663`)
- Exclude functions with :ref:`Exclusion markers`. (:issue:`713`)
- Fix problem in decision parser if open block brace is on same line. (:issue:`681`)
- Add Python 3.11 to test matrix. (:issue:`717`)
- Fix casing of files if filesystem is case insensitive. (:issue:`694`)
- Fix deadlock if :option:`-j` is used and there are errors from ``gcov`` execution. (:issue:`719`)
- Fix problem in decision parser if case is not on a single line with the break statement. (:issue:`738`)
- Do not use ``realpath`` for ``DirectoryPrefixFilter`` to support symlinks in root directory. (:issue:`712`)

Documentation:

- Add detailed reference for the JSON output format. (:issue:`663`)

Internal changes:

- Select the :option:`--html-theme` using CSS classes. (:issue:`650`)
- Change and extend ``cmake`` tests. (:issue:`676`)
- Detect ``gcc`` version for running tests. (:issue:`686`)
- Use scrubbed data for ``--update_reference`` option. (:issue:`698`)
- Install ninja with package manager instead of GitHub action. (:issue:`699`)
- Rename the reference files coverage.xml to cobertura.xml and the test from xml to cobertura. (:issue:`721`)
- Add support for ``clang-14`` in our test suite and improve startup performance of docker image. (:issue:`731`)
- Compare files by extension in test suite. (:issue:`733`)
- Split HTML templates into one file for each part of the page. (:issue:`735`)
- Change docker image to be able to use it like the ``nox`` command itself. (:issue:`734`)

5.2 (06 August 2022)
--------------------

New features and notable changes:

- Log additional info on gcov parsing errors. (:issue:`589`)
- Add support for branch exclude markers. (:issue:`644`)
- Additional options to configure the thresholds for lines and branches in HTML separate. (:issue:`645`)

Bug fixes and small improvements:

- Remove function coverage from sonarcube report. (:issue:`591`)
- Fix parallel processing of gcov data. (:issue:`592`)
- Better diagnostics when dealing with corrupted input files. (:issue:`593`)
- Accept metadata lines without values (introduced in gcc-11). (:issue:`601`)
- Properly close <a> element in detailed HTML report. (:issue:`602`)
- Use `≥` sign instead of `>=` in HTML legend. (:issue:`603`)
- Using :option:`--add-tracefile` will now correctly merge branch coverage. (:issue:`600`)
- Fix package-level function coverage statistics in Cobertura XML reports. (:issue:`605`)
- Respect excluded/noncode lines for aggregated branchcoverage. (:issue:`611`)
- Fix list options in configuration file (search-path). (:issue:`612`)
- Fix assert and key error in --decisions flag. (:issue:`642`)
- Fix adding none existing lines by decision analysis to data model. (:issue:`617`)
- Always treat relative paths in config files as relative to the directory of the file. (:issue:`615`)
- More flexible ``.gcov`` parsing to support files generated by third party tools.
  (:issue:`621`, :issue:`623`)

Internal changes:

- Fix black check to fail on format errors. (:issue:`594`)
- Change session black with no arguments to format all files. (:issue:`595`)
- Add gcc-10 and gcc-11 to the test suite. (:issue:`597`)
- Improved internal coverage data model to simplify processing. (:issue:`600`)
- Use pretty print for cobertura and coveralls in test suite. (:issue:`606`)
- Forward nox options `--reuse-existing-virtualenvs` and `--no-install` to call inside docker. (:issue:`616`)

5.1 (26 March 2022)
-------------------

Breaking changes:

- Dropped support for Python 3.6 (:issue:`550`)
- Changed ``xml`` configuration key to ``cobertura`` (:issue:`552`)
- JSON summary output: all percentages are now reported from 0 to 100
  (:issue:`570`)

New features and notable changes:

- Report function coverage (:issue:`362`, :issue:`515`, :issue:`554`)
- Consistent support for symlinks across operating systems

  - Support for Windows junctions (:issue:`535`)
  - Symlinks are only resolved for :ref:`evaluating filters <filters>`
    (:issue:`565`)

- Show error message on STDERR
  when :option:`--fail-under-line` or :option:`--fail-under-branch` fails
  (:issue:`502`)
- Can report decision coverage with :option:`--decisions` option
  (reasonably formatted C/C++ source files only, HTML and JSON output)
  (:issue:`350`)
- Can create reproducible reports with the :option:`--timestamp` option
  (:issue:`546`)
- Improvements to :ref:`Exclusion markers` (LINE/START/STOP)

  - Can ignore markers in code with :option:`--no-markers` option (:issue:`361`)
  - Can customize patterns with :option:`--exclude-pattern-prefix` option
    (:issue:`561`)

- Can use :option:`--cobertura` as a less ambiguous alias for :option:`--xml`.
  (:issue:`552`)

Bug fixes and small improvements:

- Gcov is invoked without localization by setting LC_ALL=C (:issue:`513`)
- Gcov is invoked without temporary directories (:issue:`525`)
- Gcov: solved problems with file name limitations. (:issue:`528`)
- Fixed "root" path in JSON summary report. (:issue:`548`)
- Correctly resolve relative filters in configuration files. (:issue:`568`)
- HTML output: indicate lines with excluded coverage (:issue:`503`)
- HTML output: fixed sanity check to support empty files (:issue:`571`)
- HTML output: support ``jinja2 >= 3.1`` (:issue:`576`)

Documentation:

- Split documentation into smaller pages (:issue:`552`)
- Document used options for ``gcov`` (:issue:`528`)

Internal changes:

- Replaced own logger with Python's logging module. (:issue:`540`)
- New parser for ``.gcov`` file format, should be more robust. (:issue:`512`)
- New tests

  - more compilers:
    clang-10 (:issue:`484`),
    clang-13 (:issue:`527`),
    gcc-9 (:issue:`527`)
  - ``-fprofile-abs-path`` compiler option (:issue:`521`)
  - enabled symlink tests for Windows (:issue:`539`)

- Improvements to the test suite

  - Use Nox instead of Makefiles to manage QA checks (:issue:`516`, :issue:`555`)
  - Can run tests for all compiler versions in one go (:issue:`514`)
  - More linter checks (:issue:`566`)
    and code style enforcement with black (:issue:`579`)
  - Better XML diffing with yaxmldiff (:issue:`495`, :issue:`509`)
  - Share test reference data between compiler versions where possible
    (:issue:`556`)
  - Better environment variable handling (:issue:`493`, :issue:`541`)
  - Fixed glob patterns for collecting reference files (:issue:`533`)
  - Add timeout for each single test. (:issue:`572`)

- Improvements and fixes to the release process (:issue:`494`, :issue:`537`)
- Normalize shell scripts to Unix line endings (:issue:`538`, :issue:`547`)


5.0 (11 June 2021)
------------------

Breaking changes:

- Dropped support for Python 2 and Python 3.5.
  From now on, gcovr will only support Python versions
  that enjoy upstream support.

Improvements and new features:

- Handles spaces in ``gcov`` path. (:issue:`385`)
- Early fail when output cannot be created. (:issue:`382`)
- Add :option:`--txt` for text output. (:issue:`387`)
- Add :option:`--csv` for CSV output. (:issue:`376`)
- Add :option:`--exclude-lines-by-pattern` to filter out source lines by arbitrary
  regex. (:issue:`356`)
- Add :option:`--json-summary` to generate a :ref:`JSON Summary <json_summary_output>` report. (:issue:`366`)
- Add :option:`--coveralls` to generate a :ref:`Coveralls <coveralls_output>` compatible JSON report. (:issue:`328`)
- Add support for output directories. If the output ends with a ``/`` or ``\`` it is used as a directory. (:issue:`416`)
- Compare paths case insensitive if file system of working directory is case insensitive. (:issue:`329`)
- Add wildcard pattern to json :option:`--add-tracefile`. (:issue:`351`)
- Enable :option:`--filter` and :option:`--exclude` for :ref:`Merging coverage <merging_coverage>`. (:issue:`373`)
- Only output 100.0% in text and HTML output if really 100.0%, else use 99.9%. (:issue:`389`)
- Support relative source location for shadow builds. (:issue:`410`)
- Incorrect path for header now can still generate html-details reports (:issue:`271`)
- Change format version in JSON output from number to string and update it to "0.2".  (:issue:`418`, :issue:`463`)
- Only remove :option:`--root` path at the start of file paths. (:issue:`452`)
- Fix coverage report for cmake ninja builds with given in-source object-directory. (:issue:`453`)
- Add issue templates. (:issue:`461`)
- Add :option:`--exclude-function-lines` to exclude the line of the function definition in the coverage report. (:issue:`430`)
- Changes for HTML output format:

  - Redesign HTML generation. Add :option:`--html-self-contained` to control external or internal CSS. (:issue:`367`)
  - Change legend for threshold in html report. (:issue:`371`)
  - Use HTML title also for report heading. Default value for :option:`--html-title` changed. (:issue:`378`)
  - Add :option:`--html-tab-size` to configure tab size in HTML details. (:issue:`377`)
  - Add option :option:`--html-css` for user defined styling. (:issue:`380`)
  - Create details html filename independent from OS. (:issue:`375`)
  - Add :option:`--html-theme` to change the color theme. (:issue:`393`)
  - Add linkable lines in HTML details. (:issue:`401`)
  - Add syntax highlighting in the details HTML report. This can be turned off with :option:`--no-html-details-syntax-highlighting <--html-details-syntax-highlighting>`. (:issue:`402`, :issue:`415`)

Documentation:

- Cookbook: :ref:`oos cmake` (:issue:`340`, :issue:`341`)

Internal changes:

- Add makefile + dockerfile for simpler testing.
- Add .gitbugtraq to link comments to issue tracker in GUIs. (:issue:`429`)
- Add GitHub actions to test PRs and master branch. (:issue:`404`)
- Remove Travis CI. (:issue:`419`)
- Remove Appveyor CI and upload coverage report from Windows and Ubuntu from the GitHub actions. (:issue:`455`)
- Add check if commit is mentioned in the CHANGELOG.rst. (:issue:`457`)
- Move flake8 config to setup.cfg and add black code formatter. (:issue:`444`)
- Fix filter/exclude relative path issue in Windows. (:issue:`320`, :issue:`479`)
- Extend test framework for CI:

  - Set make variable TEST_OPTS as environment variable inside docker. (:issue:`372`)
  - Add make variable USE_COVERAGE to extend flags for coverage report in GitHub actions. (:issue:`404`)
  - Extend tests to use an unified diff in the assert. Add test options `--generate_reference`,
    `--update_reference` and `--skip_clean`. (:issue:`379`)
  - Support multiple output patterns in integration tests. (:issue:`383`)
  - New option `--archive_differences` to save the different files as ZIP.
    Use this ZIP as artifact in AppVeyor. (:issue:`392`)
  - Add support for gcc-8 to test suite and docker tests. (:issue:`423`)
  - Run as limited user inside docker container and add test with read only directory. (:issue:`445`)

4.2 (6 November 2019)
---------------------

Breaking changes:

- Dropped support for Python 3.4.
- Format flag parameters like :option:`--xml` or :option:`--html`
  now take an optional output file name.
  This potentially changes the interpretation of search paths.
  In ``gcovr --xml foo``,
  previous gcovr versions would search the ``foo`` directory for coverage data.
  Now, gcovr will try to write the Cobertura report to the ``foo`` file.
  To keep the old meaning, separate positional arguments like
  ``gcovr --xml -- foo``.

Improvements and new features:

- :ref:`Configuration file <configuration>` support (experimental).
  (:issue:`167`, :issue:`229`, :issue:`279`, :issue:`281`, :issue:`293`,
  :issue:`300`, :issue:`304`)
- :ref:`JSON output <json_output>`. (:issue:`301`, :issue:`321`, :issue:`326`)
- :ref:`Merging coverage <merging_coverage>`
  with :option:`gcovr --add-tracefile`.
  (:issue:`10`, :issue:`326`)
- :ref:`SonarQube XML Output <sonarqube_xml_output>`. (:issue:`308`)
- Handle cyclic symlinks correctly during coverage data search.
  (:issue:`284`)
- Simplification of :option:`--object-directory` heuristics.
  (:issue:`18`, :issue:`273`, :issue:`280`)
- Exception-only code like a ``catch`` clause is now shown as uncovered.
  (:issue:`283`)
- New :option:`--exclude-throw-branches` option
  to exclude exception handler branches. (:issue:`283`)
- Support ``--root ..`` style invocation,
  which might fix some CMake-related problems. (:issue:`294`)
- Fix wrong names in report
  when source and build directories have similar names. (:issue:`299`)
- Stricter argument handling. (:issue:`267`)
- Reduce XML memory usage by moving to lxml.
  (:issue:`1`, :issue:`118`, :issue:`307`)
- Can write :ref:`multiple reports <multiple output formats>` at the same time
  by giving the output file name to the report format parameter.
  Now, ``gcovr --html -o cov.html`` and ``gcovr --html cov.html``
  are equivalent. (:issue:`291`)
- Override gcov locale properly. (:issue:`334`)
- Make gcov parser more robust when used with GCC 8. (:issue:`315`)

Known issues:

- The :option:`--keep` option only works when using existing gcov files
  with :option:`-g`/:option:`--use-gcov-files`.
  (:issue:`285`, :issue:`286`)
- Gcovr may get confused
  when header files in different directories have the same name.
  (:issue:`271`)
- Gcovr may not work when no en_US locale is available.
  (:issue:`166`)

Documentation:

- :ref:`Exclusion marker <exclusion markers>` documentation.
- FAQ: :ref:`exception branches` (:issue:`283`)
- FAQ: :ref:`uncovered files not shown`
  (:issue:`33`, :issue:`100`, :issue:`154`, :issue:`290`, :issue:`298`)

Internal changes:

- More tests. (:issue:`269`, :issue:`268`, :issue:`269`)
- Refactoring and removal of dead code. (:issue:`280`)
- New internal data model.

4.1 (2 July 2018)
-----------------

- Fixed/improved --exclude-directories option. (:issue:`266`)
- New "Cookbook" section in the documentation. (:issue:`265`)

4.0 (17 June 2018)
------------------

Breaking changes:

- This release drops support for Python 2.6. (:issue:`250`)
- PIP is the only supported installation method.
- No longer encoding-agnostic under Python 2.7.
  If your source files do not use the system encoding (probably UTF-8),
  you will have to specify a --source-encoding.
  (:issue:`148`, :issue:`156`, :issue:`256`)
- Filters now use forward slashes as path separators, even on Windows.
  (:issue:`191`, :issue:`257`)
- Filters are no longer normalized into pseudo-paths.
  This could change the interpretation of filters in some edge cases.

Improvements and new features:

- Improved --help output. (:issue:`236`)
- Parse the GCC 8 gcov format. (:issue:`226`, :issue:`228`)
- New --source-encoding option, which fixes decoding under Python 3.
  (:issue:`256`)
- New --gcov-ignore-parse-errors flag.
  By default, gcovr will now abort upon parse errors. (:issue:`228`)
- Detect the error when gcov cannot create its output files (:issue:`243`,
  :issue:`244`)
- Add -j flag to run gcov processes in parallel. (:issue:`3`, :issue:`36`,
  :issue:`239`)
- The --html-details flag now implies --html. (:issue:`93`, :issue:`211`)
- The --html output can now be used without an --output filename
  (:issue:`223`)
- The docs are now managed with Sphinx.
  (:issue:`235`, :issue:`248`, :issue:`249`, :issue:`252`, :issue:`253`)
- New --html-title option to change the title of the HTML report.
  (:issue:`261`, :issue:`263`)
- New options --html-medium-threshold and --html-high-threshold
  to customize the color legend. (:issue:`261`, :issue:`264`)

Internal changes:

- Huge refactoring. (:issue:`214`, :issue:`215`, :issue:`221` :issue:`225`,
  :issue:`228`, :issue:`237`, :issue:`246`)
- Various testing improvements. (:issue:`213`, :issue:`214`, :issue:`216`,
  :issue:`217`, :issue:`218`, :issue:`222`, :issue:`223`, :issue:`224`,
  :issue:`227`, :issue:`240`, :issue:`241`, :issue:`245`)
- HTML reports are now rendered with Jinja2 templates. (:issue:`234`)
- New contributing guide. (:issue:`253`)

3.4 (12 February 2018)
----------------------

- Added --html-encoding command line option (:issue:`139`).
- Added --fail-under-line and --fail-under-branch options,
  which will error under a given minimum coverage. (:issue:`173`, :issue:`116`)
- Better pathname resolution heuristics for --use-gcov-file. (:issue:`146`)
- The --root option defaults to current directory '.'.
- Improved reports for "(", ")", ";" lines.
- HTML reports show full timestamp, not just date. (:issue:`165`)
- HTML reports treat 0/0 coverage as NaN, not 100% or 0%. (:issue:`105`, :issue:`149`, :issue:`196`)
- Add support for coverage-04.dtd Cobertura XML format (:issue:`164`, :issue:`186`)
- Only Python 2.6+ is supported, with 2.7+ or 3.4+ recommended. (:issue:`195`)
- Added CI testing for Windows using Appveyor. (:issue:`189`, :issue:`200`)
- Reports use forward slashes in paths, even on Windows. (:issue:`200`)
- Fix to support filtering with absolute paths.
- Fix HTML generation with Python 3. (:issue:`168`, :issue:`182`, :issue:`163`)
- Fix --html-details under Windows. (:issue:`157`)
- Fix filters under Windows. (:issue:`158`)
- Fix verbose output when using existing gcov files (:issue:`143`, :issue:`144`)


3.3 (6 August 2016)
-------------------

- Added CI testing using TravisCI
- Added more tests for out of source builds and other nested builds
- Avoid common file prefixes in HTML output (:issue:`103`)
- Added the --execlude-directories argument to exclude directories
  from the search for symlinks (:issue:`87`)
- Added branches taken/not taken to HTML (:issue:`75`)
- Use --object-directory to scan for gcov data files (:issue:`72`)
- Improved logic for nested makefiles (:issue:`135`)
- Fixed unexpected semantics with --root argument (:issue:`108`)
- More careful checks for covered lines (:issue:`109`)


3.2 (5 July 2014)
-----------------

- Adding a test for out of source builds
- Using the starting directory when processing gcov filenames.
  (:issue:`42`)
- Making relative paths the default in html output.
- Simplify html bar with coverage is zero.
- Add option for using existing gcov files (:issue:`35`)
- Fixing --root argument processing (:issue:`27`)
- Adding logic to cover branches that are ignored (:issue:`28`)


3.1 (6 December 2013)
---------------------

- Change to make the -r/--root options define the root directory
  for source files.
- Fix to apply the -p option when the --html option is used.
- Adding new option, '--exclude-unreachable-branches' that
  will exclude branches in certain lines from coverage report.
- Simplifying and standardizing the processing of linked files.
- Adding tests for deeply nested code, and symbolic links.
- Add support for multiple —filter options in same manner as —exclude
  option.


3.0 (10 August 2013)
--------------------

- Adding the '--gcov-executable' option to specify
  the name/location of the gcov executable. The command line option
  overrides the environment variable, which overrides the default 'gcov'.
- Adding an empty "<methods/>" block to <classes/> in the XML output: this
  makes out XML complient with the Cobertura DTD. (#3951)
- Allow the GCOV environment variable to override the default 'gcov'
  executable.  The default is to search the PATH for 'gcov' if the GCOV
  environment variable is not set. (#3950)
- Adding support for LCOV-style flags for excluding certain lines from
  coverage analysis. (#3942)
- Setup additional logic to test with Python 2.5.
- Added the --html and --html-details options to generate HTML.
- Sort output for XML to facilitate baseline tests.
- Added error when the --object-directory option specifies a bad directory.
- Added more flexible XML testing, which can ignore XML elements
  that frequently change (e.g. timestamps).
- Added the '—xml-pretty' option, which is used to
  generate pretty XML output for the user manual.
- Many documentation updates


2.4 (13 April 2012)
-------------------

- New approach to walking the directory tree that is more robust to
  symbolic links (#3908)
- Normalize all reported path names

  - Normalize using the full absolute path (#3921)
  - Attempt to resolve files referenced through symlinks to a common
    project-relative path

- Process ``gcno`` files when there is no corresponding ``gcda`` file to
  provide coverage information for unexecuted modules (#3887)
- Windows compatibility fixes

  - Fix for how we parse ``source:`` file names (#3913)
  - Better handling od EOL indicators (#3920)

- Fix so that gcovr cleans up all ``.gcov`` files, even those filtered by
  command line arguments
- Added compatibility with GCC 4.8 (#3918)
- Added a check to warn users who specify an empty ``--root`` option (see #3917)
- Force ``gcov`` to run with en_US localization, so the gcovr parser runs
  correctly on systems with non-English locales (#3898, #3902).
- Segregate warning/error information onto the stderr stream (#3924)
- Miscellaneous (Python 3.x) portability fixes
- Added the master svn revision number as part of the verson identifier


2.3.1 (6 January 2012)
----------------------

- Adding support for Python 3.x


2.3 (11 December 2011)
----------------------

- Adding the ``--gcov-filter`` and ``--gcov-exclude`` options.


2.2 (10 December 2011)
----------------------

- Added a test driver for gcovr.
- Improved estimation of the ``<sources>`` element when using gcovr with filters.
- Added revision and date keywords to gcovr so it is easier to identify
  what version of the script users are using (especially when they are
  running a snapshot from trunk).
- Addressed special case mentioned in [comment:ticket:3884:1]: do not
  truncate the reported file name if the filter does not start matching
  at the beginning of the string.
- Overhaul of the ``--root`` / ``--filter`` logic. This should resolve the
  issue raised in #3884, along with the more general filter issue
  raised in [comment:ticket:3884:1]
- Overhaul of gcovr's logic for determining gcc/g++'s original working
  directory. This resolves issues introduced in the original
  implementation of ``--object-directory`` (#3872, #3883).
- Bugfix: gcovr was only including a ``<sources>`` element in the XML
  report if the user specified ``-r`` (#3869)
- Adding timestamp and version attributes to the gcovr XML report (see
  #3877).  It looks like the standard Cobertura output reports number of
  seconds since the epoch for the timestamp and a doted decimal version
  string.  Now, gcovr reports seconds since the epoch and
  "``gcovr ``"+``__version__`` (e.g. "gcovr 2.2") to differentiate it
  from a pure Cobertura report.


2.1 (26 November 2010)
----------------------

- Added the ``--object-directory`` option, which allows for a flexible
  specification of the directory that contains the objects generated by
  gcov.
- Adding fix to compare the absolute path of a filename to an exclusion
  pattern.
- Adding error checking when no coverage results are found. The line and
  branch counts can be zero.
- Adding logic to process the ``-o``/``--output`` option (#3870).
- Adding patch to scan for lines that look like::

       creating `foo'

  as well as
  ::

       creating 'foo'

- Changing the semantics for EOL to be portable for MS Windows.
- Add attributes to xml format so that it could be used by hudson/bamboo with
  cobertura plug-in.


2.0 (22 August 2010)
--------------------

- Initial release as a separate package.  Earlier versions of gcovr
  were managed within the 'fast' Python package.<|MERGE_RESOLUTION|>--- conflicted
+++ resolved
@@ -14,24 +14,17 @@
 
 Bug fixes and small improvements:
 
-<<<<<<< HEAD
+- Add support for files with more than 9999 lines. (:issue:`883`, fixes :issue:`882``) 
+
 Documentation:
 
 - Add nox session to generate the screenshots from the HTML files. (:issue:`877`)
-
-Internal changes:
-
-=======
-- Add support for files with more than 9999 lines. (:issue:`883`, fixes :issue:`882``) 
-
-Documentation:
 
 Internal changes:
 
 - Improve Dockerfile for faster rebuilds by using cache. (:issue:`878`) 
 - Fix deprecation warnings from GitHub actions. (:issue:`880`) 
 
->>>>>>> 1c0e1d5a
 7.0 (25 January 2024)
 ---------------------
 
