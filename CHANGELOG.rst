--- conflicted
+++ resolved
@@ -49,11 +49,8 @@
 - Add Python 3.11 to test matrix. (:issue:`717`)
 - Fix casing of files if filesystem is case insensitive. (:issue:`694`)
 - Fix deadlock if :option:`-j` is used and there are errors from ``gcov`` execution. (:issue:`719`)
-<<<<<<< HEAD
+- Fix problem in decision parser if case is not on a single line with the break statement. (:issue:`738`)
 - Do not use ``realpath`` for ``DirectoryPrefixFilter`` to support symlinks in root directory. (:issue:`712`)
-=======
-- Fix problem in decision parser if case is not on a single line with the break statement. (:issue:`738`)
->>>>>>> 85b17c5d
 
 Documentation:
 
