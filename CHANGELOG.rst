--- conflicted
+++ resolved
@@ -19,10 +19,7 @@
 
 - Fixed an error handling bug throwing a `TypeError` exception on a gcov merge assertion failure
   instead of reporting the error and (if requested by the user) continuing execution. (:issue:`997`)
-<<<<<<< HEAD
-=======
 - Check format version of external generated ``gcov`` JSON files. (:issue:`999`)
->>>>>>> 4cff3eed
 
 Documentation:
 
