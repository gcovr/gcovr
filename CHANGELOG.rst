``gcovr`` Release History and Change Log

.. program is needed to resolve option links
.. program::  gcovr

Next Release
------------

Known bugs:

Breaking changes:

New features and notable changes:

- Add block numbers and md5 sums of code lines to data model. (:issue:`764`)
- If the CSS given with :option:`--html-css` contains the string ``/* Comment.Preproc */`` no ``pygments`` CSS is added anymore. (:issue:`786`)
- Add support for ``Devcontainer`` and ``GitHub Codespaces``. (:issue:`771`)
- Fix Dockerfile.qa to avoid uid conflicts. (:issue:`801`)
<<<<<<< HEAD
- Pygments required >= 2.13.0 (:issue:`799`)
- Improve sorting of data in reports (:issue:`817`):
  - Sort file names alpha numerical (``file_10.c`` comes after ``file_0.c``).
  - Always sort at the end by filename if line or branch coverage is identical for a file.
  - Add :option:`--sort-branches` to sort by branches instead of lines, this is the default if :option:`--branches` is used.
  - Add :option:`--sort-decreasing` to start with the files with lower coverage values.
=======
- Pygments required >= 2.13.0. (:issue:`799`)
- Add a second theme for HTML report inspired by GitHub. (:issue:`793`)
>>>>>>> ed68b515

Bug fixes and small improvements:

- Print calls and decision statistics in summary only if values are gathered. (:issue:`749`)
- Log the thread name if :option:`-j` is used. (:issue:`752`)
- Collapse also root directory if needed in nested HTML report. (:issue:`750`)
- Handle special case of absolute source file paths in ``gcov`` output. (:issue:`776`)
- Ignore exit code 6 when running ``gcov`` (output write error introduced gcc-12). (:issue:`781`)
- Change coveralls value from 0.0 to 1.0 if no code lines or branches are present. (:issue:`796`)
- Fix symlinked root directories on Windows. (:issue:`814`)
- Extend :option:`--gcov-ignore-errors` to be able to ignore specific gcov errors. (:issue:`787`)
- Fix reading of choices options from configuration files (e.g. ``gcov-ignore-parse-errors``). (:issue:`816`)

Documentation:

- Fix wrong command in ``How to create a standalone application`` docs (:issue:`792`)

Internal changes:

- Do not scrub versions in reference data. (:issue:`747`)
- Add interface for the different formats to easily add new formats. (:issue:`755`)
- All options have now a prefix of the format and all long option names can be used in a configuration file. (:issue:`755`)

  - :option:`--txt-summary` in addition to :option:`--print-summary`
  - :option:`--json-add-tracefile` in addition to :option:`--add-tracefile`
  - :option:`--gcov-delete` in addition to :option:`--delete`
  - :option:`--gcov-keep` in addition to :option:`--keep`
  - :option:`--gcov-object-directory` in addition to :option:`--object-directory`
  - :option:`--gcov-exclude-directories` in addition to :option:`--exclude-directories`
  - :option:`--gcov-use-existing-files` in addition to :option:`--use-gcov-files`

- Use interactive terminal for docker (support of Ctrl-C to interrupt). (:issue:`767`)
- Use separate session for flake8 and us this session in lint. (:issue:`768`)
- Replace the deprecated codecov python uploader with the binary uploader. (:issue:`770`)
- Add gcc-12 and gcc-13 to the test suite. (:issue:`780`)
- Add sessions to run the targets for all versions of ``gcc`` or ``clang``. (:issue:`782`)

6.0 (08 March 2023)
-------------------

Known bugs:

Breaking changes:

- Remove not allowed attributes ``function-rate``, ``functions-covered`` and ``functions-valid``
  from cobertura report. (:issue:`671`)
- Remove "noncode" entries in JSON reports. (:issue:`663`)
- New :option:`--exclude-noncode-lines` to exclude noncode lines. Noncode lines are not excluded by default anymore. (:issue:`704`, :issue:`705`)
- Changed :option:`--gcov-ignore-parse-errors` to accept list of errors to ignore. (:issue:`701`)
- The default filename for :option:`--cobertura` is changed from coverage.xml to cobertura.xml (:issue:`721`)
- Handling of ``gcov`` errors:

  - Do not ignore return code of ``gcov``. (:issue:`653`)
  - New :option:`--gcov-ignore-errors` to ignore ``gcov`` errors. Old behavior was to print a warning and continue. (:issue:`718`)

- Revert changes from :issue:`623` and add documentation entry :ref:`support keil uvision format`. (:issue:`727`)

New features and notable changes:

- New :option:`--html-nested` for reports that summarize subdirectories with aggregated statistics per directory. (:issue:`687`)
- Accept `NAN %` which is used in GCOV 7.5.0 instead of an invalid value. (:issue:`651`)
- New :option:`--json-base` to define a base bath used in JSON reports. (:issue:`656`)
- New :option:`--calls` to report call coverage: function calls invoked/total (:issue:`666`)
- New nox session to generate a portable application with pyinstaller, see :ref:`standalone application`. (:issue:`661`)
- Print a warning if root directory contains symlinks. (:issue:`652`)
- Change :option:`--keep` when calling gcov internaly. (:issue:`703`)
- Allow annotations for never executed branches. (:issue:`711`)
- Add function merge mode for same function defined in different lines. (:issue:`700`)
- Update link to gcovr documentation in HTML report to point to the documentation of the used version. (:issue:`723`)
- Add environment `SOURCE_DATE_EPOCH <https://reproducible-builds.org/docs/source-date-epoch>`_ to set default for :option:`--timestamp`. (:issue:`729`)

Bug fixes and small improvements:

- Fix :option:`--html-tab-size` feature. (:issue:`650`)
- Fix alphabetical sort of html report, for when there are symlinks. (:issue:`685`)
- Handle :option:`--version` before parsing the configuration file. (:issue:`696`)
- Fix reports of excluded coverage. (:issue:`409`, :issue:`503`, :issue:`663`)
- Fix handling for nonexistent source code for HTML-details and Coveralls reports. (:issue:`663`)
- Exclude functions with :ref:`Exclusion markers`. (:issue:`713`)
- Fix problem in decision parser if open block brace is on same line. (:issue:`681`)
- Add Python 3.11 to test matrix. (:issue:`717`)
- Fix casing of files if filesystem is case insensitive. (:issue:`694`)
- Fix deadlock if :option:`-j` is used and there are errors from ``gcov`` execution. (:issue:`719`)
- Fix problem in decision parser if case is not on a single line with the break statement. (:issue:`738`)
- Do not use ``realpath`` for ``DirectoryPrefixFilter`` to support symlinks in root directory. (:issue:`712`)

Documentation:

- Add detailed reference for the JSON output format. (:issue:`663`)

Internal changes:

- Select the :option:`--html-theme` using CSS classes. (:issue:`650`)
- Change and extend ``cmake`` tests. (:issue:`676`)
- Detect ``gcc`` version for running tests. (:issue:`686`)
- Use scrubbed data for ``--update_reference`` option. (:issue:`698`)
- Install ninja with package manager instead of GitHub action. (:issue:`699`)
- Rename the reference files coverage.xml to cobertura.xml and the test from xml to cobertura (:issue:`721`)
- Add support for ``clang-14`` in our test suite and improve startup performance of docker image. (:issue:`731`)
- Compare files by extension in test suite. (:issue:`733`)
- Split HTML templates into one file for each part of the page. (:issue:`735`)
- Change docker image to be able to use it like the ``nox`` command itself. (:issue:`734`)

5.2 (06 August 2022)
--------------------

New features and notable changes:

- Log additional info on gcov parsing errors. (:issue:`589`)
- Add support for branch exclude markers. (:issue:`644`)
- Additional options to configure the thresholds for lines and branches in HTML separate. (:issue:`645`)

Bug fixes and small improvements:

- Remove function coverage from sonarcube report. (:issue:`591`)
- Fix parallel processing of gcov data. (:issue:`592`)
- Better diagnostics when dealing with corrupted input files. (:issue:`593`)
- Accept metadata lines without values (introduced in gcc-11). (:issue:`601`)
- Properly close <a> element in detailed HTML report. (:issue:`602`)
- Use `≥` sign instead of `>=` in HTML legend. (:issue:`603`)
- Using :option:`--add-tracefile` will now correctly merge branch coverage. (:issue:`600`)
- Fix package-level function coverage statistics in Cobertura XML reports. (:issue:`605`)
- Respect excluded/noncode lines for aggregated branchcoverage. (:issue:`611`)
- Fix list options in configuration file (search-path). (:issue:`612`)
- Fix assert and key error in --decisions flag. (:issue:`642`)
- Fix adding none existing lines by decision analysis to data model. (:issue:`617`)
- Always treat relative paths in config files as relative to the directory of the file. (:issue:`615`)
- More flexible ``.gcov`` parsing to support files generated by third party tools.
  (:issue:`621`, :issue:`623`)

Internal changes:

- Fix black check to fail on format errors. (:issue:`594`)
- Change session black with no arguments to format all files. (:issue:`595`)
- Add gcc-10 and gcc-11 to the test suite. (:issue:`597`)
- Improved internal coverage data model to simplify processing. (:issue:`600`)
- Use pretty print for cobertura and coveralls in test suite. (:issue:`606`)
- Forward nox options `--reuse-existing-virtualenvs` and `--no-install` to call inside docker. (:issue:`616`)

5.1 (26 March 2022)
-------------------

Breaking changes:

- Dropped support for Python 3.6 (:issue:`550`)
- Changed ``xml`` configuration key to ``cobertura`` (:issue:`552`)
- JSON summary output: all percentages are now reported from 0 to 100
  (:issue:`570`)

New features and notable changes:

- Report function coverage (:issue:`362`, :issue:`515`, :issue:`554`)
- Consistent support for symlinks across operating systems

  - Support for Windows junctions (:issue:`535`)
  - Symlinks are only resolved for :ref:`evaluating filters <filters>`
    (:issue:`565`)

- Show error message on STDERR
  when :option:`--fail-under-line` or :option:`--fail-under-branch` fails
  (:issue:`502`)
- Can report decision coverage with :option:`--decisions` option
  (reasonably formatted C/C++ source files only, HTML and JSON output)
  (:issue:`350`)
- Can create reproducible reports with the :option:`--timestamp` option
  (:issue:`546`)
- Improvements to :ref:`Exclusion markers` (LINE/START/STOP)

  - Can ignore markers in code with :option:`--no-markers` option (:issue:`361`)
  - Can customize patterns with :option:`--exclude-pattern-prefix` option
    (:issue:`561`)

- Can use :option:`--cobertura` as a less ambiguous alias for :option:`--xml`.
  (:issue:`552`)

Bug fixes and small improvements:

- Gcov is invoked without localization by setting LC_ALL=C (:issue:`513`)
- Gcov is invoked without temporary directories (:issue:`525`)
- Gcov: solved problems with file name limitations. (:issue:`528`)
- Fixed "root" path in JSON summary report. (:issue:`548`)
- Correctly resolve relative filters in configuration files. (:issue:`568`)
- HTML output: indicate lines with excluded coverage (:issue:`503`)
- HTML output: fixed sanity check to support empty files (:issue:`571`)
- HTML output: support ``jinja2 >= 3.1`` (:issue:`576`)

Documentation:

- Split documentation into smaller pages (:issue:`552`)
- Document used options for ``gcov`` (:issue:`528`)

Internal changes:

- Replaced own logger with Python's logging module. (:issue:`540`)
- New parser for ``.gcov`` file format, should be more robust. (:issue:`512`)
- New tests

  - more compilers:
    clang-10 (:issue:`484`),
    clang-13 (:issue:`527`),
    gcc-9 (:issue:`527`)
  - ``-fprofile-abs-path`` compiler option (:issue:`521`)
  - enabled symlink tests for Windows (:issue:`539`)

- Improvements to the test suite

  - Use Nox instead of Makefiles to manage QA checks (:issue:`516`, :issue:`555`)
  - Can run tests for all compiler versions in one go (:issue:`514`)
  - More linter checks (:issue:`566`)
    and code style enforcement with black (:issue:`579`)
  - Better XML diffing with yaxmldiff (:issue:`495`, :issue:`509`)
  - Share test reference data between compiler versions where possible
    (:issue:`556`)
  - Better environment variable handling (:issue:`493`, :issue:`541`)
  - Fixed glob patterns for collecting reference files (:issue:`533`)
  - Add timeout for each single test. (:issue:`572`)

- Improvements and fixes to the release process (:issue:`494`, :issue:`537`)
- Normalize shell scripts to Unix line endings (:issue:`538`, :issue:`547`)


5.0 (11 June 2021)
------------------

Breaking changes:

- Dropped support for Python 2 and Python 3.5.
  From now on, gcovr will only support Python versions
  that enjoy upstream support.

Improvements and new features:

- Handles spaces in ``gcov`` path. (:issue:`385`)
- Early fail when output cannot be created. (:issue:`382`)
- Add :option:`--txt` for text output. (:issue:`387`)
- Add :option:`--csv` for CSV output. (:issue:`376`)
- Add :option:`--exclude-lines-by-pattern` to filter out source lines by arbitrary
  regex. (:issue:`356`)
- Add :option:`--json-summary` to generate a :ref:`JSON Summary <json_summary_output>` report. (:issue:`366`)
- Add :option:`--coveralls` to generate a :ref:`Coveralls <coveralls_output>` compatible JSON report. (:issue:`328`)
- Add support for output directories. If the output ends with a ``/`` or ``\`` it is used as a directory. (:issue:`416`)
- Compare paths case insensitive if file system of working directory is case insensitive. (:issue:`329`)
- Add wildcard pattern to json :option:`--add-tracefile`. (:issue:`351`)
- Enable :option:`--filter` and :option:`--exclude` for :ref:`Merging coverage <merging_coverage>`. (:issue:`373`)
- Only output 100.0% in text and HTML output if really 100.0%, else use 99.9%. (:issue:`389`)
- Support relative source location for shadow builds. (:issue:`410`)
- Incorrect path for header now can still generate html-details reports (:issue:`271`)
- Change format version in JSON output from number to string and update it to "0.2".  (:issue:`418`, :issue:`463`)
- Only remove :option:`--root` path at the start of file paths. (:issue:`452`)
- Fix coverage report for cmake ninja builds with given in-source object-directory. (:issue:`453`)
- Add issue templates. (:issue:`461`)
- Add :option:`--exclude-function-lines` to exclude the line of the function definition in the coverage report. (:issue:`430`)
- Changes for HTML output format:

  - Redesign HTML generation. Add :option:`--html-self-contained` to control external or internal CSS. (:issue:`367`)
  - Change legend for threshold in html report. (:issue:`371`)
  - Use HTML title also for report heading. Default value for :option:`--html-title` changed. (:issue:`378`)
  - Add :option:`--html-tab-size` to configure tab size in HTML details. (:issue:`377`)
  - Add option :option:`--html-css` for user defined styling. (:issue:`380`)
  - Create details html filename independent from OS. (:issue:`375`)
  - Add :option:`--html-theme` to change the color theme. (:issue:`393`)
  - Add linkable lines in HTML details. (:issue:`401`)
  - Add syntax highlighting in the details HTML report. This can be turned off with :option:`--no-html-details-syntax-highlighting <--html-details-syntax-highlighting>`. (:issue:`402`, :issue:`415`)

Documentation:

- Cookbook: :ref:`oos cmake` (:issue:`340`, :issue:`341`)

Internal changes:

- Add makefile + dockerfile for simpler testing.
- Add .gitbugtraq to link comments to issue tracker in GUIs. (:issue:`429`)
- Add GitHub actions to test PRs and master branch. (:issue:`404`)
- Remove Travis CI. (:issue:`419`)
- Remove Appveyor CI and upload coverage report from Windows and Ubuntu from the GitHub actions. (:issue:`455`)
- Add check if commit is mentioned in the CHANGELOG.rst. (:issue:`457`)
- Move flake8 config to setup.cfg and add black code formatter. (:issue:`444`)
- Fix filter/exclude relative path issue in Windows. (:issue:`320`, :issue:`479`)
- Extend test framework for CI:

  - Set make variable TEST_OPTS as environment variable inside docker. (:issue:`372`)
  - Add make variable USE_COVERAGE to extend flags for coverage report in GitHub actions. (:issue:`404`)
  - Extend tests to use an unified diff in the assert. Add test options `--generate_reference`,
    `--update_reference` and `--skip_clean`. (:issue:`379`)
  - Support multiple output patterns in integration tests. (:issue:`383`)
  - New option `--archive_differences` to save the different files as ZIP.
    Use this ZIP as artifact in AppVeyor. (:issue:`392`)
  - Add support for gcc-8 to test suite and docker tests. (:issue:`423`)
  - Run as limited user inside docker container and add test with read only directory. (:issue:`445`)

4.2 (6 November 2019)
---------------------

Breaking changes:

- Dropped support for Python 3.4.
- Format flag parameters like :option:`--xml` or :option:`--html`
  now take an optional output file name.
  This potentially changes the interpretation of search paths.
  In ``gcovr --xml foo``,
  previous gcovr versions would search the ``foo`` directory for coverage data.
  Now, gcovr will try to write the Cobertura report to the ``foo`` file.
  To keep the old meaning, separate positional arguments like
  ``gcovr --xml -- foo``.

Improvements and new features:

- :ref:`Configuration file <configuration>` support (experimental).
  (:issue:`167`, :issue:`229`, :issue:`279`, :issue:`281`, :issue:`293`,
  :issue:`300`, :issue:`304`)
- :ref:`JSON output <json_output>`. (:issue:`301`, :issue:`321`, :issue:`326`)
- :ref:`Merging coverage <merging_coverage>`
  with :option:`gcovr --add-tracefile`.
  (:issue:`10`, :issue:`326`)
- :ref:`SonarQube XML Output <sonarqube_xml_output>`. (:issue:`308`)
- Handle cyclic symlinks correctly during coverage data search.
  (:issue:`284`)
- Simplification of :option:`--object-directory` heuristics.
  (:issue:`18`, :issue:`273`, :issue:`280`)
- Exception-only code like a ``catch`` clause is now shown as uncovered.
  (:issue:`283`)
- New :option:`--exclude-throw-branches` option
  to exclude exception handler branches. (:issue:`283`)
- Support ``--root ..`` style invocation,
  which might fix some CMake-related problems. (:issue:`294`)
- Fix wrong names in report
  when source and build directories have similar names. (:issue:`299`)
- Stricter argument handling. (:issue:`267`)
- Reduce XML memory usage by moving to lxml.
  (:issue:`1`, :issue:`118`, :issue:`307`)
- Can write :ref:`multiple reports <multiple output formats>` at the same time
  by giving the output file name to the report format parameter.
  Now, ``gcovr --html -o cov.html`` and ``gcovr --html cov.html``
  are equivalent. (:issue:`291`)
- Override gcov locale properly. (:issue:`334`)
- Make gcov parser more robust when used with GCC 8. (:issue:`315`)

Known issues:

- The :option:`--keep` option only works when using existing gcov files
  with :option:`-g`/:option:`--use-gcov-files`.
  (:issue:`285`, :issue:`286`)
- Gcovr may get confused
  when header files in different directories have the same name.
  (:issue:`271`)
- Gcovr may not work when no en_US locale is available.
  (:issue:`166`)

Documentation:

- :ref:`Exclusion marker <exclusion markers>` documentation.
- FAQ: :ref:`exception branches` (:issue:`283`)
- FAQ: :ref:`uncovered files not shown`
  (:issue:`33`, :issue:`100`, :issue:`154`, :issue:`290`, :issue:`298`)

Internal changes:

- More tests. (:issue:`269`, :issue:`268`, :issue:`269`)
- Refactoring and removal of dead code. (:issue:`280`)
- New internal data model.

4.1 (2 July 2018)
-----------------

- Fixed/improved --exclude-directories option. (:issue:`266`)
- New "Cookbook" section in the documentation. (:issue:`265`)

4.0 (17 June 2018)
------------------

Breaking changes:

- This release drops support for Python 2.6. (:issue:`250`)
- PIP is the only supported installation method.
- No longer encoding-agnostic under Python 2.7.
  If your source files do not use the system encoding (probably UTF-8),
  you will have to specify a --source-encoding.
  (:issue:`148`, :issue:`156`, :issue:`256`)
- Filters now use forward slashes as path separators, even on Windows.
  (:issue:`191`, :issue:`257`)
- Filters are no longer normalized into pseudo-paths.
  This could change the interpretation of filters in some edge cases.

Improvements and new features:

- Improved --help output. (:issue:`236`)
- Parse the GCC 8 gcov format. (:issue:`226`, :issue:`228`)
- New --source-encoding option, which fixes decoding under Python 3.
  (:issue:`256`)
- New --gcov-ignore-parse-errors flag.
  By default, gcovr will now abort upon parse errors. (:issue:`228`)
- Detect the error when gcov cannot create its output files (:issue:`243`,
  :issue:`244`)
- Add -j flag to run gcov processes in parallel. (:issue:`3`, :issue:`36`,
  :issue:`239`)
- The --html-details flag now implies --html. (:issue:`93`, :issue:`211`)
- The --html output can now be used without an --output filename
  (:issue:`223`)
- The docs are now managed with Sphinx.
  (:issue:`235`, :issue:`248`, :issue:`249`, :issue:`252`, :issue:`253`)
- New --html-title option to change the title of the HTML report.
  (:issue:`261`, :issue:`263`)
- New options --html-medium-threshold and --html-high-threshold
  to customize the color legend. (:issue:`261`, :issue:`264`)

Internal changes:

- Huge refactoring. (:issue:`214`, :issue:`215`, :issue:`221` :issue:`225`,
  :issue:`228`, :issue:`237`, :issue:`246`)
- Various testing improvements. (:issue:`213`, :issue:`214`, :issue:`216`,
  :issue:`217`, :issue:`218`, :issue:`222`, :issue:`223`, :issue:`224`,
  :issue:`227`, :issue:`240`, :issue:`241`, :issue:`245`)
- HTML reports are now rendered with Jinja2 templates. (:issue:`234`)
- New contributing guide. (:issue:`253`)

3.4 (12 February 2018)
----------------------

- Added --html-encoding command line option (:issue:`139`).
- Added --fail-under-line and --fail-under-branch options,
  which will error under a given minimum coverage. (:issue:`173`, :issue:`116`)
- Better pathname resolution heuristics for --use-gcov-file. (:issue:`146`)
- The --root option defaults to current directory '.'.
- Improved reports for "(", ")", ";" lines.
- HTML reports show full timestamp, not just date. (:issue:`165`)
- HTML reports treat 0/0 coverage as NaN, not 100% or 0%. (:issue:`105`, :issue:`149`, :issue:`196`)
- Add support for coverage-04.dtd Cobertura XML format (:issue:`164`, :issue:`186`)
- Only Python 2.6+ is supported, with 2.7+ or 3.4+ recommended. (:issue:`195`)
- Added CI testing for Windows using Appveyor. (:issue:`189`, :issue:`200`)
- Reports use forward slashes in paths, even on Windows. (:issue:`200`)
- Fix to support filtering with absolute paths.
- Fix HTML generation with Python 3. (:issue:`168`, :issue:`182`, :issue:`163`)
- Fix --html-details under Windows. (:issue:`157`)
- Fix filters under Windows. (:issue:`158`)
- Fix verbose output when using existing gcov files (:issue:`143`, :issue:`144`)


3.3 (6 August 2016)
-------------------

- Added CI testing using TravisCI
- Added more tests for out of source builds and other nested builds
- Avoid common file prefixes in HTML output (:issue:`103`)
- Added the --execlude-directories argument to exclude directories
  from the search for symlinks (:issue:`87`)
- Added branches taken/not taken to HTML (:issue:`75`)
- Use --object-directory to scan for gcov data files (:issue:`72`)
- Improved logic for nested makefiles (:issue:`135`)
- Fixed unexpected semantics with --root argument (:issue:`108`)
- More careful checks for covered lines (:issue:`109`)


3.2 (5 July 2014)
-----------------

- Adding a test for out of source builds
- Using the starting directory when processing gcov filenames.
  (:issue:`42`)
- Making relative paths the default in html output.
- Simplify html bar with coverage is zero.
- Add option for using existing gcov files (:issue:`35`)
- Fixing --root argument processing (:issue:`27`)
- Adding logic to cover branches that are ignored (:issue:`28`)


3.1 (6 December 2013)
---------------------

- Change to make the -r/--root options define the root directory
  for source files.
- Fix to apply the -p option when the --html option is used.
- Adding new option, '--exclude-unreachable-branches' that
  will exclude branches in certain lines from coverage report.
- Simplifying and standardizing the processing of linked files.
- Adding tests for deeply nested code, and symbolic links.
- Add support for multiple —filter options in same manner as —exclude
  option.


3.0 (10 August 2013)
--------------------

- Adding the '--gcov-executable' option to specify
  the name/location of the gcov executable. The command line option
  overrides the environment variable, which overrides the default 'gcov'.
- Adding an empty "<methods/>" block to <classes/> in the XML output: this
  makes out XML complient with the Cobertura DTD. (#3951)
- Allow the GCOV environment variable to override the default 'gcov'
  executable.  The default is to search the PATH for 'gcov' if the GCOV
  environment variable is not set. (#3950)
- Adding support for LCOV-style flags for excluding certain lines from
  coverage analysis. (#3942)
- Setup additional logic to test with Python 2.5.
- Added the --html and --html-details options to generate HTML.
- Sort output for XML to facilitate baseline tests.
- Added error when the --object-directory option specifies a bad directory.
- Added more flexible XML testing, which can ignore XML elements
  that frequently change (e.g. timestamps).
- Added the '—xml-pretty' option, which is used to
  generate pretty XML output for the user manual.
- Many documentation updates


2.4 (13 April 2012)
-------------------

- New approach to walking the directory tree that is more robust to
  symbolic links (#3908)
- Normalize all reported path names

  - Normalize using the full absolute path (#3921)
  - Attempt to resolve files referenced through symlinks to a common
    project-relative path

- Process ``gcno`` files when there is no corresponding ``gcda`` file to
  provide coverage information for unexecuted modules (#3887)
- Windows compatibility fixes

  - Fix for how we parse ``source:`` file names (#3913)
  - Better handling od EOL indicators (#3920)

- Fix so that gcovr cleans up all ``.gcov`` files, even those filtered by
  command line arguments
- Added compatibility with GCC 4.8 (#3918)
- Added a check to warn users who specify an empty ``--root`` option (see #3917)
- Force ``gcov`` to run with en_US localization, so the gcovr parser runs
  correctly on systems with non-English locales (#3898, #3902).
- Segregate warning/error information onto the stderr stream (#3924)
- Miscellaneous (Python 3.x) portability fixes
- Added the master svn revision number as part of the verson identifier


2.3.1 (6 January 2012)
----------------------

- Adding support for Python 3.x


2.3 (11 December 2011)
----------------------

- Adding the ``--gcov-filter`` and ``--gcov-exclude`` options.


2.2 (10 December 2011)
----------------------

- Added a test driver for gcovr.
- Improved estimation of the ``<sources>`` element when using gcovr with filters.
- Added revision and date keywords to gcovr so it is easier to identify
  what version of the script users are using (especially when they are
  running a snapshot from trunk).
- Addressed special case mentioned in [comment:ticket:3884:1]: do not
  truncate the reported file name if the filter does not start matching
  at the beginning of the string.
- Overhaul of the ``--root`` / ``--filter`` logic. This should resolve the
  issue raised in #3884, along with the more general filter issue
  raised in [comment:ticket:3884:1]
- Overhaul of gcovr's logic for determining gcc/g++'s original working
  directory. This resolves issues introduced in the original
  implementation of ``--object-directory`` (#3872, #3883).
- Bugfix: gcovr was only including a ``<sources>`` element in the XML
  report if the user specified ``-r`` (#3869)
- Adding timestamp and version attributes to the gcovr XML report (see
  #3877).  It looks like the standard Cobertura output reports number of
  seconds since the epoch for the timestamp and a doted decimal version
  string.  Now, gcovr reports seconds since the epoch and
  "``gcovr ``"+``__version__`` (e.g. "gcovr 2.2") to differentiate it
  from a pure Cobertura report.


2.1 (26 November 2010)
----------------------

- Added the ``--object-directory`` option, which allows for a flexible
  specification of the directory that contains the objects generated by
  gcov.
- Adding fix to compare the absolute path of a filename to an exclusion
  pattern.
- Adding error checking when no coverage results are found. The line and
  branch counts can be zero.
- Adding logic to process the ``-o``/``--output`` option (#3870).
- Adding patch to scan for lines that look like::

       creating `foo'

  as well as
  ::

       creating 'foo'

- Changing the semantics for EOL to be portable for MS Windows.
- Add attributes to xml format so that it could be used by hudson/bamboo with
  cobertura plug-in.


2.0 (22 August 2010)
--------------------

- Initial release as a separate package.  Earlier versions of gcovr
  were managed within the 'fast' Python package.<|MERGE_RESOLUTION|>--- conflicted
+++ resolved
@@ -16,17 +16,13 @@
 - If the CSS given with :option:`--html-css` contains the string ``/* Comment.Preproc */`` no ``pygments`` CSS is added anymore. (:issue:`786`)
 - Add support for ``Devcontainer`` and ``GitHub Codespaces``. (:issue:`771`)
 - Fix Dockerfile.qa to avoid uid conflicts. (:issue:`801`)
-<<<<<<< HEAD
-- Pygments required >= 2.13.0 (:issue:`799`)
+- Pygments required >= 2.13.0. (:issue:`799`)
+- Add a second theme for HTML report inspired by GitHub. (:issue:`793`)
 - Improve sorting of data in reports (:issue:`817`):
   - Sort file names alpha numerical (``file_10.c`` comes after ``file_0.c``).
   - Always sort at the end by filename if line or branch coverage is identical for a file.
   - Add :option:`--sort-branches` to sort by branches instead of lines, this is the default if :option:`--branches` is used.
   - Add :option:`--sort-decreasing` to start with the files with lower coverage values.
-=======
-- Pygments required >= 2.13.0. (:issue:`799`)
-- Add a second theme for HTML report inspired by GitHub. (:issue:`793`)
->>>>>>> ed68b515
 
 Bug fixes and small improvements:
 
