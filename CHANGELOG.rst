``gcovr`` Release History and Change Log

.. program is needed to resolve option links
.. program::  gcovr

Next Release
------------

Known bugs:

Breaking changes:

New features and notable changes:

- Add support for colored logging. (:issue:`887`)
- Add support for TOML configuration format. (:issue:`881`) 

Bug fixes and small improvements:

<<<<<<< HEAD
- Add support for files with more than 9999 lines. (:issue:`883`, fixes :issue:`882``) 
- Do not suppress gcov errors if exception occur. (:issue:`889`) 
=======
- Add support for files with more than 9999 lines. (:issue:`883`, fixes :issue:`882`) 
>>>>>>> c0541003

Documentation:

- Add nox session to generate the screenshots from the HTML files. (:issue:`877`)

Internal changes:

- Improve Dockerfile for faster rebuilds by using cache. (:issue:`878`)
- Fix deprecation warnings from GitHub actions. (:issue:`880`) 
- Add pipeline job to apply tag if new version is bumped. (:issue:`879`)

7.0 (25 January 2024)
---------------------

Known bugs:

Breaking changes:

- Dropped support for Python 3.7 (:issue:`869`)
- The exit code for an error of the reader module is changed from 8 to 64 and for a writer from 7 to 128. (:issue:`773`)

New features and notable changes:

- Add `--html-template-dir` option to use custom Jinja2 templates. (:issue:`758`)
- Add block numbers and md5 sums of code lines to data model. (:issue:`764`)
- If the CSS given with :option:`--html-css` contains the string ``/* Comment.Preproc */`` no ``pygments`` CSS is added anymore. (:issue:`786`)
- Add support for ``Devcontainer`` and ``GitHub Codespaces``. (:issue:`771`)
- Fix Dockerfile.qa to avoid uid conflicts. (:issue:`801`)
- Pygments required ≥ 2.13.0. (:issue:`799`)
- Add a second theme for HTML report inspired by GitHub. (:issue:`793`)
- Add :option:`--fail-under-decision` and :option:`--fail-under-function` which will error under a given minimum coverage. (:issue:`773`)
- Add function coverage to data model. (:issue:`822`)
- Add support for importing Cobertura XML files with ``--cobertura-add-tracefile`` option. (:issue:`805`)
- Add :option:`--jacoco` to generate JaCoCo XML format. (:issue:`823`))
- Add function coverage to HTML report. (:issue:`828`)
- Improve sorting of data in reports. (:issue:`817`):

  - Sort file names alpha numerical and with casefold
    (see `str.casefold <https://docs.python.org/3.11/library/stdtypes.html?highlight=str%20casefold#str.casefold>`_)
    (``file_10.c`` comes after ``file_0.c``).
  - Always sort at the end by filename if line or branch coverage is identical for a file.
  - Add :option:`--sort-branches` to sort by branches instead of lines, this is the default if :option:`--txt-branches` is used.
  - Add :option:`--sort-reverse` to reverse the sort order.

- Add option to report covered lines in txt report. (:issue:`836`)
- Add support for specifying files for :option:`search_paths`. (:issue:`834`)
- Use different color for partial covered lines in HTML report. (:issue:`839`)
- Add support to generate LCOV info files. (:issue:`830`)
- Add support for FIPS enabled OS when used with Python 3.9. (:issue:`850`)
- Reduce file size for detailed HTML reports by merging columns the function lists. (:issue:`840`)
- Ignore all negative hits if :option:`--gcov-ignore-parse-errors` is used. (:issue:`852`)
- Use literal options for sorting and TXT metric. (:issue:`867`)

  - The :option:`-b`, :option:`--txt-branches` and :option:`--branches` are deprecated, use :option:`--txt-metric` instead.
    The reason for this is that we have line, branch and decision coverage and handle this with flags is more complex than
    using an enumeration.
  - The :option:`--sort-uncovered` and :option:`--sort-percentage` are deprecated, use :option:`--sort` instead.
    The reason for this is that only one sorting order shall be selectable and and an enumeration is easier to handle
    than several flags.

- The development branch is renamed from ``master`` to ``main``. (:issue:`829`, :issue:`873`)
- Add support for decision coverage metric in text report. (:issue:`864`)
- Split list of functions into tables with maximum 10000 rows to fix rendering issues. (:issue:`858`)

Bug fixes and small improvements:

- Print calls and decision statistics in summary only if values are gathered. (:issue:`749`)
- Log the thread name if :option:`-j` is used. (:issue:`752`)
- Collapse also root directory if needed in nested HTML report. (:issue:`750`)
- Handle special case of absolute source file paths in ``gcov`` output. (:issue:`776`)
- Ignore exit code 6 when running ``gcov`` (output write error introduced gcc-12). (:issue:`781`)
- Change coveralls value from 0.0 to 1.0 if no code lines or branches are present. (:issue:`796`)
- Fix symlinked root directories on Windows. (:issue:`814`)
- Extend :option:`--gcov-ignore-errors` to be able to ignore specific gcov errors. (:issue:`787`)
- Fix reading of choices options from configuration files (e.g. ``gcov-ignore-parse-errors``). (:issue:`816`)
- Fix ``TypeError`` during decision analysis. (:issue:`784`)
- Use relative paths if possible when running ``gcov``. (:issue:`820`)
- Respect :option`--merge-mode-functions`when merging coverage data. (:issue:`844`)

Documentation:

- Fix wrong command in ``How to create a standalone application`` docs. (:issue:`792`)
- Update output html to add github style themes. (:issue:`818`)

Internal changes:

- Do not scrub versions in reference data. (:issue:`747`)
- Add interface for the different formats to easily add new formats. (:issue:`755`)
- All options have now a prefix of the format and all long option names can be used in a configuration file. (:issue:`755`)

  - :option:`--txt-summary` in addition to :option:`--print-summary`.
  - :option:`--json-add-tracefile` in addition to :option:`--add-tracefile`.
  - :option:`--gcov-delete` in addition to :option:`--delete`.
  - :option:`--gcov-keep` in addition to :option:`--keep`.
  - :option:`--gcov-object-directory` in addition to :option:`--object-directory`.
  - :option:`--gcov-exclude-directories` in addition to :option:`--exclude-directories`.
  - :option:`--gcov-use-existing-files` in addition to :option:`--use-gcov-files`.

- Use interactive terminal for docker (support of Ctrl-C to interrupt). (:issue:`767`)
- Use separate session for flake8 and us this session in lint. (:issue:`768`)
- Replace the deprecated codecov python uploader with the binary uploader. (:issue:`770`)
- Add gcc-12 and gcc-13 to the test suite. (:issue:`780`)
- Add sessions to run the targets for all versions of ``gcc`` or ``clang``. (:issue:`782`)
- Use ``build`` instead of calling ``setup.py`` directly. (:issue:`819`)
- Add nox session to import reference file from pipeline. (:issue:`831`)
- Add support for ``clang-15`` in our test suite and fix test with write protection under Mac OS. (:issue:`853`)
- Add test for parallel execution of multiple gcovr instances. (:issue:`832`)


6.0 (08 March 2023)
-------------------

Known bugs:

Breaking changes:

- Remove not allowed attributes ``function-rate``, ``functions-covered`` and ``functions-valid``
  from cobertura report. (:issue:`671`)
- Remove "noncode" entries in JSON reports. (:issue:`663`)
- New :option:`--exclude-noncode-lines` to exclude noncode lines. Noncode lines are not excluded by default anymore. (:issue:`704`, :issue:`705`)
- Changed :option:`--gcov-ignore-parse-errors` to accept list of errors to ignore. (:issue:`701`)
- The default filename for :option:`--cobertura` is changed from coverage.xml to cobertura.xml. (:issue:`721`)
- Handling of ``gcov`` errors:

  - Do not ignore return code of ``gcov``. (:issue:`653`)
  - New :option:`--gcov-ignore-errors` to ignore ``gcov`` errors. Old behavior was to print a warning and continue. (:issue:`718`)

- Revert changes from :issue:`623` and add documentation entry :ref:`support keil uvision format`. (:issue:`727`)

New features and notable changes:

- New :option:`--html-nested` for reports that summarize subdirectories with aggregated statistics per directory. (:issue:`687`)
- Accept `NAN %` which is used in GCOV 7.5.0 instead of an invalid value. (:issue:`651`)
- New :option:`--json-base` to define a base bath used in JSON reports. (:issue:`656`)
- New :option:`--calls` to report call coverage: function calls invoked/total. (:issue:`666`)
- New nox session to generate a portable application with pyinstaller, see :ref:`standalone application`. (:issue:`661`)
- Print a warning if root directory contains symlinks. (:issue:`652`)
- Change :option:`--keep` when calling gcov internaly. (:issue:`703`)
- Allow annotations for never executed branches. (:issue:`711`)
- Add function merge mode for same function defined in different lines. (:issue:`700`)
- Update link to gcovr documentation in HTML report to point to the documentation of the used version. (:issue:`723`)
- Add environment `SOURCE_DATE_EPOCH <https://reproducible-builds.org/docs/source-date-epoch>`_ to set default for :option:`--timestamp`. (:issue:`729`)

Bug fixes and small improvements:

- Fix :option:`--html-tab-size` feature. (:issue:`650`)
- Fix alphabetical sort of html report, for when there are symlinks. (:issue:`685`)
- Handle :option:`--version` before parsing the configuration file. (:issue:`696`)
- Fix reports of excluded coverage. (:issue:`409`, :issue:`503`, :issue:`663`)
- Fix handling for nonexistent source code for HTML-details and Coveralls reports. (:issue:`663`)
- Exclude functions with :ref:`Exclusion markers`. (:issue:`713`)
- Fix problem in decision parser if open block brace is on same line. (:issue:`681`)
- Add Python 3.11 to test matrix. (:issue:`717`)
- Fix casing of files if filesystem is case insensitive. (:issue:`694`)
- Fix deadlock if :option:`-j` is used and there are errors from ``gcov`` execution. (:issue:`719`)
- Fix problem in decision parser if case is not on a single line with the break statement. (:issue:`738`)
- Do not use ``realpath`` for ``DirectoryPrefixFilter`` to support symlinks in root directory. (:issue:`712`)

Documentation:

- Add detailed reference for the JSON output format. (:issue:`663`)

Internal changes:

- Select the :option:`--html-theme` using CSS classes. (:issue:`650`)
- Change and extend ``cmake`` tests. (:issue:`676`)
- Detect ``gcc`` version for running tests. (:issue:`686`)
- Use scrubbed data for ``--update_reference`` option. (:issue:`698`)
- Install ninja with package manager instead of GitHub action. (:issue:`699`)
- Rename the reference files coverage.xml to cobertura.xml and the test from xml to cobertura. (:issue:`721`)
- Add support for ``clang-14`` in our test suite and improve startup performance of docker image. (:issue:`731`)
- Compare files by extension in test suite. (:issue:`733`)
- Split HTML templates into one file for each part of the page. (:issue:`735`)
- Change docker image to be able to use it like the ``nox`` command itself. (:issue:`734`)

5.2 (06 August 2022)
--------------------

New features and notable changes:

- Log additional info on gcov parsing errors. (:issue:`589`)
- Add support for branch exclude markers. (:issue:`644`)
- Additional options to configure the thresholds for lines and branches in HTML separate. (:issue:`645`)

Bug fixes and small improvements:

- Remove function coverage from sonarcube report. (:issue:`591`)
- Fix parallel processing of gcov data. (:issue:`592`)
- Better diagnostics when dealing with corrupted input files. (:issue:`593`)
- Accept metadata lines without values (introduced in gcc-11). (:issue:`601`)
- Properly close <a> element in detailed HTML report. (:issue:`602`)
- Use `≥` sign instead of `>=` in HTML legend. (:issue:`603`)
- Using :option:`--add-tracefile` will now correctly merge branch coverage. (:issue:`600`)
- Fix package-level function coverage statistics in Cobertura XML reports. (:issue:`605`)
- Respect excluded/noncode lines for aggregated branchcoverage. (:issue:`611`)
- Fix list options in configuration file (search-path). (:issue:`612`)
- Fix assert and key error in --decisions flag. (:issue:`642`)
- Fix adding none existing lines by decision analysis to data model. (:issue:`617`)
- Always treat relative paths in config files as relative to the directory of the file. (:issue:`615`)
- More flexible ``.gcov`` parsing to support files generated by third party tools.
  (:issue:`621`, :issue:`623`)

Internal changes:

- Fix black check to fail on format errors. (:issue:`594`)
- Change session black with no arguments to format all files. (:issue:`595`)
- Add gcc-10 and gcc-11 to the test suite. (:issue:`597`)
- Improved internal coverage data model to simplify processing. (:issue:`600`)
- Use pretty print for cobertura and coveralls in test suite. (:issue:`606`)
- Forward nox options `--reuse-existing-virtualenvs` and `--no-install` to call inside docker. (:issue:`616`)

5.1 (26 March 2022)
-------------------

Breaking changes:

- Dropped support for Python 3.6 (:issue:`550`)
- Changed ``xml`` configuration key to ``cobertura`` (:issue:`552`)
- JSON summary output: all percentages are now reported from 0 to 100
  (:issue:`570`)

New features and notable changes:

- Report function coverage (:issue:`362`, :issue:`515`, :issue:`554`)
- Consistent support for symlinks across operating systems

  - Support for Windows junctions (:issue:`535`)
  - Symlinks are only resolved for :ref:`evaluating filters <filters>`
    (:issue:`565`)

- Show error message on STDERR
  when :option:`--fail-under-line` or :option:`--fail-under-branch` fails
  (:issue:`502`)
- Can report decision coverage with :option:`--decisions` option
  (reasonably formatted C/C++ source files only, HTML and JSON output)
  (:issue:`350`)
- Can create reproducible reports with the :option:`--timestamp` option
  (:issue:`546`)
- Improvements to :ref:`Exclusion markers` (LINE/START/STOP)

  - Can ignore markers in code with :option:`--no-markers` option (:issue:`361`)
  - Can customize patterns with :option:`--exclude-pattern-prefix` option
    (:issue:`561`)

- Can use :option:`--cobertura` as a less ambiguous alias for :option:`--xml`.
  (:issue:`552`)

Bug fixes and small improvements:

- Gcov is invoked without localization by setting LC_ALL=C (:issue:`513`)
- Gcov is invoked without temporary directories (:issue:`525`)
- Gcov: solved problems with file name limitations. (:issue:`528`)
- Fixed "root" path in JSON summary report. (:issue:`548`)
- Correctly resolve relative filters in configuration files. (:issue:`568`)
- HTML output: indicate lines with excluded coverage (:issue:`503`)
- HTML output: fixed sanity check to support empty files (:issue:`571`)
- HTML output: support ``jinja2 >= 3.1`` (:issue:`576`)

Documentation:

- Split documentation into smaller pages (:issue:`552`)
- Document used options for ``gcov`` (:issue:`528`)

Internal changes:

- Replaced own logger with Python's logging module. (:issue:`540`)
- New parser for ``.gcov`` file format, should be more robust. (:issue:`512`)
- New tests

  - more compilers:
    clang-10 (:issue:`484`),
    clang-13 (:issue:`527`),
    gcc-9 (:issue:`527`)
  - ``-fprofile-abs-path`` compiler option (:issue:`521`)
  - enabled symlink tests for Windows (:issue:`539`)

- Improvements to the test suite

  - Use Nox instead of Makefiles to manage QA checks (:issue:`516`, :issue:`555`)
  - Can run tests for all compiler versions in one go (:issue:`514`)
  - More linter checks (:issue:`566`)
    and code style enforcement with black (:issue:`579`)
  - Better XML diffing with yaxmldiff (:issue:`495`, :issue:`509`)
  - Share test reference data between compiler versions where possible
    (:issue:`556`)
  - Better environment variable handling (:issue:`493`, :issue:`541`)
  - Fixed glob patterns for collecting reference files (:issue:`533`)
  - Add timeout for each single test. (:issue:`572`)

- Improvements and fixes to the release process (:issue:`494`, :issue:`537`)
- Normalize shell scripts to Unix line endings (:issue:`538`, :issue:`547`)


5.0 (11 June 2021)
------------------

Breaking changes:

- Dropped support for Python 2 and Python 3.5.
  From now on, gcovr will only support Python versions
  that enjoy upstream support.

Improvements and new features:

- Handles spaces in ``gcov`` path. (:issue:`385`)
- Early fail when output cannot be created. (:issue:`382`)
- Add :option:`--txt` for text output. (:issue:`387`)
- Add :option:`--csv` for CSV output. (:issue:`376`)
- Add :option:`--exclude-lines-by-pattern` to filter out source lines by arbitrary
  regex. (:issue:`356`)
- Add :option:`--json-summary` to generate a :ref:`JSON Summary <json_summary_output>` report. (:issue:`366`)
- Add :option:`--coveralls` to generate a :ref:`Coveralls <coveralls_output>` compatible JSON report. (:issue:`328`)
- Add support for output directories. If the output ends with a ``/`` or ``\`` it is used as a directory. (:issue:`416`)
- Compare paths case insensitive if file system of working directory is case insensitive. (:issue:`329`)
- Add wildcard pattern to json :option:`--add-tracefile`. (:issue:`351`)
- Enable :option:`--filter` and :option:`--exclude` for :ref:`Merging coverage <merging_coverage>`. (:issue:`373`)
- Only output 100.0% in text and HTML output if really 100.0%, else use 99.9%. (:issue:`389`)
- Support relative source location for shadow builds. (:issue:`410`)
- Incorrect path for header now can still generate html-details reports (:issue:`271`)
- Change format version in JSON output from number to string and update it to "0.2".  (:issue:`418`, :issue:`463`)
- Only remove :option:`--root` path at the start of file paths. (:issue:`452`)
- Fix coverage report for cmake ninja builds with given in-source object-directory. (:issue:`453`)
- Add issue templates. (:issue:`461`)
- Add :option:`--exclude-function-lines` to exclude the line of the function definition in the coverage report. (:issue:`430`)
- Changes for HTML output format:

  - Redesign HTML generation. Add :option:`--html-self-contained` to control external or internal CSS. (:issue:`367`)
  - Change legend for threshold in html report. (:issue:`371`)
  - Use HTML title also for report heading. Default value for :option:`--html-title` changed. (:issue:`378`)
  - Add :option:`--html-tab-size` to configure tab size in HTML details. (:issue:`377`)
  - Add option :option:`--html-css` for user defined styling. (:issue:`380`)
  - Create details html filename independent from OS. (:issue:`375`)
  - Add :option:`--html-theme` to change the color theme. (:issue:`393`)
  - Add linkable lines in HTML details. (:issue:`401`)
  - Add syntax highlighting in the details HTML report. This can be turned off with :option:`--no-html-details-syntax-highlighting <--html-details-syntax-highlighting>`. (:issue:`402`, :issue:`415`)

Documentation:

- Cookbook: :ref:`oos cmake` (:issue:`340`, :issue:`341`)

Internal changes:

- Add makefile + dockerfile for simpler testing.
- Add .gitbugtraq to link comments to issue tracker in GUIs. (:issue:`429`)
- Add GitHub actions to test PRs and master branch. (:issue:`404`)
- Remove Travis CI. (:issue:`419`)
- Remove Appveyor CI and upload coverage report from Windows and Ubuntu from the GitHub actions. (:issue:`455`)
- Add check if commit is mentioned in the CHANGELOG.rst. (:issue:`457`)
- Move flake8 config to setup.cfg and add black code formatter. (:issue:`444`)
- Fix filter/exclude relative path issue in Windows. (:issue:`320`, :issue:`479`)
- Extend test framework for CI:

  - Set make variable TEST_OPTS as environment variable inside docker. (:issue:`372`)
  - Add make variable USE_COVERAGE to extend flags for coverage report in GitHub actions. (:issue:`404`)
  - Extend tests to use an unified diff in the assert. Add test options `--generate_reference`,
    `--update_reference` and `--skip_clean`. (:issue:`379`)
  - Support multiple output patterns in integration tests. (:issue:`383`)
  - New option `--archive_differences` to save the different files as ZIP.
    Use this ZIP as artifact in AppVeyor. (:issue:`392`)
  - Add support for gcc-8 to test suite and docker tests. (:issue:`423`)
  - Run as limited user inside docker container and add test with read only directory. (:issue:`445`)

4.2 (6 November 2019)
---------------------

Breaking changes:

- Dropped support for Python 3.4.
- Format flag parameters like :option:`--xml` or :option:`--html`
  now take an optional output file name.
  This potentially changes the interpretation of search paths.
  In ``gcovr --xml foo``,
  previous gcovr versions would search the ``foo`` directory for coverage data.
  Now, gcovr will try to write the Cobertura report to the ``foo`` file.
  To keep the old meaning, separate positional arguments like
  ``gcovr --xml -- foo``.

Improvements and new features:

- :ref:`Configuration file <configuration>` support (experimental).
  (:issue:`167`, :issue:`229`, :issue:`279`, :issue:`281`, :issue:`293`,
  :issue:`300`, :issue:`304`)
- :ref:`JSON output <json_output>`. (:issue:`301`, :issue:`321`, :issue:`326`)
- :ref:`Merging coverage <merging_coverage>`
  with :option:`gcovr --add-tracefile`.
  (:issue:`10`, :issue:`326`)
- :ref:`SonarQube XML Output <sonarqube_xml_output>`. (:issue:`308`)
- Handle cyclic symlinks correctly during coverage data search.
  (:issue:`284`)
- Simplification of :option:`--object-directory` heuristics.
  (:issue:`18`, :issue:`273`, :issue:`280`)
- Exception-only code like a ``catch`` clause is now shown as uncovered.
  (:issue:`283`)
- New :option:`--exclude-throw-branches` option
  to exclude exception handler branches. (:issue:`283`)
- Support ``--root ..`` style invocation,
  which might fix some CMake-related problems. (:issue:`294`)
- Fix wrong names in report
  when source and build directories have similar names. (:issue:`299`)
- Stricter argument handling. (:issue:`267`)
- Reduce XML memory usage by moving to lxml.
  (:issue:`1`, :issue:`118`, :issue:`307`)
- Can write :ref:`multiple reports <multiple output formats>` at the same time
  by giving the output file name to the report format parameter.
  Now, ``gcovr --html -o cov.html`` and ``gcovr --html cov.html``
  are equivalent. (:issue:`291`)
- Override gcov locale properly. (:issue:`334`)
- Make gcov parser more robust when used with GCC 8. (:issue:`315`)

Known issues:

- The :option:`--keep` option only works when using existing gcov files
  with :option:`-g`/:option:`--use-gcov-files`.
  (:issue:`285`, :issue:`286`)
- Gcovr may get confused
  when header files in different directories have the same name.
  (:issue:`271`)
- Gcovr may not work when no en_US locale is available.
  (:issue:`166`)

Documentation:

- :ref:`Exclusion marker <exclusion markers>` documentation.
- FAQ: :ref:`exception branches` (:issue:`283`)
- FAQ: :ref:`uncovered files not shown`
  (:issue:`33`, :issue:`100`, :issue:`154`, :issue:`290`, :issue:`298`)

Internal changes:

- More tests. (:issue:`269`, :issue:`268`, :issue:`269`)
- Refactoring and removal of dead code. (:issue:`280`)
- New internal data model.

4.1 (2 July 2018)
-----------------

- Fixed/improved --exclude-directories option. (:issue:`266`)
- New "Cookbook" section in the documentation. (:issue:`265`)

4.0 (17 June 2018)
------------------

Breaking changes:

- This release drops support for Python 2.6. (:issue:`250`)
- PIP is the only supported installation method.
- No longer encoding-agnostic under Python 2.7.
  If your source files do not use the system encoding (probably UTF-8),
  you will have to specify a --source-encoding.
  (:issue:`148`, :issue:`156`, :issue:`256`)
- Filters now use forward slashes as path separators, even on Windows.
  (:issue:`191`, :issue:`257`)
- Filters are no longer normalized into pseudo-paths.
  This could change the interpretation of filters in some edge cases.

Improvements and new features:

- Improved --help output. (:issue:`236`)
- Parse the GCC 8 gcov format. (:issue:`226`, :issue:`228`)
- New --source-encoding option, which fixes decoding under Python 3.
  (:issue:`256`)
- New --gcov-ignore-parse-errors flag.
  By default, gcovr will now abort upon parse errors. (:issue:`228`)
- Detect the error when gcov cannot create its output files (:issue:`243`,
  :issue:`244`)
- Add -j flag to run gcov processes in parallel. (:issue:`3`, :issue:`36`,
  :issue:`239`)
- The --html-details flag now implies --html. (:issue:`93`, :issue:`211`)
- The --html output can now be used without an --output filename
  (:issue:`223`)
- The docs are now managed with Sphinx.
  (:issue:`235`, :issue:`248`, :issue:`249`, :issue:`252`, :issue:`253`)
- New --html-title option to change the title of the HTML report.
  (:issue:`261`, :issue:`263`)
- New options --html-medium-threshold and --html-high-threshold
  to customize the color legend. (:issue:`261`, :issue:`264`)

Internal changes:

- Huge refactoring. (:issue:`214`, :issue:`215`, :issue:`221` :issue:`225`,
  :issue:`228`, :issue:`237`, :issue:`246`)
- Various testing improvements. (:issue:`213`, :issue:`214`, :issue:`216`,
  :issue:`217`, :issue:`218`, :issue:`222`, :issue:`223`, :issue:`224`,
  :issue:`227`, :issue:`240`, :issue:`241`, :issue:`245`)
- HTML reports are now rendered with Jinja2 templates. (:issue:`234`)
- New contributing guide. (:issue:`253`)

3.4 (12 February 2018)
----------------------

- Added --html-encoding command line option (:issue:`139`).
- Added --fail-under-line and --fail-under-branch options,
  which will error under a given minimum coverage. (:issue:`173`, :issue:`116`)
- Better pathname resolution heuristics for --use-gcov-file. (:issue:`146`)
- The --root option defaults to current directory '.'.
- Improved reports for "(", ")", ";" lines.
- HTML reports show full timestamp, not just date. (:issue:`165`)
- HTML reports treat 0/0 coverage as NaN, not 100% or 0%. (:issue:`105`, :issue:`149`, :issue:`196`)
- Add support for coverage-04.dtd Cobertura XML format (:issue:`164`, :issue:`186`)
- Only Python 2.6+ is supported, with 2.7+ or 3.4+ recommended. (:issue:`195`)
- Added CI testing for Windows using Appveyor. (:issue:`189`, :issue:`200`)
- Reports use forward slashes in paths, even on Windows. (:issue:`200`)
- Fix to support filtering with absolute paths.
- Fix HTML generation with Python 3. (:issue:`168`, :issue:`182`, :issue:`163`)
- Fix --html-details under Windows. (:issue:`157`)
- Fix filters under Windows. (:issue:`158`)
- Fix verbose output when using existing gcov files (:issue:`143`, :issue:`144`)


3.3 (6 August 2016)
-------------------

- Added CI testing using TravisCI
- Added more tests for out of source builds and other nested builds
- Avoid common file prefixes in HTML output (:issue:`103`)
- Added the --execlude-directories argument to exclude directories
  from the search for symlinks (:issue:`87`)
- Added branches taken/not taken to HTML (:issue:`75`)
- Use --object-directory to scan for gcov data files (:issue:`72`)
- Improved logic for nested makefiles (:issue:`135`)
- Fixed unexpected semantics with --root argument (:issue:`108`)
- More careful checks for covered lines (:issue:`109`)


3.2 (5 July 2014)
-----------------

- Adding a test for out of source builds
- Using the starting directory when processing gcov filenames.
  (:issue:`42`)
- Making relative paths the default in html output.
- Simplify html bar with coverage is zero.
- Add option for using existing gcov files (:issue:`35`)
- Fixing --root argument processing (:issue:`27`)
- Adding logic to cover branches that are ignored (:issue:`28`)


3.1 (6 December 2013)
---------------------

- Change to make the -r/--root options define the root directory
  for source files.
- Fix to apply the -p option when the --html option is used.
- Adding new option, '--exclude-unreachable-branches' that
  will exclude branches in certain lines from coverage report.
- Simplifying and standardizing the processing of linked files.
- Adding tests for deeply nested code, and symbolic links.
- Add support for multiple —filter options in same manner as —exclude
  option.


3.0 (10 August 2013)
--------------------

- Adding the '--gcov-executable' option to specify
  the name/location of the gcov executable. The command line option
  overrides the environment variable, which overrides the default 'gcov'.
- Adding an empty "<methods/>" block to <classes/> in the XML output: this
  makes out XML complient with the Cobertura DTD. (#3951)
- Allow the GCOV environment variable to override the default 'gcov'
  executable.  The default is to search the PATH for 'gcov' if the GCOV
  environment variable is not set. (#3950)
- Adding support for LCOV-style flags for excluding certain lines from
  coverage analysis. (#3942)
- Setup additional logic to test with Python 2.5.
- Added the --html and --html-details options to generate HTML.
- Sort output for XML to facilitate baseline tests.
- Added error when the --object-directory option specifies a bad directory.
- Added more flexible XML testing, which can ignore XML elements
  that frequently change (e.g. timestamps).
- Added the '—xml-pretty' option, which is used to
  generate pretty XML output for the user manual.
- Many documentation updates


2.4 (13 April 2012)
-------------------

- New approach to walking the directory tree that is more robust to
  symbolic links (#3908)
- Normalize all reported path names

  - Normalize using the full absolute path (#3921)
  - Attempt to resolve files referenced through symlinks to a common
    project-relative path

- Process ``gcno`` files when there is no corresponding ``gcda`` file to
  provide coverage information for unexecuted modules (#3887)
- Windows compatibility fixes

  - Fix for how we parse ``source:`` file names (#3913)
  - Better handling od EOL indicators (#3920)

- Fix so that gcovr cleans up all ``.gcov`` files, even those filtered by
  command line arguments
- Added compatibility with GCC 4.8 (#3918)
- Added a check to warn users who specify an empty ``--root`` option (see #3917)
- Force ``gcov`` to run with en_US localization, so the gcovr parser runs
  correctly on systems with non-English locales (#3898, #3902).
- Segregate warning/error information onto the stderr stream (#3924)
- Miscellaneous (Python 3.x) portability fixes
- Added the master svn revision number as part of the verson identifier


2.3.1 (6 January 2012)
----------------------

- Adding support for Python 3.x


2.3 (11 December 2011)
----------------------

- Adding the ``--gcov-filter`` and ``--gcov-exclude`` options.


2.2 (10 December 2011)
----------------------

- Added a test driver for gcovr.
- Improved estimation of the ``<sources>`` element when using gcovr with filters.
- Added revision and date keywords to gcovr so it is easier to identify
  what version of the script users are using (especially when they are
  running a snapshot from trunk).
- Addressed special case mentioned in [comment:ticket:3884:1]: do not
  truncate the reported file name if the filter does not start matching
  at the beginning of the string.
- Overhaul of the ``--root`` / ``--filter`` logic. This should resolve the
  issue raised in #3884, along with the more general filter issue
  raised in [comment:ticket:3884:1]
- Overhaul of gcovr's logic for determining gcc/g++'s original working
  directory. This resolves issues introduced in the original
  implementation of ``--object-directory`` (#3872, #3883).
- Bugfix: gcovr was only including a ``<sources>`` element in the XML
  report if the user specified ``-r`` (#3869)
- Adding timestamp and version attributes to the gcovr XML report (see
  #3877).  It looks like the standard Cobertura output reports number of
  seconds since the epoch for the timestamp and a doted decimal version
  string.  Now, gcovr reports seconds since the epoch and
  "``gcovr ``"+``__version__`` (e.g. "gcovr 2.2") to differentiate it
  from a pure Cobertura report.


2.1 (26 November 2010)
----------------------

- Added the ``--object-directory`` option, which allows for a flexible
  specification of the directory that contains the objects generated by
  gcov.
- Adding fix to compare the absolute path of a filename to an exclusion
  pattern.
- Adding error checking when no coverage results are found. The line and
  branch counts can be zero.
- Adding logic to process the ``-o``/``--output`` option (#3870).
- Adding patch to scan for lines that look like::

       creating `foo'

  as well as
  ::

       creating 'foo'

- Changing the semantics for EOL to be portable for MS Windows.
- Add attributes to xml format so that it could be used by hudson/bamboo with
  cobertura plug-in.


2.0 (22 August 2010)
--------------------

- Initial release as a separate package.  Earlier versions of gcovr
  were managed within the 'fast' Python package.<|MERGE_RESOLUTION|>--- conflicted
+++ resolved
@@ -17,12 +17,8 @@
 
 Bug fixes and small improvements:
 
-<<<<<<< HEAD
-- Add support for files with more than 9999 lines. (:issue:`883`, fixes :issue:`882``) 
+- Add support for files with more than 9999 lines. (:issue:`883`, fixes :issue:`882`) 
 - Do not suppress gcov errors if exception occur. (:issue:`889`) 
-=======
-- Add support for files with more than 9999 lines. (:issue:`883`, fixes :issue:`882`) 
->>>>>>> c0541003
 
 Documentation:
 
