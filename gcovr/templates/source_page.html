{# -*- engine: jinja -*- #}
{% extends "base.html" %}

{% block summary %}
<div>
  <table class="legend">
    <tr>
      <th scope="row">Directory:</th>
      <td>{{info.get_directory()}}</td>
    </tr>
    <tr>
      <th scope="row">File:</th>
      <td>{{filename}}</td>
    </tr>
    <tr>
      <th scope="row">Date:</th>
      <td>{{info.date}}</td>
    </tr>
    {% if SHOW_DECISION and decisions.unchecked > 0 %}
    <tr>
      <th scrope="row">Warnings:</th>
      <td class="warning_text">{{decisions.unchecked}} unchecked decisions!</td>
    </tr>
    {% endif %}
  </table>
</div>
<div>
  <table class="coverage">
    <tr>
      <th></th>
      <th scope="col">Exec</th>
      <th scope="col">Total</th>
      <th scope="col">Coverage</th>
    </tr>
    <tr>
      <th scope="row">Lines:</th>
      <td>{{lines.exec}}</td>
      <td>{{lines.total}}</td>
      <td class="{{lines.class}}">{{lines.coverage}}%</td>
    </tr>
    <tr>
      <th scope="row">Functions:</th>
      <td>{{functions.exec}}</td>
      <td>{{functions.total}}</td>
      <td class="{{functions.class}}">{{functions.coverage}}%</td>
    </tr>
    <tr>
      <th scope="row">Branches:</th>
      <td>{{branches.exec}}</td>
      <td>{{branches.total}}</td>
      <td class="{{branches.class}}">{{branches.coverage}}%</td>
    </tr>
    {% if SHOW_DECISION %}
    <tr>
      <th scope="row">Decisions:</th>
      <td>{{decisions.exec}}</td>
      <td>{{decisions.total}}</td>
      <td class="{{decisions.class}}">{{decisions.coverage}}%</td>
    </tr>
    {% endif %}
  </table>
</div>
{% endblock %}

{% block content %}
{% if function_list %}
<details>
  <summary>List of functions</summary>
  <table class="listOfFunctions">
    <tr>
      <th>Function</th>
      <th>Line</th>
      <th>Call count</th>
    </tr>
{% for entry in function_list %}
    <tr>
      <td>
        <a href="#l{{ entry['line'] }}">{{ entry["name"] }}</a>
      </td>
      <td>
        <a href="#l{{ entry['line'] }}">{{ entry["line"] }}</a>
      </td>
      <td>
        <a href="#l{{ entry['line'] }}">
        {%- if entry["count"] == 0 %} not called
        {%- else %} called {{ entry["count"] }} time{% if entry["count"] > 1 %}s{% endif %}
        {%- endif -%}
        </a>
      </td>
    </tr>
{% endfor %}
  </table>
</details>
<hr/>
{% endif -%}
<div class="file-source">
  <table>
    <tr>
      <th align="right">Line</th>
      <th align="right">Branch</th>
      {% if SHOW_DECISION %}
      <th align="right">Decision</th>
      {% endif %}
      <th align="right">Exec</th>
      <th align="left">Source</th>
    </tr>

    {% for row in source_lines %}

    <tr class="source-line">
      <td class="lineno"><a id="l{{row.lineno}}" href="#l{{row.lineno}}">{{row.lineno}}</a></td>
      <td class="linebranch">
        {% if row.linebranch %}
        <details class="linebranchDetails">
        <summary class="linebranchSummary">{{row.linebranch.taken}}/{{row.linebranch.total}}</summary>
        <div class="linebranchContents">
          {% for branch in row.linebranch.branches %}
          {% if branch.taken %}
          <div class="takenBranch">&check; Branch {{branch.name}} taken {{branch.count}} times.</div>
          {% else %}
          <div class="notTakenBranch">&cross; Branch {{branch.name}} not taken.</div>
          {% endif%}
          {% endfor %}
        </div>
        </details>
        {% endif %}
      </td>
<<<<<<< HEAD
      {% if SHOW_DECISION %}
      <td class="linedecision">
        {% if row.linedecision %}
        <details class="linedecisionDetails">
          <summary class="linedecisionSummary">{{row.linedecision.taken}}/{{row.linedecision.total}}</summary>
          <div class="linedecisionContents">
            {% for decision in row.linedecision.decisions %}
            {% if decision.uncheckable %}
            <div class="uncheckedDecision">? Decision couldn't be analyzed.</div>
            {% elif decision.taken %}
            <div class="takenDecision">&check; Decision '{{decision.name}}' taken {{decision.count}} times.</div>
            {% else %}
            <div class="notTakenDecision">&cross; Decision '{{decision.name}}' not taken.</div>
            {% endif %}
            {% endfor %}
          </div>
        </details>
        {% endif %}
      </td>
      {% endif %}
      <td class="linecount {{row.covclass}}">{% if ( row.covclass == 'uncoveredLine' ) %}&cross;{% else %}{{row.linecount}}{% endif %}</td>
=======
      <td class="linecount {{row.covclass}}">{% if ( row.covclass == 'uncoveredLine' ) %}&cross;{% elif ( row.covclass == 'excludedLine' ) %}&minus;{% else %}{{row.linecount}}{% endif %}</td>
>>>>>>> 278a7f89
      <td class="src {{row.covclass}}">{{row.source}}</td>
    </tr>
    {% endfor %}

  </table>
</div>
{% endblock %}<|MERGE_RESOLUTION|>--- conflicted
+++ resolved
@@ -125,7 +125,6 @@
         </details>
         {% endif %}
       </td>
-<<<<<<< HEAD
       {% if SHOW_DECISION %}
       <td class="linedecision">
         {% if row.linedecision %}
@@ -146,10 +145,7 @@
         {% endif %}
       </td>
       {% endif %}
-      <td class="linecount {{row.covclass}}">{% if ( row.covclass == 'uncoveredLine' ) %}&cross;{% else %}{{row.linecount}}{% endif %}</td>
-=======
       <td class="linecount {{row.covclass}}">{% if ( row.covclass == 'uncoveredLine' ) %}&cross;{% elif ( row.covclass == 'excludedLine' ) %}&minus;{% else %}{{row.linecount}}{% endif %}</td>
->>>>>>> 278a7f89
       <td class="src {{row.covclass}}">{{row.source}}</td>
     </tr>
     {% endfor %}
