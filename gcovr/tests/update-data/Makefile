--- conflicted
+++ resolved
@@ -3,11 +3,7 @@
 	$(CC) -fprofile-arcs -ftest-coverage -fPIC -c update-data.c -o update-data.o
 	$(CXX) -fprofile-arcs -ftest-coverage -fPIC -o testcase main.o update-data.o
 
-<<<<<<< HEAD
-run: txt xml html sonarqube json json_summary
-=======
 run: txt xml html sonarqube
->>>>>>> db8f1621
 
 coverage.json:
 	./testcase
@@ -25,9 +21,6 @@
 sonarqube: coverage.json
 	$(GCOVR) -a $< --sonarqube sonarqube.xml
 
-json_summary:
-	# pass
-
 clean:
 	rm -f testcase
 	rm -f *.gc*
