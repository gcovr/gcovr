--- conflicted
+++ resolved
@@ -1,11 +1,7 @@
 all:
 	cd 'src code'; $(CXX) -fprofile-arcs -ftest-coverage -fPIC main.cpp -o testcase
 
-<<<<<<< HEAD
-run: txt xml html sonarqube json json_summary
-=======
 run: txt xml html sonarqube
->>>>>>> db8f1621
 
 txt:
 	cd 'src code'; ./testcase
@@ -17,15 +13,6 @@
 	$(GCOVR) -r 'src code' -d -x -o coverage.xml \
 		--html-details coverage.html --sonarqube sonarqube.xml
 
-<<<<<<< HEAD
-json:
-	# pass
-
-json_summary:
-	# pass
-
-=======
->>>>>>> db8f1621
 clean:
 	rm -f */testcase
 	rm -f */*.gc*
