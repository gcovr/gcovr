--- conflicted
+++ resolved
@@ -1,11 +1,9 @@
 all:
 	$(CXX) -fprofile-arcs -ftest-coverage -fPIC main.cpp -o testcase
 
-<<<<<<< HEAD
-run: txt xml html sonarqube json json_summary
-=======
-run: txt xml html json
->>>>>>> db8f1621
+
+run: txt xml html json json_summary
+
 
 txt:
 	./testcase
@@ -30,8 +28,4 @@
 clean:
 	rm -f testcase
 	rm -f *.gc*
-<<<<<<< HEAD
-	rm -f coverage.txt coverage.xml coverage*.html summary_coverage.json
-=======
-	rm -f coverage.txt coverage.xml coverage*.html coverage.json
->>>>>>> db8f1621
+	rm -f coverage.txt coverage.xml coverage*.html coverage.json summary_coverage.json