<!DOCTYPE html>
<html class="theme-green">

  <head>
    <meta http-equiv="Content-Type" content="text/html; charset=UTF-8"/>
    <title>GCC Code Coverage Report</title>
    <meta name="viewport" content="width=device-width, initial-scale=1.0"/>
    <link rel="stylesheet" href="coverage.css"/>
  </head>

  <body>
    <header>
      <h1>GCC Code Coverage Report</h1>

      <hr/>

      <div class="summary">
<div>
  <table class="legend">
    <tr>
      <th scope="row">Directory:</th>
      <td>./</td>
    </tr>
    <tr>
      <th scope="row">Date:</th>
      <td>2023-03-09 20:14:36+00:00</td>
    </tr>
  </table>
</div>

<div>
  <table class="coverage">
    <tr>
      <th></th>
      <th scope="col">Exec</th>
      <th scope="col">Total</th>
      <th scope="col">Coverage</th>
    </tr>
    <tr>
      <th scope="row">Lines:</th>
      <td>28</td>
      <td>42</td>
      <td class="coverage-low">66.7%</td>
    </tr>
    <tr>
      <th scope="row">Functions:</th>
      <td>7</td>
      <td>10</td>
      <td class="coverage-low">70.0%</td>
    </tr>
    <tr>
      <th scope="row">Branches:</th>
      <td>4</td>
      <td>10</td>
      <td class="coverage-low">40.0%</td>
    </tr>
  </table>
</div>
      </div>

      <hr/>
    </header>

    <nav>
    </nav>

    <main>
<table class="listOfFunctions">
  <tr>
    <th>Function</th>
    <th>File</th>
    <th>Line</th>
    <th>Call count</th>
    <th>Block coverage</th>
  </tr>
  <tr>
    <td>
      <a href="coverage.File2.cpp.79143a710ebe69deafa175a1453e33cd.html#l1">bar()</a>
    </td>
    <td>
      <a href="coverage.File2.cpp.79143a710ebe69deafa175a1453e33cd.html#l1">A/File2.cpp</a>
    </td>
    <td>
      <a href="coverage.File2.cpp.79143a710ebe69deafa175a1453e33cd.html#l1">1</a>
    </td>
    <td>
<<<<<<< HEAD
      <a href="coverage.File2.cpp.79143a710ebe69deafa175a1453e33cd.html#l1"> called 1 time</a>
=======
      <a href="coverage.file2.cpp.3545800e72707f891cf27b6eed96d85a.html#l1"> called 1 time, returned 1 time</a>
>>>>>>> 4d2a8d33
    </td>
    <td>
      <a href="#l1">100.0%</a>
    </td>
</tr>
  <tr>
    <td>
      <a href="coverage.File2.cpp.79143a710ebe69deafa175a1453e33cd.html#l8">bar_()</a>
    </td>
    <td>
      <a href="coverage.File2.cpp.79143a710ebe69deafa175a1453e33cd.html#l8">A/File2.cpp</a>
    </td>
    <td>
      <a href="coverage.File2.cpp.79143a710ebe69deafa175a1453e33cd.html#l8">8</a>
    </td>
    <td>
      <a href="coverage.File2.cpp.79143a710ebe69deafa175a1453e33cd.html#l8"> not called</a>
    </td>
    <td>
      <a href="#l8">0.0%</a>
    </td>
</tr>
  <tr>
    <td>
      <a href="coverage.file1.cpp.11975e1ce5d9c157e76130f444523bea.html#l1">foo(int)</a>
    </td>
    <td>
      <a href="coverage.file1.cpp.11975e1ce5d9c157e76130f444523bea.html#l1">A/file1.cpp</a>
    </td>
    <td>
      <a href="coverage.file1.cpp.11975e1ce5d9c157e76130f444523bea.html#l1">1</a>
    </td>
    <td>
      <a href="coverage.file1.cpp.11975e1ce5d9c157e76130f444523bea.html#l1"> called 1 time, returned 1 time</a>
    </td>
    <td>
      <a href="#l1">75.0%</a>
    </td>
</tr>
  <tr>
    <td>
      <a href="coverage.file5.cpp.4f0be33a4dcfe398ba897b87f58ca7ce.html#l1">foo5(int)</a>
    </td>
    <td>
      <a href="coverage.file5.cpp.4f0be33a4dcfe398ba897b87f58ca7ce.html#l1">A/C/file5.cpp</a>
    </td>
    <td>
      <a href="coverage.file5.cpp.4f0be33a4dcfe398ba897b87f58ca7ce.html#l1">1</a>
    </td>
    <td>
      <a href="coverage.file5.cpp.4f0be33a4dcfe398ba897b87f58ca7ce.html#l1"> called 1 time, returned 1 time</a>
    </td>
    <td>
      <a href="#l1">75.0%</a>
    </td>
</tr>
  <tr>
    <td>
      <a href="coverage.File6.cpp.73326d74f2aeb2719dd6d8a9bcc3e582.html#l1">foo6(int)</a>
    </td>
    <td>
      <a href="coverage.File6.cpp.73326d74f2aeb2719dd6d8a9bcc3e582.html#l1">A/C/D/File6.cpp</a>
    </td>
    <td>
      <a href="coverage.File6.cpp.73326d74f2aeb2719dd6d8a9bcc3e582.html#l1">1</a>
    </td>
    <td>
<<<<<<< HEAD
      <a href="coverage.File6.cpp.73326d74f2aeb2719dd6d8a9bcc3e582.html#l1"> called 1 time</a>
=======
      <a href="coverage.file6.cpp.521da11c6869ce8705f0ee8a4667568d.html#l1"> called 1 time, returned 1 time</a>
>>>>>>> 4d2a8d33
    </td>
    <td>
      <a href="#l1">75.0%</a>
    </td>
</tr>
  <tr>
    <td>
      <a href="coverage.File4.cpp.1d7a80554861eb8b5c21bc2e26ff8f70.html#l1">foobar(int)</a>
    </td>
    <td>
      <a href="coverage.File4.cpp.1d7a80554861eb8b5c21bc2e26ff8f70.html#l1">A/File4.cpp</a>
    </td>
    <td>
      <a href="coverage.File4.cpp.1d7a80554861eb8b5c21bc2e26ff8f70.html#l1">1</a>
    </td>
    <td>
<<<<<<< HEAD
      <a href="coverage.File4.cpp.1d7a80554861eb8b5c21bc2e26ff8f70.html#l1"> called 1 time</a>
=======
      <a href="coverage.file4.cpp.9414ee61cc57b8771eb308d9925280d1.html#l1"> called 1 time, returned 1 time</a>
>>>>>>> 4d2a8d33
    </td>
    <td>
      <a href="#l1">75.0%</a>
    </td>
</tr>
  <tr>
    <td>
      <a href="coverage.file3.cpp.bcfa344b5512d8cd5857f2fe86511d71.html#l1">fourbar()</a>
    </td>
    <td>
      <a href="coverage.file3.cpp.bcfa344b5512d8cd5857f2fe86511d71.html#l1">A/file3.cpp</a>
    </td>
    <td>
      <a href="coverage.file3.cpp.bcfa344b5512d8cd5857f2fe86511d71.html#l1">1</a>
    </td>
    <td>
      <a href="coverage.file3.cpp.bcfa344b5512d8cd5857f2fe86511d71.html#l1"> called 1 time, returned 1 time</a>
    </td>
    <td>
      <a href="#l1">100.0%</a>
    </td>
</tr>
  <tr>
    <td>
      <a href="coverage.file3.cpp.bcfa344b5512d8cd5857f2fe86511d71.html#l8">fourbar_()</a>
    </td>
    <td>
      <a href="coverage.file3.cpp.bcfa344b5512d8cd5857f2fe86511d71.html#l8">A/file3.cpp</a>
    </td>
    <td>
      <a href="coverage.file3.cpp.bcfa344b5512d8cd5857f2fe86511d71.html#l8">8</a>
    </td>
    <td>
      <a href="coverage.file3.cpp.bcfa344b5512d8cd5857f2fe86511d71.html#l8"> not called</a>
    </td>
    <td>
      <a href="#l8">0.0%</a>
    </td>
</tr>
  <tr>
    <td>
      <a href="coverage.main.cpp.9ddfb860fa969e91a7bb17e903455bce.html#l12">main</a>
    </td>
    <td>
      <a href="coverage.main.cpp.9ddfb860fa969e91a7bb17e903455bce.html#l12">B/main.cpp</a>
    </td>
    <td>
      <a href="coverage.main.cpp.9ddfb860fa969e91a7bb17e903455bce.html#l12">12</a>
    </td>
    <td>
      <a href="coverage.main.cpp.9ddfb860fa969e91a7bb17e903455bce.html#l12"> called 1 time, returned 1 time</a>
    </td>
    <td>
      <a href="#l12">100.0%</a>
    </td>
</tr>
  <tr>
    <td>
      <a href="coverage.file7.cpp.fa9d180b71a3402bed7d24bb1966eaf5.html#l1">uncovered()</a>
    </td>
    <td>
      <a href="coverage.file7.cpp.fa9d180b71a3402bed7d24bb1966eaf5.html#l1">A/file7.cpp</a>
    </td>
    <td>
      <a href="coverage.file7.cpp.fa9d180b71a3402bed7d24bb1966eaf5.html#l1">1</a>
    </td>
    <td>
      <a href="coverage.file7.cpp.fa9d180b71a3402bed7d24bb1966eaf5.html#l1"> not called</a>
    </td>
    <td>
      <a href="#l1">0.0%</a>
    </td>
</tr>
</table>
      <hr/>
    </main>

    <footer>
      Generated by: <a href="http://gcovr.com/en/master">GCOVR (Version 6.0+master)</a>
    </footer>
  </body>
</html><|MERGE_RESOLUTION|>--- conflicted
+++ resolved
@@ -84,11 +84,7 @@
       <a href="coverage.File2.cpp.79143a710ebe69deafa175a1453e33cd.html#l1">1</a>
     </td>
     <td>
-<<<<<<< HEAD
-      <a href="coverage.File2.cpp.79143a710ebe69deafa175a1453e33cd.html#l1"> called 1 time</a>
-=======
-      <a href="coverage.file2.cpp.3545800e72707f891cf27b6eed96d85a.html#l1"> called 1 time, returned 1 time</a>
->>>>>>> 4d2a8d33
+      <a href="coverage.File2.cpp.79143a710ebe69deafa175a1453e33cd.html#l1"> called 1 time, returned 1 time</a>
     </td>
     <td>
       <a href="#l1">100.0%</a>
@@ -156,11 +152,7 @@
       <a href="coverage.File6.cpp.73326d74f2aeb2719dd6d8a9bcc3e582.html#l1">1</a>
     </td>
     <td>
-<<<<<<< HEAD
-      <a href="coverage.File6.cpp.73326d74f2aeb2719dd6d8a9bcc3e582.html#l1"> called 1 time</a>
-=======
-      <a href="coverage.file6.cpp.521da11c6869ce8705f0ee8a4667568d.html#l1"> called 1 time, returned 1 time</a>
->>>>>>> 4d2a8d33
+      <a href="coverage.File6.cpp.73326d74f2aeb2719dd6d8a9bcc3e582.html#l1"> called 1 time, returned 1 time</a>
     </td>
     <td>
       <a href="#l1">75.0%</a>
@@ -177,11 +169,7 @@
       <a href="coverage.File4.cpp.1d7a80554861eb8b5c21bc2e26ff8f70.html#l1">1</a>
     </td>
     <td>
-<<<<<<< HEAD
-      <a href="coverage.File4.cpp.1d7a80554861eb8b5c21bc2e26ff8f70.html#l1"> called 1 time</a>
-=======
-      <a href="coverage.file4.cpp.9414ee61cc57b8771eb308d9925280d1.html#l1"> called 1 time, returned 1 time</a>
->>>>>>> 4d2a8d33
+      <a href="coverage.File4.cpp.1d7a80554861eb8b5c21bc2e26ff8f70.html#l1"> called 1 time, returned 1 time</a>
     </td>
     <td>
       <a href="#l1">75.0%</a>
