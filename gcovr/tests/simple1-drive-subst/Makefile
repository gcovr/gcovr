
GCOVR_TEST_DRIVE_WINDOWS ?=

override GCOVR += --verbose

<<<<<<< HEAD
define wrapDrive
	cmd.exe /C "subst $(GCOVR_TEST_DRIVE_WINDOWS) .. && subst && dir && dir z:\\" ; ls -al $(GCOVR_TEST_DRIVE_WINDOWS) ; \
	( pushd $(GCOVR_TEST_DRIVE_WINDOWS)/simple1-drive-subst && $1 ) \
	   || ( popd & cmd.exe /C "subst $(GCOVR_TEST_DRIVE_WINDOWS) /d" & exit 1 ); \
	cmd.exe /C "subst $(GCOVR_TEST_DRIVE_WINDOWS) /d"
endef

=======
>>>>>>> 25638290
check-env :
ifeq ($(GCOVR_TEST_DRIVE_WINDOWS),)
	$(error Variable GCOVR_TEST_DRIVE_WINDOWS must be defined.)
else
	$(info Using drive $(GCOVR_TEST_DRIVE_WINDOWS).)
endif

all: check-env
	cmd.exe /C call wrap.cmd $(CXX) -fprofile-arcs -ftest-coverage -fPIC main.cpp -o testcase

run: txt cobertura html sonarqube json json_summary coveralls

txt: check-env
	cmd.exe /C call wrap.cmd testcase
	# generate actual output
	cmd.exe /C call wrap.cmd $(GCOVR) -d --txt -o coverage.txt

cobertura: check-env
	cmd.exe /C call wrap.cmd testcase
	cmd.exe /C call wrap.cmd $(GCOVR) -d --cobertura-pretty --cobertura cobertura.xml

html: check-env
	cmd.exe /C call wrap.cmd testcase
	# these test cases also cover some CSS-linking permutations
	cmd.exe /C call wrap.cmd $(GCOVR) -d --html-details coverage-details-linkcss.html

sonarqube: check-env
	cmd.exe /C call wrap.cmd testcase
	cmd.exe /C call wrap.cmd $(GCOVR) -d --sonarqube sonarqube.xml

json_summary: check-env
	cmd.exe /C call wrap.cmd testcase
	cmd.exe /C call wrap.cmd $(GCOVR) -d --json-summary-pretty -o summary_coverage.json

json: check-env
	cmd.exe /C call wrap.cmd testcase
	cmd.exe /C call wrap.cmd $(GCOVR) -d --json-pretty --json coverage.json

coveralls: check-env
	cmd.exe /C call wrap.cmd testcase
	cmd.exe /C call wrap.cmd $(GCOVR) -d --coveralls-pretty --coveralls coveralls.json

clean:
	rm -f testcase
	rm -f fail_under.stderr
	rm -f *.gc*
	rm -f coverage.txt coverage*.html coverage*.css cobertura.xml sonarqube.xml coverage.json summary_coverage.json coveralls.json<|MERGE_RESOLUTION|>--- conflicted
+++ resolved
@@ -3,16 +3,6 @@
 
 override GCOVR += --verbose
 
-<<<<<<< HEAD
-define wrapDrive
-	cmd.exe /C "subst $(GCOVR_TEST_DRIVE_WINDOWS) .. && subst && dir && dir z:\\" ; ls -al $(GCOVR_TEST_DRIVE_WINDOWS) ; \
-	( pushd $(GCOVR_TEST_DRIVE_WINDOWS)/simple1-drive-subst && $1 ) \
-	   || ( popd & cmd.exe /C "subst $(GCOVR_TEST_DRIVE_WINDOWS) /d" & exit 1 ); \
-	cmd.exe /C "subst $(GCOVR_TEST_DRIVE_WINDOWS) /d"
-endef
-
-=======
->>>>>>> 25638290
 check-env :
 ifeq ($(GCOVR_TEST_DRIVE_WINDOWS),)
 	$(error Variable GCOVR_TEST_DRIVE_WINDOWS must be defined.)
