CFLAGS= -fprofile-arcs -ftest-coverage -fPIC

all:
	mkdir -p build
	cd build; $(CXX) $(CFLAGS) -c ../src/file1.cpp -o file1.o
	cd build; $(CXX) $(CFLAGS) -c ../src/main.cpp  -o main.o
	cd build; $(CXX) $(CFLAGS) main.o file1.o -o testcase

<<<<<<< HEAD
run: txt xml html sonarqube json json_summary
=======
run: txt xml html sonarqube
>>>>>>> db8f1621

GCOVR_TEST_OPTIONS = -r ../src .

coverage.json:
	build/testcase
	cd build; $(GCOVR) $(GCOVR_TEST_OPTIONS) --json $(abspath $@)

txt: coverage.json
	cd build; $(GCOVR) $(GCOVR_TEST_OPTIONS) -a ../coverage.json -o ../coverage.txt

xml: coverage.json
	cd build; $(GCOVR) $(GCOVR_TEST_OPTIONS) -a ../coverage.json -x -o ../coverage.xml

html: coverage.json
	cd build; $(GCOVR) $(GCOVR_TEST_OPTIONS) -a ../coverage.json --html-details -o ../coverage.html

sonarqube: coverage.json
	cd build; $(GCOVR) $(GCOVR_TEST_OPTIONS) -a ../coverage.json --sonarqube ../sonarqube.xml

json_summary:
	# pass

clean:
	rm -f build/*
	rm -f coverage*.* sonarqube*.*<|MERGE_RESOLUTION|>--- conflicted
+++ resolved
@@ -6,11 +6,7 @@
 	cd build; $(CXX) $(CFLAGS) -c ../src/main.cpp  -o main.o
 	cd build; $(CXX) $(CFLAGS) main.o file1.o -o testcase
 
-<<<<<<< HEAD
-run: txt xml html sonarqube json json_summary
-=======
 run: txt xml html sonarqube
->>>>>>> db8f1621
 
 GCOVR_TEST_OPTIONS = -r ../src .
 
@@ -30,9 +26,6 @@
 sonarqube: coverage.json
 	cd build; $(GCOVR) $(GCOVR_TEST_OPTIONS) -a ../coverage.json --sonarqube ../sonarqube.xml
 
-json_summary:
-	# pass
-
 clean:
 	rm -f build/*
 	rm -f coverage*.* sonarqube*.*