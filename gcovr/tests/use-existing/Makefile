--- conflicted
+++ resolved
@@ -3,11 +3,7 @@
 all:
 	$(CXX) -fprofile-arcs -ftest-coverage -fPIC main.cpp -o testcase
 
-<<<<<<< HEAD
-run: txt xml html sonarqube json json_summary
-=======
 run: txt xml html sonarqube
->>>>>>> db8f1621
 
 coverage.json:
 	./testcase
@@ -26,9 +22,6 @@
 sonarqube: coverage.json
 	$(GCOVR) -v -a $< --sonarqube sonarqube.xml
 
-json_summary:
-	# pass
-
 clean:
 	rm -f testcase
 	rm -f *.gc*
