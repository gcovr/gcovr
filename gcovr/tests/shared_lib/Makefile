CFLAGS=-fprofile-arcs -ftest-coverage
INSTALL ?= install -p

BASE_OS:=$(shell uname | cut -d'-' -f1)
ifeq ($(BASE_OS),Darwin)
  DYNLIB_EXT  = dylib
  CFLAGS     += -fPIC
  SOFLAGS    += -dynamiclib -undefined dynamic_lookup
endif
ifneq (,$(findstring MINGW,$(BASE_OS)))
  BASE_OS:=MSYS_NT
endif
ifeq ($(BASE_OS),CYGWIN_NT)
  DYNLIB_EXT = dll
  #DEFINES   += -mno-cygwin
  #SOFLAGS   += -shared -wl,--kill-at
  SOFLAGS    += -shared
endif
ifeq ($(BASE_OS),MSYS_NT)
  DYNLIB_EXT = dll
  SOFLAGS    += -shared
endif
ifeq ($(BASE_OS),Linux)
  DYNLIB_EXT  = so
  CFLAGS     += -fPIC
  SOFLAGS    += -shared
endif

ifndef DYNLIB_EXT
  $(error ERROR: platform $(BASE_OS) not supported)
endif

all:
	$(INSTALL) -d obj
	$(CXX) $(CFLAGS) -c lib/lib.cpp -o obj/libs.o
	$(CXX) $(CFLAGS) $(SOFLAGS) obj/libs.o -o lib/libs.$(DYNLIB_EXT)
	$(MAKE) -C testApp

<<<<<<< HEAD
run: txt xml html sonarqube json json_summary
=======
run: txt xml html sonarqube
>>>>>>> db8f1621

coverage.json:
ifeq ($(BASE_OS),MSYS_NT)
	PATH="`pwd`/lib:${PATH}" testApp/test/a.out
else
	LD_LIBRARY_PATH=`pwd`/lib testApp/test/a.out
endif
	$(GCOVR) --json $@

txt: coverage.json
	$(GCOVR) -a $< -o coverage.txt

xml: coverage.json
	$(GCOVR) -a $< -x -o coverage.xml

html: coverage.json
	$(GCOVR) -a $< --html-details -o coverage.html

sonarqube: coverage.json
	$(GCOVR) -a $< --sonarqube sonarqube.xml

json_summary:
	# pass

clean:
	rm -rf obj
	rm -f lib/*.$(DYNLIB_EXT)
	rm -f coverage*.* sonarqube*.*
	$(MAKE) -C testApp clean<|MERGE_RESOLUTION|>--- conflicted
+++ resolved
@@ -36,11 +36,7 @@
 	$(CXX) $(CFLAGS) $(SOFLAGS) obj/libs.o -o lib/libs.$(DYNLIB_EXT)
 	$(MAKE) -C testApp
 
-<<<<<<< HEAD
-run: txt xml html sonarqube json json_summary
-=======
 run: txt xml html sonarqube
->>>>>>> db8f1621
 
 coverage.json:
 ifeq ($(BASE_OS),MSYS_NT)
@@ -62,9 +58,6 @@
 sonarqube: coverage.json
 	$(GCOVR) -a $< --sonarqube sonarqube.xml
 
-json_summary:
-	# pass
-
 clean:
 	rm -rf obj
 	rm -f lib/*.$(DYNLIB_EXT)
