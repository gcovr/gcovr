CFLAGS= -fprofile-arcs -ftest-coverage -fPIC
GCOV ?= gcov

export GCOV

all:
	make -C subdir/A
	$(CXX) $(CFLAGS) -c subdir/B/main.cpp -o subdir/B/main.o
	$(CXX) $(CFLAGS) subdir/B/main.o subdir/A/file1.o subdir/A/file2.o subdir/A/file3.o subdir/A/file4.o subdir/A/C/file5.o subdir/A/C/D/file6.o subdir/A/file7.o  -o subdir/B/testcase -lgcov

<<<<<<< HEAD
run: txt xml html sonarqube json json_summary

txt:
	./subdir/B/testcase
	make -C subdir/A coverage
	$(GCOV) --branch-counts --branch-probabilities --preserve-paths subdir/B/main.o
	$(GCOVR) -r subdir -g -k -o coverage.txt .
=======
run: txt xml html sonarqube
>>>>>>> db8f1621

# this test also includes a separator "--"
# to ensure that nargs=? arguments can be terminated
coverage.json:
	./subdir/B/testcase
	make -C subdir/A coverage
	$(GCOV) --branch-counts --branch-probabilities --preserve-paths subdir/B/main.o
	$(GCOVR) -r subdir -g -k -o $@ --json -- .

txt: coverage.json
	$(GCOVR) -r subdir -a $< -o coverage.txt .

xml: coverage.json
	$(GCOVR) -r subdir -a $< -o coverage.xml -x -- .

html: coverage.json
	$(GCOVR) -r subdir -a $< --html-details -o coverage.html .

sonarqube: coverage.json
	$(GCOVR) -r subdir -a $< --sonarqube sonarqube.xml .

json_summary:
	# pass

clean:
	rm -f ./subdir/B/testcase subdir/lib.a
	rm -f *.gc* */*.gc* */*/*.gc* */*/*/*.gc* */*/*/*/*.gc*
	rm -f *.o */*.o */*/*.o */*/*/*.o */*/*/*/*.o
	rm -f coverage*.* sonarqube.xml<|MERGE_RESOLUTION|>--- conflicted
+++ resolved
@@ -8,17 +8,7 @@
 	$(CXX) $(CFLAGS) -c subdir/B/main.cpp -o subdir/B/main.o
 	$(CXX) $(CFLAGS) subdir/B/main.o subdir/A/file1.o subdir/A/file2.o subdir/A/file3.o subdir/A/file4.o subdir/A/C/file5.o subdir/A/C/D/file6.o subdir/A/file7.o  -o subdir/B/testcase -lgcov
 
-<<<<<<< HEAD
-run: txt xml html sonarqube json json_summary
-
-txt:
-	./subdir/B/testcase
-	make -C subdir/A coverage
-	$(GCOV) --branch-counts --branch-probabilities --preserve-paths subdir/B/main.o
-	$(GCOVR) -r subdir -g -k -o coverage.txt .
-=======
 run: txt xml html sonarqube
->>>>>>> db8f1621
 
 # this test also includes a separator "--"
 # to ensure that nargs=? arguments can be terminated
@@ -40,9 +30,6 @@
 sonarqube: coverage.json
 	$(GCOVR) -r subdir -a $< --sonarqube sonarqube.xml .
 
-json_summary:
-	# pass
-
 clean:
 	rm -f ./subdir/B/testcase subdir/lib.a
 	rm -f *.gc* */*.gc* */*/*.gc* */*/*/*.gc* */*/*/*/*.gc*
