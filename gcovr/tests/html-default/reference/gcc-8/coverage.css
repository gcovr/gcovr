--- conflicted
+++ resolved
@@ -6,11 +6,8 @@
     --high_color: #85E485;
     --covered_color: #85E485;
     --uncovered_color: #FF8C8C;
-<<<<<<< HEAD
+    --excluded_color: #53BFFD;
     --warning_color: orangered;
-=======
-    --excluded_color: #53bffd;
->>>>>>> 278a7f89
     --takenBranch_color: Green;
     --notTakenBranch_color: Red;
     --takenDecision_color: Green;
@@ -320,17 +317,13 @@
     background-color: var(--uncovered_color) !important;
 }
 
-<<<<<<< HEAD
-.linebranch, .linedecision, .linecount
-=======
 td.excludedLine,
 span.excludedLine
 {
     background-color: var(--excluded_color) !important;
 }
 
-.linebranch, .linecount
->>>>>>> 278a7f89
+.linebranch, .linedecision, .linecount
 {
     font-family: monospace;
     border-right: 1px gray solid;
