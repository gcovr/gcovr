--- conflicted
+++ resolved
@@ -1,34 +1,12 @@
 all:
 	$(CXX) -fprofile-arcs -ftest-coverage -fPIC --encoding cp1252 main.cpp -o testcase
 
-<<<<<<< HEAD
-run: txt xml html sonarqube json json_summary
-
-txt:
-	# pass
-
-xml:
-	# pass
-=======
 run: html
->>>>>>> db8f1621
 
 html:
 	./testcase
 	$(GCOVR) -d --html-details -o coverage.html --source-encoding cp1252
 
-<<<<<<< HEAD
-sonarqube:
-	# pass
-
-json:
-	# pass
-
-json_summary:
-	# pass
-
-=======
->>>>>>> db8f1621
 clean:
 	rm -f testcase
 	rm -f *.gc*
