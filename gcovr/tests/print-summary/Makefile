CFLAGS = -fprofile-arcs -ftest-coverage -fPIC

all:
	$(CXX) $(CFLAGS) main.cpp -o testcase

run: txt

GCOVR_TEST_OPTIONS = --print-summary

txt:
	./testcase
	$(GCOVR) $(GCOVR_TEST_OPTIONS) -d -o coverage-output.txt > coverage.txt

<<<<<<< HEAD
xml:

html:

sonarqube:

json:

json_summary:

=======
>>>>>>> db8f1621
clean:
	rm -f testcase
	rm -f *.gc*
	rm -f coverage*.txt<|MERGE_RESOLUTION|>--- conflicted
+++ resolved
@@ -11,19 +11,6 @@
 	./testcase
 	$(GCOVR) $(GCOVR_TEST_OPTIONS) -d -o coverage-output.txt > coverage.txt
 
-<<<<<<< HEAD
-xml:
-
-html:
-
-sonarqube:
-
-json:
-
-json_summary:
-
-=======
->>>>>>> db8f1621
 clean:
 	rm -f testcase
 	rm -f *.gc*
