--- conflicted
+++ resolved
@@ -73,99 +73,12 @@
       <th>Call count</th>
       <th>Block coverage</th>
     </tr>
-<<<<<<< HEAD
-    <tr>
-      <td>
-        <a href="#l21">RAII::RAII(bool)</a>
-      </td>
-      <td>
-        <a href="#l21">21</a>
-      </td>
-      <td>
-        <a href="#l21"> called 2 times, returned 2 times</a>
-      </td>
-      <td>
-        <a href="#l21">100.0%</a>
-      </td>
-    </tr>
-    <tr>
-      <td>
-        <a href="#l16">RAII::method_that_may_throw() const</a>
-      </td>
-      <td>
-        <a href="#l16">16</a>
-      </td>
-      <td>
-        <a href="#l16"> called 2 times, returned 2 times</a>
-      </td>
-      <td>
-        <a href="#l16">100.0%</a>
-      </td>
-    </tr>
-    <tr>
-      <td>
-        <a href="#l22">RAII::~RAII()</a>
-      </td>
-      <td>
-        <a href="#l22">22</a>
-      </td>
-      <td>
-        <a href="#l22"> called 2 times, returned 2 times</a>
-      </td>
-      <td>
-        <a href="#l22">100.0%</a>
-      </td>
-    </tr>
-    <tr>
-      <td>
-        <a href="#l3">function_that_may_throw(bool)</a>
-      </td>
-      <td>
-        <a href="#l3">3</a>
-      </td>
-      <td>
-        <a href="#l3"> called 6 times, returned 4 times</a>
-      </td>
-      <td>
-        <a href="#l3">88.0%</a>
-      </td>
-    </tr>
-    <tr>
-      <td>
-        <a href="#l24">function_with_catchers(int)</a>
-      </td>
-      <td>
-        <a href="#l24">24</a>
-      </td>
-      <td>
-        <a href="#l24"> called 2 times, returned 2 times</a>
-      </td>
-      <td>
-        <a href="#l24">63.0%</a>
-      </td>
-    </tr>
-    <tr>
-      <td>
-        <a href="#l47">main</a>
-      </td>
-      <td>
-        <a href="#l47">47</a>
-      </td>
-      <td>
-        <a href="#l47"> called 2 times, returned 2 times</a>
-      </td>
-      <td>
-        <a href="#l47">100.0%</a>
-      </td>
-    </tr>
-=======
-    <tr><td><a href="#l21">RAII::RAII(bool) (line 21)</a></td><td>called 1 time, returned 1 time</td><td>100.0%</td></tr>
-    <tr><td><a href="#l16">RAII::method_that_may_throw() const (line 16)</a></td><td>called 1 time, returned 1 time</td><td>100.0%</td></tr>
-    <tr><td><a href="#l22">RAII::~RAII() (line 22)</a></td><td>called 1 time, returned 1 time</td><td>100.0%</td></tr>
-    <tr><td><a href="#l3">function_that_may_throw(bool) (line 3)</a></td><td>called 3 times, returned 2 times</td><td>88.0%</td></tr>
-    <tr><td><a href="#l24">function_with_catchers(int) (line 24)</a></td><td>called 1 time, returned 1 time</td><td>63.0%</td></tr>
-    <tr><td><a href="#l47">main (line 47)</a></td><td>called 1 time, returned 1 time</td><td>100.0%</td></tr>
->>>>>>> 064d409b
+    <tr><td><a href="#l21">RAII::RAII(bool) (line 21)</a></td><td>called 2 times, returned 2 times</td><td>100.0%</td></tr>
+    <tr><td><a href="#l16">RAII::method_that_may_throw() const (line 16)</a></td><td>called 2 times, returned 2 times</td><td>100.0%</td></tr>
+    <tr><td><a href="#l22">RAII::~RAII() (line 22)</a></td><td>called 2 times, returned 2 times</td><td>100.0%</td></tr>
+    <tr><td><a href="#l3">function_that_may_throw(bool) (line 3)</a></td><td>called 6 times, returned 4 times</td><td>88.0%</td></tr>
+    <tr><td><a href="#l24">function_with_catchers(int) (line 24)</a></td><td>called 2 times, returned 2 times</td><td>63.0%</td></tr>
+    <tr><td><a href="#l47">main (line 47)</a></td><td>called 2 times, returned 2 times</td><td>100.0%</td></tr>
   </table>
 </details>
 
