--- conflicted
+++ resolved
@@ -407,17 +407,12 @@
 
         # handle deferred functions
         for function in state.deferred_functions:
-            name, hits, _, _ = function
+            name, count, _, _ = function
 
             insert_function_coverage(
                 coverage,
-<<<<<<< HEAD
                 FunctionCoverage(name, lineno=lineno, call_count=count),
-                FUNCTION_MAX_LINE_MERGE_OPTIONS,
-=======
-                FunctionCoverage(name, lineno=lineno, call_count=hits),
                 MergeOptions(ignore_function_lineno=True),
->>>>>>> 5b03c811
             )
 
         return _ParserState(
