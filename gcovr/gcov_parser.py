#  ************************** Copyrights and license ***************************
#
# This file is part of gcovr 5.0, a parsing and reporting tool for gcov.
# https://gcovr.com/en/stable
#
# _____________________________________________________________________________
#
# Copyright (c) 2013-2021 the gcovr authors
# Copyright (c) 2013 Sandia Corporation.
# This software is distributed under the BSD License.
# Under the terms of Contract DE-AC04-94AL85000 with Sandia Corporation,
# the U.S. Government retains certain rights in this software.
# For more information, see the README.rst file.
#
# ****************************************************************************

"""
Handle parsing of the textual ``.gcov`` file format.

Other modules should only use the following items:
`parse_metadata()`, `parse_coverage()`, `ParserFlags`, `UnknownLineType`.

The behavior of this parser was informed by the following sources:

* the old GcovParser class
  <https://github.com/gcovr/gcovr/blob/e0b7afef00123b7b6ce4f487a1c4cc9fc60528bc/gcovr/gcov.py#L239>
* the *Invoking Gcov* section in the GCC manual (version 11)
  <https://gcc.gnu.org/onlinedocs/gcc-11.1.0/gcc/Invoking-Gcov.html>
* the ``gcov.c`` source code in GCC
  (especially for understanding the exact number format)
  <https://github.com/gcc-mirror/gcc/blob/releases/gcc-11.1.0/gcc/gcov.c>
"""
# pylint: disable=too-many-lines


import enum
import re

from typing import (
    List,
    Dict,
    NamedTuple,
    Optional,
    Union,
    Tuple,
    Callable,
    Pattern,
    NoReturn,
)

from .coverage import FileCoverage
from .decision_analysis import DecisionParser
from .utils import Logger

_EXCLUDE_LINE_FLAG = "_EXCL_"
_EXCLUDE_LINE_PATTERN = re.compile(r"([GL]COVR?)_EXCL_(LINE|START|STOP)")

_C_STYLE_COMMENT_PATTERN = re.compile(r"/\*.*?\*/")
_CPP_STYLE_COMMENT_PATTERN = re.compile(r"//.*?$")


def _line_pattern(pattern: str) -> Pattern[str]:
    """
    Compile a regex from a line pattern.

    A line pattern is a normal regex, except that the following placeholders
    will be replaced by pattern fragments:

    * ``VALUE`` -> matches gcov's ``format_gcov()`` output (percentage or
      human-readable)
    * ``INT`` -> matches an integer
    * the pattern is anchored at the start/end
    * space is replaced by ``[ ]+``
    """
    pattern = pattern.replace(" ", r"[ ]+")
    pattern = pattern.replace("INT", r"[0-9]+")
    pattern = pattern.replace("VALUE", r"[0-9.]+[%kMGTPEZY]?")
    return re.compile("^" + pattern + "$")


_RE_FUNCTION_LINE = _line_pattern(
    r"function (.*?) called (INT) returned (VALUE) blocks executed (VALUE)"
)
_RE_BRANCH_LINE = _line_pattern(
    r"branch (INT) (?:taken (VALUE)(?: \((\w+)\))?|never executed)"
)
_RE_CALL_LINE = _line_pattern(r"call (INT) (?:returned (VALUE)|never executed)")
_RE_UNCONDITIONAL_LINE = _line_pattern(
    r"unconditional (INT) (?:taken (VALUE)|never executed)"
)
_RE_SOURCE_LINE = _line_pattern(r"(?: )?(VALUE[*]?|-|[#]{5}|[=]{5}):(?: )?(INT):(.*)")
_RE_BLOCK_LINE = _line_pattern(r"(?: )?(VALUE|[$]{5}|[%]{5}): (INT)-block (INT)")


class _ExtraInfo(enum.Flag):
    """Additional info about lines, such as noncode or exception-only status."""

    NONE = 0
    NONCODE = enum.auto()
    EXCEPTION_ONLY = enum.auto()
    PARTIAL = enum.auto()

    def __repr__(self) -> str:
        return str(self).replace("_ExtraInfo.", "")


class _SourceLine(NamedTuple):
    """A gcov line with source code: ``HITS: LINENO:CODE``"""

    hits: int
    lineno: int
    source_code: str
    extra_info: _ExtraInfo


class _MetadataLine(NamedTuple):
    """A gcov line with metadata: ``-: 0:KEY:VALUE``"""

    key: str
    value: str


class _BlockLine(NamedTuple):
    """A gcov line with block data: ``HITS: LINENO-block BLOCKNO``"""

    hits: int
    lineno: int
    blockno: int
    extra_info: _ExtraInfo


class _SpecializationMarkerLine(NamedTuple):
    """A gcov line that delimits template specialization sections (no fields)"""


class _SpecializationNameLine(NamedTuple):
    """A gcov line with the name of a specialization section: ``NAME:``"""

    name: str


class _CallLine(NamedTuple):
    """A gcov line with call data: ``call CALLNO returned RETURNED``"""

    callno: int
    returned: int


class _BranchLine(NamedTuple):
    """A gcov line with branch data: ``branch BRANCHNO taken HITS (ANNOTATION)``"""

    branchno: int
    hits: int
    annotation: Optional[str]


class _UnconditionalLine(NamedTuple):
    """
    A gcov line with unconditional branch data: ``unconditional BRANCHNO taken HITS``
    """

    branchno: int
    hits: int


class _FunctionLine(NamedTuple):
    """
    A gcov line with function coverage data for the next line.

    ``function NAME called CALLS returned RETURNED blocks executed BLOCKS``
    """

    name: str
    calls: int
    returned: int
    blocks_covered: int


# NamedTuples can't inherit from a common base,
# so we use a Union type as the parse_line() return type.
#
# Why NamedTuples? Better type safety than tuples, but very low memory overhead.
_Line = Union[
    _SourceLine,
    _MetadataLine,
    _BlockLine,
    _SpecializationMarkerLine,
    _SpecializationNameLine,
    _CallLine,
    _BranchLine,
    _UnconditionalLine,
    _FunctionLine,
]


class UnknownLineType(Exception):
    """Used by `parse_line()` to signal that no known line type matched."""

    def __init__(self, line: str) -> None:
        super().__init__(line)
        self.line = line


def parse_metadata(lines: List[str]) -> Dict[str, str]:
    r"""
    Collect the header/metadata lines from a gcov file.

    Example:
    >>> parse_metadata('''
    ...   -: 0:Foo:bar
    ...   -: 0:Key:123
    ... '''.splitlines())
    {'Foo': 'bar', 'Key': '123'}
    """
    collected = {}
    for line in lines:

        # empty lines shouldn't occur in reality, but are common in testing
        if not line:
            continue

        parsed_line = _parse_line(line)

        if isinstance(parsed_line, _MetadataLine):
            key, value = parsed_line
            collected[key] = value
        else:
            break  # stop at the first line that is not metadata

    return collected


class ParserFlags(enum.Flag):
    """
    Flags/toggles that control `parse_coverage()`.

    Multiple values can be combined with binary-or::

        ParserFlags.IGNORE_PASS_ERRORS | ParserFlags.EXCLUDE_THROW_BRANCHES
    """

    NONE = 0
    """Default behavior."""

    IGNORE_PARSE_ERRORS = enum.auto()
    """Whether parse errors shall be converted to warnings."""

    EXCLUDE_FUNCTION_LINES = enum.auto()
    """Whether coverage shall be ignored on lines that introduce a function."""

    EXCLUDE_INTERNAL_FUNCTIONS = enum.auto()
    """Whether function coverage for reserved names is ignored."""

    EXCLUDE_UNREACHABLE_BRANCHES = enum.auto()
    """Whether branch coverage shall be ignored on lines without useful code."""

    EXCLUDE_THROW_BRANCHES = enum.auto()
    """Whether coverage for exception-only branches shall be ignored."""

    RESPECT_EXCLUSION_MARKERS = enum.auto()
    """Whether the eclusion markers shall be used."""

    PARSE_DECISIONS = enum.auto()
    """Whether decision coverage shall be generated."""


_LineWithError = Tuple[str, Exception]


class _Context(NamedTuple):
    flags: ParserFlags
    logger: Logger
    filename: str


def parse_coverage(
    lines: List[str],
    *,
    filename: str,
    logger: Logger,
    exclude_lines_by_pattern: Optional[str],
    flags: ParserFlags,
) -> FileCoverage:
    """
    Extract coverage data from a gcov report.

    Logging:
    Parse problems are reported as warnings.
    Coverage exclusion decisions are reported as verbose messages.

    Arguments:
        lines: the lines of the file to be parsed (excluding newlines)
        filename: for error reports
        logger: for error reports
        exclude_lines_by_pattern: string with regex syntax to exclude
            individual lines
        flags: various choices for the parser behavior

    Returns:
        the coverage data

    Raises:
        Any exceptions during parsing, unless `ParserFlags.IGNORE_PARSE_ERRORS`
        is enabled.
    """

    context = _Context(flags, logger, filename)

    lines_with_errors: List[_LineWithError] = []

    tokenized_lines: List[Tuple[_Line, str]] = []
    for raw_line in lines:

        # empty lines shouldn't occur in reality, but are common in testing
        if not raw_line:
            continue

        try:
            tokenized_lines.append((_parse_line(raw_line), raw_line))
        except Exception as ex:  # pylint: disable=broad-except
            lines_with_errors.append((raw_line, ex))

<<<<<<< HEAD
    if flags & ParserFlags.RESPECT_EXCLUSION_MARKERS or flags & ParserFlags.PARSE_DECISIONS:
        src_lines = [
            (line.lineno, line.source_code)
            for line, _ in tokenized_lines
            if isinstance(line, _SourceLine)
        ]

=======
>>>>>>> 98d3a9c7
    if flags & ParserFlags.RESPECT_EXCLUSION_MARKERS:
        line_is_excluded = _find_excluded_ranges(
            lines=src_lines,
            warnings=_ExclusionRangeWarnings(logger, filename),
            exclude_lines_by_pattern=exclude_lines_by_pattern,
        )
    else:
        line_is_excluded = _make_is_in_any_range([])

    coverage = FileCoverage(filename)
    state = _ParserState()
    for line, raw_line in tokenized_lines:
        try:
            state = _gather_coverage_from_line(
                state,
                line,
                coverage=coverage,
                line_is_excluded=line_is_excluded,
                context=context,
            )
        except Exception as ex:  # pylint: disable=broad-except
            lines_with_errors.append((raw_line, ex))
            state = _ParserState(is_recovering=True)

    # Clean up the final state. This shouldn't happen,
    # but the last line could theoretically contain pending function lines
    for function in state.deferred_functions:
        _add_coverage_for_function(coverage, state.lineno + 1, function, context)

    if flags & ParserFlags.PARSE_DECISIONS:
        decision_parser = DecisionParser(filename, coverage, src_lines, logger)
        decision_parser.parse_all_lines()

    _report_lines_with_errors(lines_with_errors, context)

    return coverage


class _ParserState(NamedTuple):
    deferred_functions: List[_FunctionLine] = []
    lineno: int = 0
    is_excluded: bool = False
    line_contents: str = ""
    is_recovering: bool = False


def _gather_coverage_from_line(
    state: _ParserState,
    line: _Line,
    *,
    coverage: FileCoverage,
    line_is_excluded: Callable[[int], bool],
    context: _Context,
) -> _ParserState:
    """
    Interpret a Line, updating the FileCoverage, and transitioning ParserState.

    The function handles all possible Line variants, and dies otherwise:
    >>> _gather_coverage_from_line(_ParserState(), "illegal line type",
    ...     coverage=..., line_is_excluded=..., context=...)
    Traceback (most recent call last):
    AssertionError: Unexpected variant: 'illegal line type'
    """
    # pylint: disable=too-many-return-statements,too-many-branches
    # pylint: disable=no-else-return  # make life easier for type checkers

    if isinstance(line, _SourceLine):
        lineno = line.lineno
        is_excluded = line_is_excluded(lineno)
        noncode, count = _line_noncode_and_count(
            line,
            flags=context.flags,
            is_excluded=is_excluded,
            is_function=bool(state.deferred_functions),
        )

        if noncode:
            coverage.line(lineno).noncode = True
        elif count is not None:
            coverage.line(lineno).count += count

        # handle deferred functions
        for function in state.deferred_functions:
            _add_coverage_for_function(coverage, line.lineno, function, context)

        return _ParserState(
            lineno=line.lineno,
            line_contents=line.source_code,
            is_excluded=is_excluded,
        )

    elif state.is_recovering:
        return state  # skip until the next _SourceLine

    elif isinstance(line, _FunctionLine):
        # Defer handling of the function tag until the next source line.
        # This is important to get correct line number information.
        return state._replace(deferred_functions=[*state.deferred_functions, line])

    elif isinstance(line, _BranchLine):
        branchno, count, annotation = line

        exclusion_reason = _branch_can_be_excluded(line, state, context.flags)
        if exclusion_reason:
            context.logger.verbose_msg(
                "Excluding unreachable branch on line {} in file {}: {}",
                state.lineno,
                context.filename,
                exclusion_reason,
            )
            return state

        branch_cov = coverage.line(state.lineno).branch(branchno)
        branch_cov.count += count
        if annotation == "fallthrough":
            branch_cov.fallthrough = True
        if annotation == "throw":
            branch_cov.throw = True

        return state

    # ignore metadata in this phase
    elif isinstance(line, _MetadataLine):
        return state

    # currently, the parser just ignores specialization sections
    elif isinstance(line, (_SpecializationMarkerLine, _SpecializationNameLine)):
        return state

    # ignore unused line types, such as specialization sections
    elif isinstance(line, (_CallLine, _UnconditionalLine, _BlockLine)):
        return state

    else:
        return _assert_never(line)


def _assert_never(never: NoReturn) -> NoReturn:
    """Used for the type checker"""
    raise AssertionError(f"Unexpected variant: {never!r}")


def _report_lines_with_errors(
    lines_with_errors: List[_LineWithError], context: _Context
) -> None:
    """Log warnings and potentially re-throw exceptions"""

    if not lines_with_errors:
        return

    lines = [line for line, _ in lines_with_errors]
    errors = [error for _, error in lines_with_errors]

    context.logger.warn(
        "Unrecognized GCOV output for {source}\n"
        "\t  {lines}\n"
        "\tThis is indicative of a gcov output parse error.\n"
        "\tPlease report this to the gcovr developers\n"
        "\tat <https://github.com/gcovr/gcovr/issues>.",
        source=context.filename,
        lines="\n\t  ".join(lines),
    )

    for ex in errors:
        context.logger.warn(
            "Exception during parsing:\n\t{type}: {msg}", type=type(ex).__name__, msg=ex
        )

    if context.flags & ParserFlags.IGNORE_PARSE_ERRORS:
        return

    context.logger.error(
        "Exiting because of parse errors.\n"
        "\tYou can run gcovr with --gcov-ignore-parse-errors\n"
        "\tto continue anyway."
    )

    # if we caught an exception, re-raise it for the traceback
    raise errors[0]  # guaranteed to have at least one exception


def _line_noncode_and_count(
    line: _SourceLine, *, flags: ParserFlags, is_excluded: bool, is_function: bool
) -> Tuple[bool, Optional[int]]:
    """
    Some reports like JSON are sensitive to which lines are excluded,
    so keep this convoluted logic for now.

    The count field is only meaningful if not(noncode).
    """

    raw_count, _, source_code, extra_info = line

    if flags & ParserFlags.EXCLUDE_FUNCTION_LINES and is_function:
        return True, None

    if is_excluded:
        return True, None

    if extra_info & _ExtraInfo.NONCODE:
        if _is_non_code(source_code):
            return True, None
        return False, None  # completely ignore this line

    if raw_count == 0 and _is_non_code(source_code):
        return True, None

    return False, raw_count


def _function_can_be_excluded(name: str, flags: ParserFlags) -> bool:
    # special names for construction/destruction of static objects will be ignored
    if flags & ParserFlags.EXCLUDE_INTERNAL_FUNCTIONS:
        if name.startswith("__") or name.startswith("_GLOBAL__sub_I_"):
            return True

    return False


def _branch_can_be_excluded(
    branch: _BranchLine, state: _ParserState, flags: ParserFlags
) -> Optional[str]:
    if state.is_excluded:
        return "marked with exclude pattern"

    if flags & ParserFlags.EXCLUDE_UNREACHABLE_BRANCHES:
        if not _line_can_contain_branches(state.line_contents):
            return "detected as compiler-generated code"

    if flags & ParserFlags.EXCLUDE_THROW_BRANCHES:
        if branch.annotation == "throw":
            return "detected as exception-only code"

    return None


def _line_can_contain_branches(code: str) -> bool:
    """
    False if the line looks empty except for braces.

    >>> _line_can_contain_branches('} // end something')
    False
    >>> _line_can_contain_branches('foo();')
    True
    """

    code = _CPP_STYLE_COMMENT_PATTERN.sub("", code)
    code = _C_STYLE_COMMENT_PATTERN.sub("", code)
    code = code.strip().replace(" ", "")
    return code not in ["", "{", "}", "{}"]


def _add_coverage_for_function(
    coverage: FileCoverage,
    lineno: int,
    function: _FunctionLine,
    context: _Context,
) -> None:
    name, calls, _, _ = function

    if _function_can_be_excluded(name, context.flags):
        context.logger.verbose_msg(
            "Ignoring Symbol {func_name} in line {line} in file {file_name}",
            func_name=name,
            line=lineno,
            file_name=context.filename,
        )
        return

    function_cov = coverage.function(name)
    function_cov.lineno = lineno
    function_cov.count += calls


def _parse_line(line: str) -> _Line:
    """
    Categorize/parse individual lines without further processing.

    Example: can parse code line:
    >>> _parse_line('     -: 13:struct Foo{};')
    _SourceLine(hits=0, lineno=13, source_code='struct Foo{};', extra_info=NONCODE)
    >>> _parse_line('    12: 13:foo += 1;  ')
    _SourceLine(hits=12, lineno=13, source_code='foo += 1;  ', extra_info=NONE)
    >>> _parse_line(' #####: 13:foo += 1;')
    _SourceLine(hits=0, lineno=13, source_code='foo += 1;', extra_info=NONE)
    >>> _parse_line(' =====: 13:foo += 1;')
    _SourceLine(hits=0, lineno=13, source_code='foo += 1;', extra_info=EXCEPTION_ONLY)
    >>> _parse_line('   12*: 13:cond ? f() : g();')
    _SourceLine(hits=12, lineno=13, source_code='cond ? f() : g();', extra_info=PARTIAL)
    >>> _parse_line(' 1.7k*: 13:foo();')
    _SourceLine(hits=1700, lineno=13, source_code='foo();', extra_info=PARTIAL)

    Example: can parse metadata line:
    >>> _parse_line('  -: 0:Foo:bar baz')
    _MetadataLine(key='Foo', value='bar baz')
    >>> _parse_line('  -: 0:Some key:2')  # coerce numbers
    _MetadataLine(key='Some key', value='2')

    Example: can parse branch tags:
    >>> _parse_line('branch 3 taken 15%')
    _BranchLine(branchno=3, hits=1, annotation=None)
    >>> _parse_line('branch 3 taken 0%')
    _BranchLine(branchno=3, hits=0, annotation=None)
    >>> _parse_line('branch 3 taken 123')
    _BranchLine(branchno=3, hits=123, annotation=None)
    >>> _parse_line('branch 7 taken 3% (fallthrough)')
    _BranchLine(branchno=7, hits=1, annotation='fallthrough')
    >>> _parse_line('branch 17 taken 99% (throw)')
    _BranchLine(branchno=17, hits=1, annotation='throw')
    >>> _parse_line('branch  0 never executed')
    _BranchLine(branchno=0, hits=0, annotation=None)
    >>> _parse_line('branch 2 with some unknown format')
    Traceback (most recent call last):
    gcovr.gcov_parser.UnknownLineType: branch 2 with some unknown format

    Example: can parse call tags:
    >>> _parse_line('call  0 never executed')
    _CallLine(callno=0, returned=0)
    >>> _parse_line('call  17 returned 50%')
    _CallLine(callno=17, returned=1)
    >>> _parse_line('call  17 returned 9')
    _CallLine(callno=17, returned=9)
    >>> _parse_line('call 2 with some unknown format')
    Traceback (most recent call last):
    gcovr.gcov_parser.UnknownLineType: call 2 with some unknown format

    Example: can parse unconditional branches
    >>> _parse_line('unconditional 1 taken 17')
    _UnconditionalLine(branchno=1, hits=17)
    >>> _parse_line('unconditional with some unknown format')
    Traceback (most recent call last):
    gcovr.gcov_parser.UnknownLineType: unconditional with some unknown format

    Example: can parse function tags:
    >>> _parse_line('function foo called 2 returned 95% blocks executed 85%')
    _FunctionLine(name='foo', calls=2, returned=1, blocks_covered=1)
    >>> _parse_line('function foo with some unknown format')
    Traceback (most recent call last):
    gcovr.gcov_parser.UnknownLineType: function foo with some unknown format

    Example: can parse template specialization markers:
    >>> _parse_line('------------------')
    _SpecializationMarkerLine()

    Example: can parse template specialization names:
    >>> _parse_line('Foo<bar>::baz():')
    _SpecializationNameLine(name='Foo<bar>::baz()')
    >>> _parse_line(' foo:')
    Traceback (most recent call last):
    gcovr.gcov_parser.UnknownLineType:  foo:
    >>> _parse_line(':')
    Traceback (most recent call last):
    gcovr.gcov_parser.UnknownLineType: :


    Example: can parse block line:
    >>> _parse_line('     1: 32-block  0')
    _BlockLine(hits=1, lineno=32, blockno=0, extra_info=NONE)
    >>> _parse_line(' %%%%%: 33-block  1')
    _BlockLine(hits=0, lineno=33, blockno=1, extra_info=NONE)
    >>> _parse_line(' $$$$$: 33-block  1')
    _BlockLine(hits=0, lineno=33, blockno=1, extra_info=EXCEPTION_ONLY)
    >>> _parse_line('     1: 9-block with some unknown format')
    Traceback (most recent call last):
    gcovr.gcov_parser.UnknownLineType:      1: 9-block with some unknown format

    Example: will reject garbage:
    >>> _parse_line('nonexistent_tag foo bar')
    Traceback (most recent call last):
    gcovr.gcov_parser.UnknownLineType: nonexistent_tag foo bar
    """
    # pylint: disable=too-many-branches

    tag = _parse_tag_line(line)
    if tag is not None:
        return tag

    # Handle lines that are like source lines.
    # But this could also include metadata lines and block-coverage lines.

    # CODE
    #
    # Structure: "COUNT: LINENO:CODE"
    #
    # Examples:
    #     -: 13:struct Foo{};
    #    12: 13:foo += 1;
    # #####: 13:foo += 1;
    # =====: 13:foo += 1;
    #   12*: 13:cond ? bar() : baz();
    match = _RE_SOURCE_LINE.fullmatch(line)
    if match is not None:
        count_str, lineno, source_code = match.groups()

        # METADATA (key, value)
        if count_str == "-" and lineno == "0":
            key, value = source_code.split(":", 1)
            return _MetadataLine(key, value)

        if count_str == "-":
            count = 0
            extra_info = _ExtraInfo.NONCODE
        elif count_str == "#####":
            count = 0
            extra_info = _ExtraInfo.NONE
        elif count_str == "=====":
            count = 0
            extra_info = _ExtraInfo.EXCEPTION_ONLY
        elif count_str.endswith("*"):
            count = _int_from_gcov_unit(count_str[:-1])
            extra_info = _ExtraInfo.PARTIAL
        else:
            count = _int_from_gcov_unit(count_str)
            extra_info = _ExtraInfo.NONE

        return _SourceLine(count, int(lineno), source_code, extra_info)

    # BLOCK
    #
    # Structure: "COUNT: LINENO-block BLOCKNO"
    if "-block " in line:
        match = _RE_BLOCK_LINE.match(line)
        if match is not None:
            count_str, lineno, blockno = match.groups()

            if count_str == "%%%%%":
                count = 0
                extra_info = _ExtraInfo.NONE
            elif count_str == "$$$$$":
                count = 0
                extra_info = _ExtraInfo.EXCEPTION_ONLY
            else:
                count = _int_from_gcov_unit(count_str)
                extra_info = _ExtraInfo.NONE

            return _BlockLine(count, int(lineno), int(blockno), extra_info)

    # SPECIALIZATION NAME
    #
    # Structure: a name starting in the first column, ending with a ":". It is
    # not safe to make further assumptions about the layout of the (demangled)
    # identifier. For example, Rust might produce "<X as Y>::foo::h12345".
    #
    # This line type is therefore checked LAST! The old parser might have been
    # more robust because it would only consider specialization names on the
    # line following a specialization marker.
    if len(line) > 2 and not line[0].isspace() and line.endswith(":"):
        return _SpecializationNameLine(line[:-1])

    raise UnknownLineType(line)


def _parse_tag_line(line: str) -> Optional[_Line]:
    """A tag line is any gcov line that starts in the first column."""
    # pylint: disable=too-many-return-statements

    # Tag lines never start with whitespace.
    #
    # In principle, specialization names are also like tag lines.
    # But they don't have a marker, so their detection is done last.
    if line.startswith(" "):
        return None

    # BRANCH
    #
    # Structure:
    # branch BRANCHNO never executed
    # branch BRANCHNO taken VALUE
    # branch BRANCHNO taken VALUE (ANNOTATION)
    if line.startswith("branch "):
        match = _RE_BRANCH_LINE.match(line)
        if match is not None:
            branch_id, taken_str, annotation = match.groups()
            hits = 0 if taken_str is None else _int_from_gcov_unit(taken_str)
            return _BranchLine(int(branch_id), hits, annotation)

    # CALL
    #
    # Structure (note whitespace after tag):
    # call  0 never executed
    # call  1 returned VALUE
    if line.startswith("call "):
        match = _RE_CALL_LINE.match(line)
        if match is not None:
            call_id, returned_str = match.groups()
            returned = 0 if returned_str is None else _int_from_gcov_unit(returned_str)
            return _CallLine(int(call_id), returned)

    # UNCONDITIONAL
    #
    # Structure:
    # unconditional NUM taken VALUE
    # unconditional NUM never executed
    if line.startswith("unconditional "):
        match = _RE_UNCONDITIONAL_LINE.match(line)
        if match is not None:
            branch_id, taken_str = match.groups()
            taken = 0 if taken_str is None else _int_from_gcov_unit(taken_str)
            return _UnconditionalLine(int(branch_id), taken)

    # FUNCTION
    #
    # Structure:
    # function NAME called VALUE returned VALUE blocks executed VALUE
    if line.startswith("function "):
        match = _RE_FUNCTION_LINE.match(line)
        if match is not None:
            name, calls, returns, blocks = match.groups()
            return _FunctionLine(
                name,
                _int_from_gcov_unit(calls),
                _int_from_gcov_unit(returns),
                _int_from_gcov_unit(blocks),
            )

    # SPECIALIZATION MARKER
    #
    # Structure: literally just lots of hyphens
    if line.startswith("-----"):
        return _SpecializationMarkerLine()

    return None


class _ExclusionRangeWarnings:
    r"""
    Log warnings related to exclusion marker processing.

    Example:
    >>> source = '''\
    ...  1: 1: some code
    ...  1: 2: foo // LCOV_EXCL_STOP
    ...  1: 3: bar // GCOVR_EXCL_START
    ...  1: 4: bar // GCOVR_EXCL_LINE
    ...  1: 5: baz // GCOV_EXCL_STOP
    ...  1: 6: "GCOVR_EXCL_START"
    ... '''
    >>> import sys; sys.stderr = sys.stdout  # redirect warnings
    >>> _ = parse_coverage(  # doctest: +NORMALIZE_WHITESPACE
    ...     source.splitlines(), filename='example.cpp', logger=Logger(),
    ...    flags=ParserFlags.RESPECT_EXCLUSION_MARKERS, exclude_lines_by_pattern=None)
    (WARNING) mismatched coverage exclusion flags.
              LCOV_EXCL_STOP found on line 2 without corresponding LCOV_EXCL_START, when processing example.cpp.
    (WARNING) GCOVR_EXCL_LINE found on line 4 in excluded region started on line 3, when processing example.cpp.
    (WARNING) GCOVR_EXCL_START found on line 3 was terminated by GCOV_EXCL_STOP on line 5, when processing example.cpp.
    (WARNING) The coverage exclusion region start flag GCOVR_EXCL_START
              on line 6 did not have corresponding GCOVR_EXCL_STOP flag
              in file example.cpp.
    """

    def __init__(self, logger: Logger, filename: str) -> None:
        self.logger = logger
        self.filename = filename

    def mismatched_start_stop(
        self, start_lineno: int, start: str, stop_lineno: int, stop: str
    ) -> None:
        """warn that start/stop region markers don't match"""
        self.logger.warn(
            "{start} found on line {start_lineno} "
            "was terminated by {stop} on line {stop_lineno}, "
            "when processing {filename}.",
            start=start,
            start_lineno=start_lineno,
            stop=stop,
            stop_lineno=stop_lineno,
            filename=self.filename,
        )

    def stop_without_start(self, lineno: int, expected_start: str, stop: str) -> None:
        """warn that a region was ended without corresponding start marker"""
        self.logger.warn(
            "mismatched coverage exclusion flags.\n"
            "          {stop} found on line {lineno} without corresponding {start}, "
            "when processing {filename}.",
            start=expected_start,
            stop=stop,
            lineno=lineno,
            filename=self.filename,
        )

    def start_without_stop(self, lineno: int, start: str, expected_stop: str) -> None:
        """warn that a region was started but not closed"""
        self.logger.warn(
            "The coverage exclusion region start flag {start}\n"
            "          on line {lineno} did not have corresponding {stop} flag\n"
            "          in file {filename}.",
            start=start,
            stop=expected_stop,
            lineno=lineno,
            filename=self.filename,
        )

    def line_after_start(self, lineno: int, start: str, start_lineno: str) -> None:
        """warn that a region was started but an excluded line was found"""
        self.logger.warn(
            "{start} found on line {lineno} in excluded region started on line {start_lineno}, "
            "when processing {filename}.",
            start=start,
            lineno=lineno,
            start_lineno=start_lineno,
            filename=self.filename,
        )


def _find_excluded_ranges(
    lines: List[Tuple[int, str]],
    *,
    warnings: _ExclusionRangeWarnings,
    exclude_lines_by_pattern: Optional[str] = None,
) -> Callable[[int], bool]:
    """
    Scan through all lines to find line ranges covered by exclusion markers.

    Example:
    >>> lines = [(11, '//GCOV_EXCL_LINE'), (13, '//IGNORE'), (15, '//GCOV_EXCL_START'), (18, '//GCOV_EXCL_STOP')]
    >>> exclude = _find_excluded_ranges(
    ...     lines, warnings=..., exclude_lines_by_pattern = '.*IGNORE')
    >>> [lineno for lineno in range(20) if exclude(lineno)]
    [11, 13, 15, 16, 17]
    """
    exclude_lines_by_pattern_regex = None
    if exclude_lines_by_pattern:
        exclude_lines_by_pattern_regex = re.compile(exclude_lines_by_pattern)

    # possibly overlapping half-open ranges of lines that are excluded
    exclude_line_ranges: List[Tuple[int, int]] = []

    exclusion_stack = []
    for lineno, code in lines:
        if _EXCLUDE_LINE_FLAG in code:
            # process the exclusion marker
            #
            # header is a marker name like LCOV or GCOVR
            #
            # START flags are added to the exlusion stack
            # STOP flags remove a marker from the exclusion stack
            for header, flag in _EXCLUDE_LINE_PATTERN.findall(code):

                if flag == "LINE":
                    if exclusion_stack:
                        warnings.line_after_start(
                            lineno, f"{header}_EXCL_LINE", exclusion_stack[-1][1]
                        )
                    else:
                        exclude_line_ranges.append((lineno, lineno + 1))

                if flag == "START":
                    exclusion_stack.append((header, lineno))

                elif flag == "STOP":
                    if not exclusion_stack:
                        warnings.stop_without_start(
                            lineno, f"{header}_EXCL_START", f"{header}_EXCL_STOP"
                        )
                        continue

                    start_header, start_lineno = exclusion_stack.pop()
                    if header != start_header:
                        warnings.mismatched_start_stop(
                            start_lineno,
                            f"{start_header}_EXCL_START",
                            lineno,
                            f"{header}_EXCL_STOP",
                        )

                    exclude_line_ranges.append((start_lineno, lineno))

                else:  # pragma: no cover
                    pass

        if exclude_lines_by_pattern_regex:
            if exclude_lines_by_pattern_regex.match(code):
                exclude_line_ranges.append((lineno, lineno + 1))

    for header, lineno in exclusion_stack:
        warnings.start_without_stop(
            lineno, f"{header}_EXCL_START", f"{header}_EXCL_STOP"
        )

    return _make_is_in_any_range(exclude_line_ranges)


def _make_is_in_any_range(ranges: List[Tuple[int, int]]) -> Callable[[int], bool]:
    """
    Create a function to check whether an input is in any range.

    This function should provide reasonable performance
    if queries are mostly made in ascending order.

    Example:
    >>> select = _make_is_in_any_range([(3,4), (5,7)])
    >>> select(0)
    False
    >>> select(6)
    True
    >>> [x for x in range(10) if select(x)]
    [3, 5, 6]
    """

    # values are likely queried in ascending order,
    # allowing the search to start with the first possible range
    ranges = sorted(ranges)
    hint_value = 0
    hint_index = 0

    def is_in_any_range(value: int) -> bool:
        nonlocal hint_value, hint_index

        # if the heuristic failed, restart search from the beginning
        if value < hint_value:
            hint_index = 0

        hint_value = value

        for i in range(hint_index, len(ranges)):
            start, end = ranges[i]
            hint_index = i

            # stop as soon as a too-large range is seen
            if value < start:
                break

            if start <= value < end:
                return True
        else:
            hint_index = len(ranges)

        return False

    return is_in_any_range


def _is_non_code(code: str) -> bool:
    """
    Check for patterns that indicate that this line doesn't contain useful code.

    Examples:
    >>> _is_non_code('  // some comment!')
    True
    >>> _is_non_code('  /* some comment! */')
    True
    >>> _is_non_code('} else {')  # could be easily made detectable
    False
    >>> _is_non_code('}else{')
    False
    >>> _is_non_code('else')
    True
    >>> _is_non_code('{')
    True
    >>> _is_non_code('/* some comment */ {')
    True
    >>> _is_non_code('}')
    True
    >>> _is_non_code('} // some code')
    True
    >>> _is_non_code('return {};')
    False
    """

    code = _CPP_STYLE_COMMENT_PATTERN.sub("", code)
    code = _C_STYLE_COMMENT_PATTERN.sub("", code)
    code = code.strip()
    return len(code) == 0 or code in ["{", "}", "else"]


def _int_from_gcov_unit(formatted: str) -> int:
    """
    Try to reverse gcov's number formatting.

    Gcov's number formatting works like this:

    * if ``decimal_places >= 0``, format a percentage
      * the percentage is fudged so that 0% and 100% are only shown
        when that's the true value
    * otherwise, format a count
      * if human readable numbers are enabled,
        use SI units like ``1.7k`` instead of ``1693``

    Relevant gcov command line flags:

    * ``-c`` enables counts instead of percentages
    * ``-H`` enables human-readable numbers (SI units)

    Note that percentages destroy information: the original value can't be recovered,
    so we must map to zero/one.
    Of course, counts are not that useful either because we don't know the max value.

    Examples:
    >>> _int_from_gcov_unit('123')
    123
    >>> [_int_from_gcov_unit(value) for value in ('17.2%', '0%')]
    [1, 0]
    >>> [_int_from_gcov_unit(value) for value in ('1.7k', '0.5G')]
    [1700, 500000000]
    """
    if formatted.endswith("%"):
        return 1 if float(formatted[:-1]) > 0 else 0

    units = "kMGTPEZY"
    for exponent, unit in enumerate(units, 1):
        if formatted.endswith(unit):
            return int(float(formatted[:-1]) * 1000 ** exponent)

    return int(formatted)<|MERGE_RESOLUTION|>--- conflicted
+++ resolved
@@ -320,7 +320,6 @@
         except Exception as ex:  # pylint: disable=broad-except
             lines_with_errors.append((raw_line, ex))
 
-<<<<<<< HEAD
     if flags & ParserFlags.RESPECT_EXCLUSION_MARKERS or flags & ParserFlags.PARSE_DECISIONS:
         src_lines = [
             (line.lineno, line.source_code)
@@ -328,8 +327,6 @@
             if isinstance(line, _SourceLine)
         ]
 
-=======
->>>>>>> 98d3a9c7
     if flags & ParserFlags.RESPECT_EXCLUSION_MARKERS:
         line_is_excluded = _find_excluded_ranges(
             lines=src_lines,
