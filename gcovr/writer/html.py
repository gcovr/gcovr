# -*- coding:utf-8 -*-

#  ************************** Copyrights and license ***************************
#
# This file is part of gcovr 5.0, a parsing and reporting tool for gcov.
# https://gcovr.com/en/stable
#
# _____________________________________________________________________________
#
# Copyright (c) 2013-2021 the gcovr authors
# Copyright (c) 2013 Sandia Corporation.
# This software is distributed under the BSD License.
# Under the terms of Contract DE-AC04-94AL85000 with Sandia Corporation,
# the U.S. Government retains certain rights in this software.
# For more information, see the README.rst file.
#
# ****************************************************************************

import os
import hashlib
import io
from argparse import ArgumentTypeError

from ..version import __version__
from ..utils import realpath, commonpath, sort_coverage, calculate_coverage, Logger, open_text_for_writing


class Lazy:
    def __init__(self, fn):

        def load(*args):
            result = fn(*args)

            def reuse_value(*args):
                return result

            self.get = reuse_value
            return result

        self.get = load

    def __call__(self, *args):
        return self.get(*args)


# Loading Jinja and preparing the environmen is fairly costly.
# Only do this work if templates are actually used.
# This speeds up text and XML output.
@Lazy
def templates():
    from jinja2 import Environment, PackageLoader
    return Environment(
        loader=PackageLoader('gcovr'),
        autoescape=True,
        trim_blocks=True,
        lstrip_blocks=True)


@Lazy
def user_templates():
    from jinja2 import Environment, FunctionLoader

    def load_user_template(template):
        contents = None
        try:
            with open(template, "rb") as f:
                contents = f.read().decode("utf-8")
        # This exception can only occure if the file gets inaccesable while gcovr is running.
        except Exception:  # pragma: no cover
            pass

        return contents

    return Environment(
        loader=FunctionLoader(load_user_template),
        autoescape=True,
        trim_blocks=True,
        lstrip_blocks=True)


class CssRenderer():

    Themes = {
<<<<<<< HEAD
        "green": {
            "unknown_color": "LightGray",
            "low_color": "#FF6666",
            "medium_color": "#F9FD63",
            "high_color": "#85E485",
            "covered_color": "#85E485",
            "uncovered_color": "#FF8C8C",
            "warning_color": "orangered",
            "takenBranch_color": "Green",
            "notTakenBranch_color": "Red",
            "takenDecision_color": "Green",
            "uncheckedDecision_color": "DarkOrange",
            "notTakenDecision_color": "Red",
        },
        "blue": {
            "unknown_color": "LightGray",
            "low_color": "#FF6666",
            "medium_color": "#F9FD63",
            "high_color": "#66B4FF",
            "covered_color": "#66B4FF",
            "uncovered_color": "#FF8C8C",
            "warning_color": "orangered",
            "takenBranch_color": "Blue",
            "notTakenBranch_color": "Red",
            "takenDecision_color": "Green",
            "uncheckedDecision_color": "DarkOrange",
            "notTakenDecision_color": "Red",
=======
        'green': {
            'unknown_color': "LightGray",
            'low_color': "#FF6666",
            'medium_color': "#F9FD63",
            'high_color': "#85E485",
            'covered_color': "#85E485",
            'uncovered_color': "#FF8C8C",
            'excluded_color': "#53bffd",
            'takenBranch_color': "Green",
            'notTakenBranch_color': "Red"
        },
        'blue': {
            'unknown_color': "LightGray",
            'low_color': "#FF6666",
            'medium_color': "#F9FD63",
            'high_color': "#66B4FF",
            'covered_color': "#66B4FF",
            'uncovered_color': "#FF8C8C",
            'excluded_color': "#53bffd",
            'takenBranch_color': "Blue",
            'notTakenBranch_color': "Red"
>>>>>>> 278a7f89
        }
    }

    @staticmethod
    def get_themes():
        return list(CssRenderer.Themes.keys())

    @staticmethod
    def get_default_theme():
        return 'green'

    @staticmethod
    def render(options):
        template = None
        if options.html_css is not None:
            template = user_templates().get_template(os.path.relpath(options.html_css))
        else:
            template = templates().get_template('style.css')
        return template.render(
            CssRenderer.Themes[options.html_theme],
            tab_size=options.html_tab_size
        )


class NullHighlighting:
    def get_css(self):
        return ''

    @staticmethod
    def highlighter_for_file(filename):
        return lambda code: [line.rstrip() for line in code.split("\n")]


class PygmentHighlighting:
    def __init__(self, options):
        self.logger = Logger(options.verbose)
        self.formatter = None
        try:
            from pygments.formatters.html import HtmlFormatter
            self.formatter = HtmlFormatter(nowrap=True)
        except ImportError as e:  # pragma: no cover
            self.logger.warn("No syntax highlighting available: {}".format(str(e)))

    def get_css(self):
        if self.formatter is None:  # pragma: no cover
            return ''
        return "\n\n/* pygments syntax highlighting */\n" + self.formatter.get_style_defs()

    # Set the lexer for the given filename. Return true if a lexer is found
    def highlighter_for_file(self, filename):
        if self.formatter is None:  # pragma: no cover
            return NullHighlighting.highlighter_for_file(filename)

        import pygments
        from pygments.lexers import get_lexer_for_filename
        from jinja2 import Markup
        try:
            lexer = get_lexer_for_filename(filename, None, stripnl=False)
            return lambda code: [Markup(line.rstrip()) for line in pygments.highlight(code, lexer, self.formatter).split("\n")]
        except pygments.util.ClassNotFound:  # pragma: no cover
            return NullHighlighting.highlighter_for_file(filename)


@Lazy
def get_formatter(options):
    return PygmentHighlighting(options) if options.html_details_syntax_highlighting else NullHighlighting()


def coverage_to_class(coverage, medium_threshold, high_threshold):
    if coverage is None:
        return 'coverage-unknown'
    if coverage == 0:
        return 'coverage-none'
    if coverage < medium_threshold:
        return 'coverage-low'
    if coverage < high_threshold:
        return 'coverage-medium'
    return 'coverage-high'


class RootInfo:

    def __init__(self, options):
        self.medium_threshold = options.html_medium_threshold
        self.high_threshold = options.html_high_threshold
        self.details = options.html_details
        self.relative_anchors = options.relative_anchors

        self.version = __version__
        self.head = options.html_title
        self.date = options.timestamp.isoformat(sep=" ", timespec="seconds")
        self.encoding = options.html_encoding
        self.directory = None
        self.branches = dict()
        self.decisions = dict()
        self.functions = dict()
        self.lines = dict()
        self.files = []

    def set_directory(self, directory):
        self.directory = directory

    def get_directory(self):
        return "." if self.directory == '' else self.directory.replace('\\', '/')

    def calculate_branch_coverage(self, covdata):
        branch_total = 0
        branch_covered = 0
        for key in covdata.keys():
            (total, covered, _percent) = covdata[key].branch_coverage()
            branch_total += total
            branch_covered += covered
        self.branches['exec'] = branch_covered
        self.branches['total'] = branch_total
        coverage = calculate_coverage(branch_covered, branch_total, nan_value=None)
        self.branches['coverage'] = '-' if coverage is None else coverage
        self.branches['class'] = self._coverage_to_class(coverage)

    def calculate_decision_coverage(self, covdata):
        decision_total = 0
        decision_covered = 0
        decision_unchecked = 0
        for key in covdata.keys():
            (total, covered, unchecked, _percent) = covdata[key].decision_coverage()
            decision_total += total
            decision_covered += covered
            decision_unchecked += unchecked
        self.decisions['exec'] = decision_covered
        self.decisions['unchecked'] = decision_unchecked
        self.decisions['total'] = decision_total
        coverage = calculate_coverage(decision_covered, decision_total, nan_value=None)
        self.decisions['coverage'] = '-' if coverage is None else coverage
        self.decisions['class'] = self._coverage_to_class(coverage)

    def calculate_function_coverage(self, covdata):
        function_total = 0
        function_covered = 0
        for key in covdata.keys():
            (total, covered, _percent) = covdata[key].function_coverage()
            function_total += total
            function_covered += covered
        self.functions['exec'] = function_covered
        self.functions['total'] = function_total
        coverage = calculate_coverage(function_covered, function_total, nan_value=None)
        self.functions['coverage'] = '-' if coverage is None else coverage
        self.functions['class'] = self._coverage_to_class(coverage)

    def calculate_line_coverage(self, covdata):
        line_total = 0
        line_covered = 0
        for key in covdata.keys():
            (total, covered, _percent) = covdata[key].line_coverage()
            line_total += total
            line_covered += covered
        self.lines['exec'] = line_covered
        self.lines['total'] = line_total
        coverage = calculate_coverage(line_covered, line_total)
        self.lines['coverage'] = coverage
        self.lines['class'] = self._coverage_to_class(coverage)

    def add_file(self, cdata, link_report, cdata_fname):
        lines_total, lines_exec, _ = cdata.line_coverage()
        branches_total, branches_exec, _ = cdata.branch_coverage()
        decisions_total, decisions_exec, decisions_unchecked, _ = cdata.decision_coverage()
        functions_total, functions_exec, _ = cdata.function_coverage()

        line_coverage = calculate_coverage(
            lines_exec, lines_total, nan_value=100.0)
        branch_coverage = calculate_coverage(
            branches_exec, branches_total, nan_value=None)
        decision_coverage = calculate_coverage(
            decisions_exec, decisions_total, nan_value=None)
        function_coverage = calculate_coverage(
            functions_exec, functions_total, nan_value=None)

        lines = {
            "total": lines_total,
            "exec": lines_exec,
            "coverage": line_coverage,
            "class": self._coverage_to_class(line_coverage),
        }

        branches = {
            "total": branches_total,
            "exec": branches_exec,
            "coverage": "-" if branch_coverage is None else branch_coverage,
            "class": self._coverage_to_class(branch_coverage),
        }

        decisions = {
            "total": decisions_total,
            "exec": decisions_exec,
            "unchecked": decisions_unchecked,
            "coverage": "-" if decision_coverage is None else round(decision_coverage, 1),
            "class": self._coverage_to_class(decision_coverage),
        }
        functions = {
            "total": functions_total,
            "exec": functions_exec,
            "coverage": "-" if function_coverage is None else function_coverage,
            "class": self._coverage_to_class(function_coverage),
        }

        display_filename = (
            os.path.relpath(realpath(cdata_fname), self.directory)
            .replace('\\', '/'))

        if link_report is not None:
            if self.relative_anchors:
                link_report = os.path.basename(link_report)

        self.files.append(dict(
            directory=self.directory,
            filename=display_filename,
            link=link_report,
            lines=lines,
            branches=branches,
            decisions=decisions,
            functions=functions,
        ))

    def _coverage_to_class(self, coverage):
        return coverage_to_class(coverage, self.medium_threshold, self.high_threshold)


#
# Produce an HTML report
#
def print_html_report(covdata, output_file, options):
    logger = Logger(options.verbose)
    css_data = CssRenderer.render(options)
    medium_threshold = options.html_medium_threshold
    high_threshold = options.html_high_threshold
    show_decision = options.show_decision

    data = {}
    root_info = RootInfo(options)
    data['info'] = root_info

    data['SHOW_DECISION'] = show_decision
    data['COVERAGE_MED'] = medium_threshold
    data['COVERAGE_HIGH'] = high_threshold

    self_contained = options.html_self_contained
    if self_contained is None:
        self_contained = not options.html_details
    if output_file == '-':
        if not self_contained:
            raise ArgumentTypeError("Only self contained reports can be printed to STDOUT")
        elif options.html_details:
            raise ArgumentTypeError("Detailed reports can not be printed to STDOUT")

    if output_file.endswith(os.sep):
        output_file += 'coverage_details.html' if options.html_details else 'coverage.html'

    formatter = get_formatter(options)
    css_data += formatter.get_css()

    if self_contained:
        data['css'] = css_data
    else:
        css_output = os.path.splitext(output_file)[0] + '.css'
        with open_text_for_writing(css_output) as f:
            f.write(css_data)

        if options.relative_anchors:
            css_link = os.path.basename(css_output)
        else:
            css_link = css_output
        data['css_link'] = css_link

    root_info.calculate_branch_coverage(covdata)
    root_info.calculate_decision_coverage(covdata)
    root_info.calculate_function_coverage(covdata)
    root_info.calculate_line_coverage(covdata)

    # Generate the coverage output (on a per-package basis)
    # source_dirs = set()
    files = []
    dirs = []
    filtered_fname = ''
    keys = sort_coverage(
        covdata, show_branch=False,
        by_num_uncovered=options.sort_uncovered,
        by_percent_uncovered=options.sort_percent)
    cdata_fname = {}
    cdata_sourcefile = {}
    for f in keys:
        filtered_fname = options.root_filter.sub('', f)
        files.append(filtered_fname)
        dirs.append(os.path.dirname(filtered_fname) + os.sep)
        cdata_fname[f] = filtered_fname
        if options.html_details:
            cdata_sourcefile[f] = _make_short_sourcename(
                output_file, filtered_fname)
        else:
            cdata_sourcefile[f] = None

    # Define the common root directory, which may differ from options.root
    # when source files share a common prefix.
    root_directory = ''
    if len(files) > 1:
        commondir = commonpath(files)
        if commondir != '':
            root_directory = commondir
    else:
        dir_, _file = os.path.split(filtered_fname)
        if dir_ != '':
            root_directory = dir_ + os.sep

    root_info.set_directory(root_directory)

    for f in keys:
        root_info.add_file(covdata[f], cdata_sourcefile[f], cdata_fname[f])

    html_string = templates().get_template('root_page.html').render(**data)

    with open_text_for_writing(output_file, encoding=options.html_encoding,
                               errors='xmlcharrefreplace') as fh:
        fh.write(html_string + '\n')

    # Return, if no details are requested
    if not options.html_details:
        return

    #
    # Generate an HTML file for every source file
    #
    error_occurred = False
    for f in keys:
        cdata = covdata[f]

        data['filename'] = cdata_fname[f]

        # Only use demangled names (containing a brace)
        data['function_list'] = []
        for name in sorted(cdata.functions.keys()):
            fcdata = cdata.functions[name]
            fdata = dict()
            fdata["name"] = name
            fdata["line"] = fcdata.lineno
            fdata["count"] = fcdata.count
            fdata["class"] = coverage_to_class(
                0 if fcdata.count >= 0 else high_threshold,
                medium_threshold,
                high_threshold
            )
            data['function_list'].append(fdata)

        functions = dict()
        data['functions'] = functions
        functions['total'], functions['exec'], functions['coverage'] = cdata.function_coverage()
        functions['class'] = coverage_to_class(functions['coverage'], medium_threshold, high_threshold)
        functions['coverage'] = '-' if functions['coverage'] is None else functions['coverage']

        branches = dict()
        data['branches'] = branches
        branches['total'], branches['exec'], branches['coverage'] = cdata.branch_coverage()
        branches['class'] = coverage_to_class(branches['coverage'], medium_threshold, high_threshold)
        branches['coverage'] = '-' if branches['coverage'] is None else branches['coverage']

        decisions = dict()
        data['decisions'] = decisions
        decisions['total'], decisions['exec'], decisions['unchecked'], decisions['coverage'] = cdata.decision_coverage()
        decisions['class'] = coverage_to_class(decisions['coverage'], medium_threshold, high_threshold)
        decisions['coverage'] = '-' if decisions['coverage'] is None else decisions['coverage']

        lines = dict()
        data['lines'] = lines
        lines['total'], lines['exec'], lines['coverage'] = cdata.line_coverage()
        lines['class'] = coverage_to_class(lines['coverage'], medium_threshold, high_threshold)

        data['source_lines'] = []
        currdir = os.getcwd()
        os.chdir(options.root_dir)
        max_line_from_cdata = max(cdata.lines.keys())
        try:
            with io.open(data['filename'], 'r', encoding=options.source_encoding,
                         errors='replace') as source_file:
                lines = formatter.highlighter_for_file(data['filename'])(source_file.read())
                for ctr, line in enumerate(lines, 1):
                    data['source_lines'].append(
                        source_row(ctr, line, cdata.lines.get(ctr))
                    )
                if ctr < max_line_from_cdata:
                    logger.warn(
                        'File {filename} has {file_lines} line(s) but coverage data has {cdata_lines} line(s).',
                        filename=data['filename'],
                        file_lines=ctr,
                        cdata_lines=max_line_from_cdata
                    )
        except IOError as e:
            logger.warn('File {filename} not found: {reason}', filename=data['filename'], reason=repr(e))
            for ctr in range(1, max_line_from_cdata):
                data['source_lines'].append(
                    source_row(ctr, '!!! File not found !!!' if ctr == 1 else '', cdata.lines.get(ctr))
                )
            error_occurred = True
        os.chdir(currdir)

        html_string = templates().get_template('source_page.html').render(**data)
        with open_text_for_writing(cdata_sourcefile[f], encoding=options.html_encoding,
                                   errors='xmlcharrefreplace') as fh:
            fh.write(html_string + '\n')
    return error_occurred


def source_row(lineno, source, line_cov):
    linebranch = None
    linedecision = None
    linecount = ''
    covclass = ''
    if line_cov:
        if line_cov.is_excluded:
            covclass = 'excludedLine'
        elif line_cov.is_covered:
            covclass = 'coveredLine'
            linebranch = source_row_branch(line_cov.branches)
            linedecision = source_row_decision(line_cov.decision)
            linecount = line_cov.count
        elif line_cov.is_uncovered:
            covclass = 'uncoveredLine'
            linedecision = source_row_decision(line_cov.decision)
    return {
        'lineno': lineno,
        'source': source,
        'covclass': covclass,
        'linebranch': linebranch,
        'linedecision': linedecision,
        'linecount': linecount,
    }


def source_row_branch(branches):
    if not branches:
        return None

    taken = 0
    total = 0
    items = []

    for branch_id in sorted(branches):
        branch = branches[branch_id]
        if branch.is_covered:
            taken += 1
        total += 1
        items.append({
            'taken': branch.is_covered,
            'name': branch_id,
            'count': branch.count,
        })

    return {
        'taken': taken,
        'total': total,
        'branches': items,
    }


def source_row_decision(decision):
    if decision is None:
        return None

    items = []

    if decision.is_uncheckable:
        items.append({
            'uncheckable': True,
        })
    elif decision.is_conditional:
        items.append({
            "uncheckable": False,
            "taken": True if decision.count_true > 0 else False,
            "count": decision.count_true,
            "name": "true",
        })
        items.append({
            "uncheckable": False,
            "taken": True if decision.count_false > 0 else False,
            "count": decision.count_false,
            "name": "false",
        })
    elif decision.is_switch:
        items.append({
            "uncheckable": False,
            "taken": True if decision.count > 0 else False,
            "count": decision.count,
            "name": "true",
        })
    else:
        RuntimeError("Unknown decision type")

    return {
        'taken': len([i for i in items if i.get("taken", False)]),
        'uncheckable': len([i for i in items if i["uncheckable"]]),
        'total': len(items),
        'decisions': items,
    }


def _make_short_sourcename(output_file, filename):
    # type: (str, str) -> str
    r"""Make a short-ish file path for --html-detail output.

    Args:
        output_file (str): The --output path.
        defaultdefault_filename_name (str): The -default output name.
        filename (str): Path from root to source code.
    """

    (output_prefix, output_suffix) = os.path.splitext(os.path.abspath(output_file))
    if output_suffix == '':
        output_suffix = '.html'

    filename = filename.replace(os.sep, '/')
    sourcename = '.'.join((output_prefix,
                          os.path.basename(filename),
                          hashlib.md5(filename.encode('utf-8')).hexdigest())) + output_suffix
    return sourcename<|MERGE_RESOLUTION|>--- conflicted
+++ resolved
@@ -81,7 +81,6 @@
 class CssRenderer():
 
     Themes = {
-<<<<<<< HEAD
         "green": {
             "unknown_color": "LightGray",
             "low_color": "#FF6666",
@@ -89,6 +88,7 @@
             "high_color": "#85E485",
             "covered_color": "#85E485",
             "uncovered_color": "#FF8C8C",
+            "excluded_color": "#53BFFD",
             "warning_color": "orangered",
             "takenBranch_color": "Green",
             "notTakenBranch_color": "Red",
@@ -103,35 +103,13 @@
             "high_color": "#66B4FF",
             "covered_color": "#66B4FF",
             "uncovered_color": "#FF8C8C",
+            "excluded_color": "#53BFFD",
             "warning_color": "orangered",
             "takenBranch_color": "Blue",
             "notTakenBranch_color": "Red",
             "takenDecision_color": "Green",
             "uncheckedDecision_color": "DarkOrange",
             "notTakenDecision_color": "Red",
-=======
-        'green': {
-            'unknown_color': "LightGray",
-            'low_color': "#FF6666",
-            'medium_color': "#F9FD63",
-            'high_color': "#85E485",
-            'covered_color': "#85E485",
-            'uncovered_color': "#FF8C8C",
-            'excluded_color': "#53bffd",
-            'takenBranch_color': "Green",
-            'notTakenBranch_color': "Red"
-        },
-        'blue': {
-            'unknown_color': "LightGray",
-            'low_color': "#FF6666",
-            'medium_color': "#F9FD63",
-            'high_color': "#66B4FF",
-            'covered_color': "#66B4FF",
-            'uncovered_color': "#FF8C8C",
-            'excluded_color': "#53bffd",
-            'takenBranch_color': "Blue",
-            'notTakenBranch_color': "Red"
->>>>>>> 278a7f89
         }
     }
 
