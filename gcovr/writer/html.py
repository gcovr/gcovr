--- conflicted
+++ resolved
@@ -33,6 +33,7 @@
     open_text_for_writing,
 )
 from ..coverage import (
+    CallCoverage,
     CovData,
     CoverageStat,
     DecisionCoverage,
@@ -40,13 +41,9 @@
     DecisionCoverageStat,
     DecisionCoverageSwitch,
     DecisionCoverageUncheckable,
-<<<<<<< HEAD
     DirectoryCoverage,
     FileCoverage,
-=======
     LineCoverage,
-    CallCoverage,
->>>>>>> bfa2f45a
     SummarizedStats,
 )
 
@@ -692,11 +689,7 @@
     return data
 
 
-<<<<<<< HEAD
-def source_row(lineno, source, line_cov) -> Dict[str, Any]:
-=======
-def source_row(lineno: int, source: str, line_cov: Optional[LineCoverage]) -> dict:
->>>>>>> bfa2f45a
+def source_row(lineno: int, source: str, line_cov: Optional[LineCoverage]) -> Dict[str, Any]:
     linebranch = None
     linedecision = None
     linecall = None
@@ -753,11 +746,7 @@
     }
 
 
-<<<<<<< HEAD
-def source_row_call(calls) -> Dict[str, Any]:
-=======
-def source_row_call(calls: Optional[CallCoverage]):
->>>>>>> bfa2f45a
+def source_row_call(calls: Optional[CallCoverage]) -> Dict[str, Any]:
     if not calls:
         return None
 
@@ -784,11 +773,7 @@
     }
 
 
-<<<<<<< HEAD
-def source_row_decision(decision: DecisionCoverage) -> Optional[Dict[str, Any]]:
-=======
-def source_row_decision(decision: Optional[DecisionCoverage]) -> Optional[dict]:
->>>>>>> bfa2f45a
+def source_row_decision(decision: Optional[DecisionCoverage]) -> Optional[Dict[str, Any]]:
     if decision is None:
         return None
 
