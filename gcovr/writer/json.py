# -*- coding:utf-8 -*-

#  ************************** Copyrights and license ***************************
#
# This file is part of gcovr 5.0, a parsing and reporting tool for gcov.
# https://gcovr.com/en/stable
#
# _____________________________________________________________________________
#
# Copyright (c) 2013-2021 the gcovr authors
# Copyright (c) 2013 Sandia Corporation.
# This software is distributed under the BSD License.
# Under the terms of Contract DE-AC04-94AL85000 with Sandia Corporation,
# the U.S. Government retains certain rights in this software.
# For more information, see the README.rst file.
#
# ****************************************************************************

import json
import logging
import os
import functools
from ..gcov import apply_filter_include_exclude

from ..utils import (
    get_global_stats,
    presentable_filename,
    sort_coverage,
    summarize_file_coverage,
    open_text_for_writing,
)

from ..coverage import (
    DecisionCoverageUncheckable,
    DecisionCoverageConditional,
    DecisionCoverageSwitch,
    FileCoverage,
)

logger = logging.getLogger("gcovr")


JSON_FORMAT_VERSION = "0.3"
JSON_SUMMARY_FORMAT_VERSION = "0.4"
PRETTY_JSON_INDENT = 4


def _write_json_result(gcovr_json_dict, output_file, default_filename, pretty):
    r"""helper utility to output json format dictionary to a file/STDOUT"""
    write_json = json.dump

    if pretty:
        write_json = functools.partial(
            write_json,
            indent=PRETTY_JSON_INDENT,
            separators=(",", ": "),
            sort_keys=True,
        )
    else:
        write_json = functools.partial(write_json, sort_keys=True)

    with open_text_for_writing(output_file, default_filename) as fh:
        write_json(gcovr_json_dict, fh)


#
# Produce gcovr JSON report
#
def print_json_report(covdata, output_file, options):
    r"""produce an JSON report in the format partially
    compatible with gcov JSON output"""

    gcovr_json_root = {}
    gcovr_json_root["gcovr/format_version"] = JSON_FORMAT_VERSION
    gcovr_json_root["files"] = []

    for no in sorted(covdata):
        gcovr_json_file = {}
        gcovr_json_file["file"] = presentable_filename(
            covdata[no].filename, root_filter=options.root_filter
        )
        gcovr_json_file["lines"] = _json_from_lines(covdata[no].lines)
        gcovr_json_file["functions"] = _json_from_functions(covdata[no].functions)
        gcovr_json_root["files"].append(gcovr_json_file)

    _write_json_result(
        gcovr_json_root, output_file, "coverage.json", options.json_pretty
    )


#
# Produce gcovr JSON summary report
#
def print_json_summary_report(covdata, output_file, options):

    json_dict = {}

    json_dict["root"] = os.path.relpath(
        options.root,
        os.getcwd() if output_file == "-" else os.path.dirname(output_file),
    )
    json_dict["gcovr/summary_format_version"] = JSON_SUMMARY_FORMAT_VERSION
    json_dict["files"] = []

    # Data
    keys = sort_coverage(
        covdata,
        show_branch=options.show_branch,
        by_num_uncovered=options.sort_uncovered,
        by_percent_uncovered=options.sort_percent,
    )

    for key in keys:
        (
            filename,
            line_total,
            line_covered,
            line_percent,
            branch_total,
            branch_covered,
            branch_percent,
            function_total,
            function_covered,
            function_percent,
        ) = summarize_file_coverage(covdata[key], options.root_filter)

        json_dict["files"].append(
            {
                "filename": filename,
                "line_total": line_total,
                "line_covered": line_covered,
                "line_percent": line_percent,
                "branch_total": branch_total,
                "branch_covered": branch_covered,
                "branch_percent": branch_percent,
                "function_total": function_total,
                "function_covered": function_covered,
                "function_percent": function_percent,
            }
        )

    (
        lines_total,
        lines_covered,
        lines_percent,
        functions_total,
        functions_covered,
        percent_functions,
        branches_total,
        branches_covered,
        branches_percent,
    ) = get_global_stats(covdata)

    # Footer & summary
    json_dict["line_total"] = lines_total
    json_dict["line_covered"] = lines_covered
    json_dict["line_percent"] = lines_percent

    json_dict["function_total"] = functions_total
    json_dict["function_covered"] = functions_covered
    json_dict["function_percent"] = percent_functions

    json_dict["branch_total"] = branches_total
    json_dict["branch_covered"] = branches_covered
    json_dict["branch_percent"] = branches_percent

    _write_json_result(
        json_dict, output_file, "summary_coverage.json", options.json_summary_pretty
    )


#
#  Get coverage from already existing gcovr JSON files
#
def gcovr_json_files_to_coverage(filenames, covdata, options):
    r"""merge a coverage from multiple reports in the format
    partially compatible with gcov JSON output"""

    for filename in filenames:
        logger.debug(f"Processing JSON file: {filename}")

        with open(filename, "r") as json_file:
            gcovr_json_data = json.load(json_file)

        version = str(gcovr_json_data["gcovr/format_version"])
        assert (
            version == JSON_FORMAT_VERSION
        ), "Wrong format version, got {} expected {}.".format(
            version, JSON_FORMAT_VERSION
        )

        coverage = {}
        for gcovr_file in gcovr_json_data["files"]:
            file_path = os.path.join(
                os.path.abspath(options.root), os.path.normpath(gcovr_file["file"])
            )

            filtered, excluded = apply_filter_include_exclude(
                file_path, options.filter, options.exclude
            )

            # Ignore if the filename does not match the filter
            if filtered:
                logger.debug(f"  Filtering coverage data for file {file_path}")
                continue

            # Ignore if the filename matches the exclude pattern
            if excluded:
                logger.debug(f"  Excluding coverage data for file {file_path}")
                continue

            file_coverage = FileCoverage(file_path)
            _functions_from_json(file_coverage, gcovr_file["functions"])
            _lines_from_json(file_coverage, gcovr_file["lines"])
            coverage[file_path] = file_coverage

        _split_coverage_results(covdata, coverage)


def _split_coverage_results(covdata, coverages):
    for coverage in coverages.values():
        if coverage.filename not in covdata:
            covdata[coverage.filename] = FileCoverage(coverage.filename)

        covdata[coverage.filename].update(coverage)


def _json_from_lines(lines):
    json_lines = [_json_from_line(lines[no]) for no in sorted(lines)]
    return json_lines


def _json_from_line(line):
    json_line = {}
    json_line["branches"] = _json_from_branches(line.branches)
    if line.decision is not None:
        json_line["gcovr/decision"] = _json_from_decision(line.decision)
    json_line["count"] = line.count
    json_line["line_number"] = line.lineno
    json_line["gcovr/noncode"] = line.noncode
    json_line["gcovr/excluded"] = line.excluded
    return json_line


def _json_from_branches(branches):
    json_branches = [_json_from_branch(branches[no]) for no in sorted(branches)]
    return json_branches


def _json_from_branch(branch):
    json_branch = {}
    json_branch["count"] = branch.count
    json_branch["fallthrough"] = bool(branch.fallthrough)
    json_branch["throw"] = bool(branch.throw)
    return json_branch


def _json_from_decision(decision):
    json_decision = {}
    if decision.is_uncheckable:
        json_decision["type"] = "uncheckable"
    elif decision.is_conditional:
        json_decision["type"] = "conditional"
        json_decision["count_true"] = decision.count_true
        json_decision["count_false"] = decision.count_false
    elif decision.is_switch:
        json_decision["type"] = "switch"
        json_decision["count"] = decision.count
    else:
        RuntimeError("Unknown decision type")

    return json_decision


def _json_from_functions(functions):
    json_functions = [
        _json_from_function(functions[name]) for name in sorted(functions)
    ]
    return json_functions


def _json_from_function(function):
    json_function = {}
    if function:
        json_function["lineno"] = function.lineno
        json_function["name"] = function.name
        json_function["execution_count"] = function.count
    return json_function


def _functions_from_json(file, json_functions):
    [
        _function_from_json(file.function(json_function["name"]), json_function)
        for json_function in json_functions
    ]


def _function_from_json(function, json_function):
    function.count = json_function["execution_count"]
    function.lineno = json_function["lineno"]


def _lines_from_json(file, json_lines):
    [
        _line_from_json(file.line(json_line["line_number"]), json_line)
        for json_line in json_lines
    ]


def _line_from_json(line, json_line):
    line.noncode = json_line["gcovr/noncode"]
    line.excluded = json_line["gcovr/excluded"]
    line.count = json_line["count"]
    _branches_from_json(line, json_line["branches"])
    if "gcovr/decision" in json_line:
        _decision_from_json(line, json_line["gcovr/decision"])


def _branches_from_json(line, json_branches):
    [
        _branch_from_json(line.branch(no), json_branch)
        for no, json_branch in enumerate(json_branches, 0)
    ]


def _branch_from_json(branch, json_branch):
    branch.fallthrough = json_branch["fallthrough"]
    branch.throw = json_branch["throw"]
    branch.count = json_branch["count"]


def _decision_from_json(line, json_decision):
    line.decision = None
    if json_decision["type"] == "uncheckable":
        line.decision = DecisionCoverageUncheckable()
    elif json_decision["type"] == "conditional":
        line.decision = DecisionCoverageConditional(
<<<<<<< HEAD
            json_decision["count_true"],
            json_decision["count_false"],
=======
            json_decision["count_true"], json_decision["count_false"]
>>>>>>> 8e0c377b
        )
    elif json_decision["type"] == "switch":
        line.decision = DecisionCoverageSwitch(json_decision["count"])
    else:
        RuntimeError("Unknown decision type")<|MERGE_RESOLUTION|>--- conflicted
+++ resolved
@@ -335,12 +335,7 @@
         line.decision = DecisionCoverageUncheckable()
     elif json_decision["type"] == "conditional":
         line.decision = DecisionCoverageConditional(
-<<<<<<< HEAD
-            json_decision["count_true"],
-            json_decision["count_false"],
-=======
             json_decision["count_true"], json_decision["count_false"]
->>>>>>> 8e0c377b
         )
     elif json_decision["type"] == "switch":
         line.decision = DecisionCoverageSwitch(json_decision["count"])
