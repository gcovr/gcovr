--- conflicted
+++ resolved
@@ -883,14 +883,9 @@
             f"Trouble processing {abs_filename!r} with working directory {chdir!r}.\n"
             f"Stdout of gcov was >>{out}<< End of stdout\n"
             f"Stderr of gcov was >>{err}<< End of stderr\n"
-<<<<<<< HEAD
+            f"Exception was >>{str(exc)}<< End of stderr\n"
             f"Current processed gcov file was {filename!r}.\n"
-            "Use option --verbose to get extended informations."
-=======
-            f"Exception was >>{str(exc)}<< End of stderr\n"
-            f"Current processed gcov file was {fname!r}.\n"
             "Use option --verbose to get extended information."
->>>>>>> 2ec456ad
         )
 
     return done
