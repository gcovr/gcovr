--- conflicted
+++ resolved
@@ -951,14 +951,10 @@
         total += 1
         items.append(
             {
-<<<<<<< HEAD
-                "taken": branch.is_covered,
-                "excluded": branch.excluded,
-=======
->>>>>>> 54bd8a6c
                 "name": branch_id,
                 "taken": branch.is_covered,
                 "count": branch.count,
+                "excluded": branch.excluded,
             }
         )
 
