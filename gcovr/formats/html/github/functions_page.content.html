{# -*- engine: jinja -*- #}
{% for function_batch in all_functions | batch(10000) %}
<table class="m-3 text-mono text-small listOfFunctions" style="width:100%;">
  <tr class="text-left">
    <th>Function (File:Line)</th>
    <th>Call count</th>
    <th>Block coverage</th>
  </tr>
  {% for entry in function_batch %}
  <tr>
    {#- #}<td><a href="{%- if info.single_page %}#{{ entry['html_filename'] }}|
                       {%- else %}{{ entry['html_filename'] }}#
                       {%- endif %}l{{ entry['line'] }}">{{ entry["name"] }} ({{ entry["filename"] }}:{{ entry["line"] }})</a></td>
    {#- #}<td>
            {%- if entry["excluded"] %}excluded
            {%- else %}
            {%-  if entry["count"] == 0 %}not called
<<<<<<< HEAD
            {%-  else %}called {{ entry["count"] }} time{% if entry["count"] > 1 %}s{% endif %}, {% if entry["returned"] == None %}returned ?{% else %}returned {{ entry["returned"] }} time{% if entry["returned"] > 1 %}s{% endif %}{% endif %}
=======
            {%-  else %}called {{ entry["count"] }} time{% if entry["count"] > 1 %}s{% endif %}
>>>>>>> 2a249533
            {%-  endif -%}
            {%- endif -%}
    {#- #}</td>
    {#- #}<td>{{ entry["blocks"] }}%</td>
    {#- -#}
  </tr>
  {% endfor %}
</table>
{% endfor %}<|MERGE_RESOLUTION|>--- conflicted
+++ resolved
@@ -15,11 +15,7 @@
             {%- if entry["excluded"] %}excluded
             {%- else %}
             {%-  if entry["count"] == 0 %}not called
-<<<<<<< HEAD
-            {%-  else %}called {{ entry["count"] }} time{% if entry["count"] > 1 %}s{% endif %}, {% if entry["returned"] == None %}returned ?{% else %}returned {{ entry["returned"] }} time{% if entry["returned"] > 1 %}s{% endif %}{% endif %}
-=======
             {%-  else %}called {{ entry["count"] }} time{% if entry["count"] > 1 %}s{% endif %}
->>>>>>> 2a249533
             {%-  endif -%}
             {%- endif -%}
     {#- #}</td>
