--- conflicted
+++ resolved
@@ -1255,7 +1255,6 @@
         action="store_true",
     ),
     GcovrConfigOption(
-<<<<<<< HEAD
         "merge_mode_functions",
         ["--merge-mode-functions"],
         group="gcov_options",
@@ -1271,13 +1270,12 @@
             "The merge mode for functions coverage from different gcov files for same sourcefile."
             "Default: {default!s}."
         ),
-=======
+    GcovrConfigOption(
         "exclude_noncode_lines",
         ["--no-exclude-noncode-lines"],
         group="gcov_options",
         help="Exclude coverage from lines which seem to be non-code. Default: {default!s}.",
         action="store_false",
->>>>>>> f8441c73
     ),
     GcovrConfigOption(
         "exclude_throw_branches",
