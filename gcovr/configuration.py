# -*- coding:utf-8 -*-

# This file is part of gcovr <http://gcovr.com/>.
#
# This module manages processing and validation of the configuration options
# passed into gcovr.
#
#
# Copyright 2013-2019 the gcovr authors
# Copyright 2013 Sandia Corporation
# This software is distributed under the BSD license.
from argparse import ArgumentTypeError, SUPPRESS
from locale import getpreferredencoding
from multiprocessing import cpu_count
from typing import Iterable, Any
import os
import re

from .utils import FilterOption


def check_percentage(value):
    r"""
    Check that the percentage is within a reasonable range and if so return it.
    """

    # strip trailing percent sign if present, useful for config files
    if value.endswith('%'):
        value = value[:-1]

    try:
        x = float(value)
        if not (0.0 <= x <= 100.0):
            raise ValueError()
    except ValueError:
        raise ArgumentTypeError(
            "{value} not in range [0.0, 100.0]".format(value=value))
    return x


class GcovrConfigOption(object):
    r"""
    Represents a single setting for a gcovr runtime parameter.

    Gcovr can be extensively configured through a series of options,
    representing these options as a simple class object allows them to be
    portabilty re-used in multiple configuration schemes. This is implemented
    in a way similar to how options are defined in argparse. The converter
    keyword argument is expected to return a valid conversion of a string
    value or throw an error.

    Arguments:
        name (str):
            Destination (options object field),
            must be valid Python identifier.
        flags (list of str, optional):
            Any command line flags.

    Keyword Arguments:
        action (str, optional):
            What to do when the option is parsed:
            - store (default): store the option argument
            - store_const: store the const value
            - store_true, store_false: shortcuts for store_const
            - append: append the option argument
            (Compare also the *argparse* documentation.)
        choices (list, optional):
            Value must be one of these after conversion.
        config (str or bool, optional):
            Configuration file key.
            If absent, the first ``--flag`` is used without the leading dashes.
            If explicitly set to False,
            the option cannot be set from a config file.
        const (any, optional):
            Assigned by the "store_const" action.
        default (any, optional):
            Default value if the option is not found, defaults to None.
        group (str, optional):
            Name of the option group in GCOVR_CONFIG_OPTION_GROUPS.
            Only relevant for documentation purposes.
        help (str):
            Help message.
            Must display well on terminal *and* render as Restructured Text.
            Any named curly-brace placeholders
            are filled in from the option attributes via ``str.format()``.
        metavar (str, optional):
            Name of the value in help messages, defaults to the name.
        nargs (int or '+', '*', '?', optional):
            How often the option may occur.
            Special case for "?": if the option exists but has no value,
            the const value is stored.
        positional (bool, optional):
            Whether this is a positional option, defaults to False.
            A positional argument cannot have flags.
        required (bool, optional):
            Whether this option is required, defaults to False.
        type (function, optional):
            Check and convert the option value, may throw exceptions.

    Constraint: an option must be either have a flag or be positional
    or have a config key, or a combination thereof.
    """

    def __init__(
        self, name, flags=None,
        action='store', choices=None, const=None, config=None,
        default=None, group=None,
        help=None, metavar=None, nargs=None, positional=False,
        required=False, type=None,
    ):
        if flags is None:
            flags = []

        assert not (flags and positional), \
            "option cannot have flags and be positional"

        if config is None:
            for flag in flags:
                if not flag.startswith('--'):
                    continue
                config = flag.lstrip('-')
                break
        elif config is False:
            config = None

        assert config is None or isinstance(config, str)

        assert flags or positional or config, \
            "option must be named, positional, or config argument."

        assert help is not None, "help required"
        if (flags or positional) and config and '--' + config not in flags:
            help += ' Config key: {config}.'

        # the store_true and store_false actions have hardcoded boolean
        # constants in their definitions so they need switched to the generic
        # store_const in order for the logic here to work correctly.
        if action == 'store_true':
            assert const is None, "action=store_true and const conflict"
            assert default is None, "action=store_true and default conflict"
            action = 'store_const'
            const = True
            default = False
        elif action == 'store_false':
            assert const is None, "action=store_false and const conflict"
            assert default is None, "action=store_false and default conflict"
            action = 'store_const'
            const = False
            default = True

        assert action in ('store', 'store_const', 'append')

        self.name = name
        self.flags = flags

        self.action = action
        self.choices = choices
        self.config = config
        self.const = const
        self.default = default
        self.group = group
        self.help = None  # assigned later
        self.metavar = metavar
        self.nargs = nargs
        self.positional = positional
        self.required = required
        self.type = type

        # format the help
        self.help = help.format(**self.__dict__)

    def __repr__(self):
        r"""String representation of instance.

        >>> GcovrConfigOption('foo', ['-f', '--foo'], help="fooify")
        GcovrConfigOption('foo', [-f, --foo], ..., help='fooify', ...)
        """
        kwargs = [
            '{k}={v!r}'.format(k=k, v=v)
            for k, v in sorted(self.__dict__.items())
            if k not in ('name', 'flags')]

        return "GcovrConfigOption({name!r}, [{flags}], {kwargs})".format(
            name=self.name,
            flags=', '.join(self.flags),
            kwargs=', '.join(kwargs),
        )


def argument_parser_setup(parser, default_group):
    r"""Add all options and groups to the given argparse parser."""

    # setup option groups
    groups = {}
    for group_def in GCOVR_CONFIG_OPTION_GROUPS:
        group = parser.add_argument_group(group_def["name"],
                                          description=group_def["description"])
        groups[group_def["key"]] = group

    # create each option value
    for opt in GCOVR_CONFIG_OPTIONS:
        group = default_group if opt.group is None else groups[opt.group]

        kwargs = {
            'action': opt.action,
            'const': opt.const,
            'default': SUPPRESS,  # default will be assigned manually
            'help': opt.help,
            'metavar': opt.metavar,
        }

        # To avoid store_const problems, optionally set choices, nargs, type:
        if opt.choices is not None:
            kwargs['choices'] = opt.choices
        if opt.nargs is not None:
            kwargs['nargs'] = opt.nargs
        if opt.type is not None:
            kwargs['type'] = opt.type

        # We only want to set dest and required for non-positionals.
        if opt.flags:
            kwargs["dest"] = opt.name
            kwargs["required"] = opt.required  # only meaningful for flags
            group.add_argument(*opt.flags, **kwargs)
        elif opt.positional:
            group.add_argument(opt.name, **kwargs)


def parse_config_into_dict(config_entry_source, all_options=None):
    # type: (Iterable[ConfigEntry], Iterable[GcovrConfigOption]) -> Any
    cfg_dict = {}

    if all_options is None:
        all_options = GCOVR_CONFIG_OPTIONS

    options_lookup = {}
    for option in all_options:
        if option.config is not None:
            options_lookup[option.config] = option

    for cfg_entry in config_entry_source:  # type: ConfigEntry
        try:
            option = options_lookup[cfg_entry.key]  # type: GcovrConfigOption
        except KeyError:
            raise cfg_entry.error("unknown config option")

        value = _get_value_from_config_entry(cfg_entry, option)
        _assign_value_to_dict(cfg_dict, value, option, is_single_value=True)

    return cfg_dict


def _get_value_from_config_entry(cfg_entry, option):

    def get_boolean(silent_error=False):
        try:
            return cfg_entry.value_as_bool
        except ValueError:
            if silent_error:
                return None
            raise

    # special case: store_const expects a boolean
    if option.action == 'store_const':
        use_const = get_boolean()
    # special case: nargs=? optionally expects a boolean
    elif option.nargs == '?':
        use_const = get_boolean(silent_error=True)
    else:
        use_const = None  # marker to continue with parsing

    if use_const is True:
        return option.const
    if use_const is False:
        return option.default
    assert use_const is None

    # parse the value
    if option.type is bool:
        value = cfg_entry.value_as_bool

    elif option.type is not None:

        args = ()
        if isinstance(option.type, FilterOption):
            args = [os.path.dirname(cfg_entry.filename)]

        try:
            value = option.type(cfg_entry.value, *args)
        except (ValueError, ArgumentTypeError) as err:
            raise cfg_entry.error(str(err))

    else:
        value = cfg_entry.value

    # verify choices:
    if option.choices is not None:
        if value not in option.choices:
            raise cfg_entry.error(  # pylint: disable=raising-format-tuple
                "must be one of ({}) but got {!r}",
                ', '.join(repr(choice) for choice in option.choices),
                value)

    return value


def _assign_value_to_dict(namespace, value, option, is_single_value):

    if option.action in ('store', 'store_const'):
        namespace[option.name] = value
        return

    if option.action == 'append':
        append_target = namespace.setdefault(option.name, [])
        if is_single_value:
            append_target.append(value)
        else:
            append_target.extend(value)
        return

    assert False, "unexpected action for {name}: {action!r}".format(
        name=option.name, action=option.action)


def merge_options_and_set_defaults(partial_namespaces, all_options=None):
    assert partial_namespaces, "at least one namespace required"

    if all_options is None:
        all_options = GCOVR_CONFIG_OPTIONS

    target = {}
    for namespace in partial_namespaces:
        for option in all_options:

            if option.name not in namespace:
                continue

            _assign_value_to_dict(
                target, namespace[option.name], option, is_single_value=False)

    # if no value was provided, set the default.
    for option in all_options:
        target.setdefault(option.name, option.default)

    return target


class OutputOrDefault(object):
    """An output path that may be empty.

    - ``None``: the option is not set
    - ``OutputOrDefault(None)``: fall back to some default value
    - ``OutputOrDefault(path)``: use that path
    """

    def __init__(self, value):
        self.value = value

    @classmethod
    def choose(_cls, choices, default=None):
        """select the first choice that contains a value"""
        for choice in choices:
            if choice and choice.value:
                return choice
        return default


GCOVR_CONFIG_OPTION_GROUPS = [
    {
        "key": "output_options",
        "name": "Output Options",
        "description":
            "Gcovr prints a text report by default, "
            "but can switch to XML or HTML.",
    }, {
        "key": "filter_options",
        "name": "Filter Options",
        "description":
            "Filters decide which files are included in the report. "
            "Any filter must match, and no exclude filter must match. "
            "A filter is a regular expression that matches a path. "
            "Filter paths use forward slashes, even on Windows.",
    }, {
        "key": "gcov_options",
        "name": "GCOV Options",
        "description":
            "The 'gcov' tool turns raw coverage files (.gcda and .gcno) "
            "into .gcov files that are then processed by gcovr. "
            "The gcno files are generated by the compiler. "
            "The gcda files are generated when the instrumented program is "
            "executed.",
    },
]


# Style guide for option descriptions:
# - Prefer complete sentences.
# - Phrase first sentence as a command:
#   “Print report”, not “Prints report”.
# - Must be readable on the command line,
#   AND parse as reStructured Text.

GCOVR_CONFIG_OPTIONS = [
    GcovrConfigOption(
        "verbose", ["-v", "--verbose"],
        help="Print progress messages. "
             "Please include this output in bug reports.",
        action="store_true",
    ),
    GcovrConfigOption(
        "root", ["-r", "--root"],
        help="The root directory of your source files. "
             "Defaults to '{default!s}', the current directory. "
             "File names are reported relative to this root. "
             "The --root is the default --filter.",
        default='.',
    ),
    GcovrConfigOption(
        "add_tracefile", ["-a", "--add-tracefile"],
        help="Combine the coverage data from JSON files. "
             "Coverage files contains source files structure relative "
             "to root directory. Those structures are combined "
             "in the output relative to the current root directory. "
<<<<<<< HEAD
=======
             "Unix style wildcards can be used to add the pathnames "
             "matching a specified pattern. In this case pattern "
             "must be set in double quotation marks. "
>>>>>>> 39b1e373
             "Option can be specified multiple times. "
             "When option is used gcov is not run to collect "
             "the new coverage data.",
        action="append",
        default=[],
    ),
    GcovrConfigOption(
        'search_paths', config='search-path',
        positional=True, nargs='*',
        help="Search these directories for coverage files. "
             "Defaults to --root and --object-directory.",
    ),
    GcovrConfigOption(
        'config', ['--config'], config=False,
        help="Load that configuration file. "
             "Defaults to gcovr.cfg in the --root directory.",
    ),
    GcovrConfigOption(
        "fail_under_line", ["--fail-under-line"],
        type=check_percentage,
        metavar="MIN",
        help="Exit with a status of 2 "
             "if the total line coverage is less than MIN. "
             "Can be ORed with exit status of '--fail-under-branch' option.",
        default=0.0,
    ),
    GcovrConfigOption(
        "fail_under_branch", ["--fail-under-branch"],
        type=check_percentage,
        metavar="MIN",
        help="Exit with a status of 4 "
             "if the total branch coverage is less than MIN. "
             "Can be ORed with exit status of '--fail-under-line' option.",
        default=0.0,
    ),
    GcovrConfigOption(
        'source_encoding', ['--source-encoding'],
        help="Select the source file encoding. "
             "Defaults to the system default encoding ({default!s}).",
        default=getpreferredencoding(),
    ),
    GcovrConfigOption(
        "output", ["-o", "--output"],
        group="output_options",
        help="Print output to this filename. Defaults to stdout. "
        "Individual output formats can override this.",
        default=None,
    ),
    GcovrConfigOption(
        "show_branch", ["-b", "--branches"], config='txt-branch',
        group="output_options",
        help="Report the branch coverage instead of the line coverage. "
             "For text report only.",
        action="store_true",
    ),
    GcovrConfigOption(
        "sort_uncovered", ["-u", "--sort-uncovered"],
        group="output_options",
        help="Sort entries by increasing number of uncovered lines. "
             "For text and HTML report.",
        action="store_true",
    ),
    GcovrConfigOption(
        "sort_percent", ["-p", "--sort-percentage"],
        group="output_options",
        help="Sort entries by increasing percentage of uncovered lines. "
             "For text and HTML report.",
        action="store_true",
    ),
    GcovrConfigOption(
        "xml", ["-x", "--xml"],
        group="output_options",
        metavar='OUTPUT',
        help="Generate a Cobertura XML report. "
             "OUTPUT is optional and defaults to --output.",
        nargs='?',
        type=OutputOrDefault,
        default=None,
        const=OutputOrDefault(None),
    ),
    GcovrConfigOption(
        "prettyxml", ["--xml-pretty"],
        group="output_options",
        help="Pretty-print the XML report. Implies --xml. Default: {default!s}.",
        action="store_true",
    ),
    GcovrConfigOption(
        "html", ["--html"],
        group="output_options",
        metavar='OUTPUT',
        help="Generate a HTML report. "
             "OUTPUT is optional and defaults to --output.",
        nargs='?',
        type=OutputOrDefault,
        default=None,
        const=OutputOrDefault(None),
    ),
    GcovrConfigOption(
        "html_details", ["--html-details"],
        group="output_options",
        metavar="OUTPUT",
        help="Add annotated source code reports to the HTML report. "
             "Implies --html. "
             "OUTPUT is optional and defaults to --output.",
        nargs='?',
        type=OutputOrDefault,
        default=None,
        const=OutputOrDefault(None),
    ),
    GcovrConfigOption(
        "html_title", ["--html-title"],
        group="output_options",
        metavar="TITLE",
        help="Use TITLE as title for the HTML report. Default is {default!s}.",
        default="Head",
    ),
    GcovrConfigOption(
        "html_medium_threshold", ["--html-medium-threshold"],
        group="output_options",
        type=check_percentage,
        metavar="MEDIUM",
        help="If the coverage is below MEDIUM, the value is marked "
             "as low coverage in the HTML report. "
             "MEDIUM has to be lower than or equal to value of --html-high-threshold. "
             "If MEDIUM is equal to value of --html-high-threshold the report has "
             "only high and low coverage. Default is {default!s}.",
        default=75.0,
    ),
    GcovrConfigOption(
        "html_high_threshold", ["--html-high-threshold"],
        group="output_options",
        type=check_percentage,
        metavar="HIGH",
        help="If the coverage is below HIGH, the value is marked "
             "as medium coverage in the HTML report. "
             "HIGH has to be greater than or equal to value of --html-medium-threshold. "
             "If HIGH is equal to value of --html-medium-threshold the report has "
             "only high and low coverage. Default is {default!s}.",
        default=90.0,
    ),
    GcovrConfigOption(
        "relative_anchors", ["--html-absolute-paths"],
        group="output_options",
        help="Use absolute paths to link the --html-details reports. "
             "Defaults to relative links.",
        action="store_false",
    ),
    GcovrConfigOption(
        'html_encoding', ['--html-encoding'],
        group="output_options",
        help="Override the declared HTML report encoding. "
             "Defaults to {default!s}. "
             "See also --source-encoding.",
        default='UTF-8',
    ),
    GcovrConfigOption(
        "print_summary", ["-s", "--print-summary"],
        group="output_options",
        help="Print a small report to stdout "
             "with line & branch percentage coverage. "
             "This is in addition to other reports. "
             "Default: {default!s}.",
        action="store_true",
    ),
    GcovrConfigOption(
        "sonarqube", ["--sonarqube"],
        group="output_options",
        metavar='OUTPUT',
        help="Generate sonarqube generic coverage report in this file name. "
             "OUTPUT is optional and defaults to --output.",
        nargs='?',
        type=OutputOrDefault,
        default=None,
        const=OutputOrDefault(None),
    ),
    GcovrConfigOption(
        "json", ["--json"],
        group="output_options",
        metavar='OUTPUT',
        help="Generate a JSON report. "
             "OUTPUT is optional and defaults to --output.",
        nargs='?',
        type=OutputOrDefault,
        default=None,
        const=OutputOrDefault(None),
    ),
    GcovrConfigOption(
<<<<<<< HEAD
        "json_summary", ["--json-summary"],
        group="output_options",
        metavar='OUTPUT',
        help="Generate a JSON summary report."
             "OUTPUT is optional and defaults to --output.",
        nargs='?',
        type=OutputOrDefault,
        default=None,
        const=OutputOrDefault(None),
    ),
    GcovrConfigOption(
=======
>>>>>>> 39b1e373
        "prettyjson", ["--json-pretty"],
        group="output_options",
        help="Pretty-print the JSON report. Implies --json. Default: {default!s}.",
        action="store_true",
    ),
    GcovrConfigOption(
        "filter", ["-f", "--filter"],
        group="filter_options",
        help="Keep only source files that match this filter. "
             "Can be specified multiple times. "
             "If no filters are provided, defaults to --root.",
        action="append",
        type=FilterOption,
        default=[],
    ),
    GcovrConfigOption(
        "exclude", ["-e", "--exclude"],
        group="filter_options",
        help="Exclude source files that match this filter. "
             "Can be specified multiple times.",
        action="append",
        type=FilterOption.NonEmpty,
        default=[],
    ),
    GcovrConfigOption(
        "gcov_filter", ["--gcov-filter"],
        group="filter_options",
        help="Keep only gcov data files that match this filter. "
             "Can be specified multiple times.",
        action="append",
        type=FilterOption,
        default=[],
    ),
    GcovrConfigOption(
        "gcov_exclude", ["--gcov-exclude"],
        group="filter_options",
        help="Exclude gcov data files that match this filter. "
             "Can be specified multiple times.",
        action="append",
        type=FilterOption,
        default=[],
    ),
    GcovrConfigOption(
        "exclude_dirs", ["--exclude-directories"],
        group="filter_options",
        help="Exclude directories that match this regex "
             "while searching raw coverage files. "
             "Can be specified multiple times.",
        action="append",
        type=FilterOption.NonEmpty,
        default=[],
    ),
    GcovrConfigOption(
        "gcov_cmd", ["--gcov-executable"],
        group="gcov_options",
        help="Use a particular gcov executable. "
             "Must match the compiler you are using, "
             "e.g. 'llvm-cov gcov' for Clang. "
             "Can include additional arguments. "
             "Defaults to the GCOV environment variable, "
             "or 'gcov': '{default!s}'.",
        default=os.environ.get('GCOV', 'gcov'),
    ),
    GcovrConfigOption(
        "exclude_unreachable_branches", ["--exclude-unreachable-branches"],
        group="gcov_options",
        help="Exclude branch coverage from lines without useful source code "
             "(often, compiler-generated \"dead\" code). "
             "Default: {default!s}.",
        action="store_true",
    ),
    GcovrConfigOption(
        "exclude_throw_branches", ["--exclude-throw-branches"],
        group="gcov_options",
        help="For branch coverage, exclude branches "
             "that the compiler generates for exception handling. "
             "This often leads to more \"sensible\" coverage reports. "
             "Default: {default!s}.",
        action="store_true"
    ),
    GcovrConfigOption(
        "gcov_files", ["-g", "--use-gcov-files"],
        group="gcov_options",
        help="Use existing gcov files for analysis. Default: {default!s}.",
        action="store_true",
    ),
    GcovrConfigOption(
        "gcov_ignore_parse_errors", ['--gcov-ignore-parse-errors'],
        group="gcov_options",
        help="Skip lines with parse errors in GCOV files "
             "instead of exiting with an error. "
             "A report will be shown on stderr. "
             "Default: {default!s}.",
        action="store_true",
    ),
    GcovrConfigOption(
        "objdir", ['--object-directory'],
        group="gcov_options",
        help="Override normal working directory detection. "
             "Gcovr needs to identify the path between gcda files "
             "and the directory where the compiler was originally run. "
             "Normally, gcovr can guess correctly. "
             "This option specifies either "
             "the path from gcc to the gcda file (i.e. gcc's '-o' option), "
             "or the path from the gcda file to gcc's working directory.",
    ),
    GcovrConfigOption(
        "keep", ["-k", "--keep"], config='keep-gcov-files',
        group="gcov_options",
        help="Keep gcov files after processing. "
             "This applies both to files that were generated by gcovr, "
             "or were supplied via the --use-gcov-files option. "
             "Default: {default!s}.",
        action="store_true",
    ),
    GcovrConfigOption(
        "delete", ["-d", "--delete"], config='delete-gcov-files',
        group="gcov_options",
        help="Delete gcda files after processing. Default: {default!s}.",
        action="store_true",
    ),
    GcovrConfigOption(
        "gcov_parallel", ["-j"], config='gcov-parallel',
        group="gcov_options",
        help="Set the number of threads to use in parallel.",
        nargs="?",
        const=cpu_count(),
        type=int,
        default=1,
    )
]


CONFIG_HASH_COMMENT = re.compile(
    r'(?:^|\s+) [#] .* $', re.X)
CONFIG_SEMICOLON_COMMENT = re.compile(
    r'(?:^|\s+) [;] .* $', re.X)
CONFIG_KV = re.compile(
    r'^((?=\w)[\w-]+) \s* = \s* (.*) $', re.X)
CONFIG_POSSIBLE_VARIABLE = re.compile(
    r'[$][\w{(]')  # "$" followed by word, open brace, or open parenthesis.


def parse_config_file(open_file, filename, first_lineno=1):
    r"""
    Parse an ini-style configuration format.

    Yields: ConfigEntry

    Example: basic syntax.

    >>> import io
    >>> cfg = u'''
    ... # this is a comment
    ... key =   value  # trailing comment
    ... # the next line is empty
    ...
    ... key = can have multiple values
    ... another-key =  # can be empty
    ... optional=spaces
    ... '''
    >>> open_file = io.StringIO(cfg[1:])
    >>> for entry in parse_config_file(open_file, 'test.cfg'):
    ...     print(entry)
    test.cfg: 2: key = value
    test.cfg: 5: key = can have multiple values
    test.cfg: 6: another-key = # empty
    test.cfg: 7: optional = spaces
    """

    for lineno, line in enumerate(open_file, first_lineno):
        line = line.rstrip()

        def error(pattern, *args, **kwargs):
            # pylint: disable=cell-var-from-loop
            message = pattern.format(*args, **kwargs)
            message += "\non this line: " + line
            return SyntaxError(': '.join([filename, str(lineno), message]))

        # strip (trailing) comments
        line = CONFIG_HASH_COMMENT.sub('', line)

        if CONFIG_SEMICOLON_COMMENT.search(line):
            raise error("semicolon comment ; ... is reserved")

        if line.isspace() or not line:  # skip empty lines
            continue

        match = CONFIG_KV.match(line)
        if not match:
            raise error('expected "key = value" entry')

        key, value = match.group(1, 2)  # type: str, str
        value = value.strip()

        if value.startswith('"'):
            raise error("leading quote \" is reserved")
        if value.startswith("'"):
            raise error("leading quote \' is reserved")
        if value.endswith('\\'):
            raise error("trailing backslash \\ is reserved")
        if CONFIG_POSSIBLE_VARIABLE.search(value):
            raise error("variable substitution syntax "
                        "(${{var}}, $(var), or $var) is reserved")

        yield ConfigEntry(key, value, filename=filename, lineno=lineno)


class ConfigEntry(object):
    r"""
    A "key = value" config file entry.

    Attributes:
        key (str):
            The key. There might be other entries with the same key.
        value (str):
            The un-parsed value.
        filename (str, optional):
            path of the config file, for error messages.
        lineno (int, optional):
            Line of the entry in the config file, for error messages.
    """
    def __init__(self, key, value, filename=None, lineno=None):
        self.key = key
        self.value = value
        self.filename = filename
        self.lineno = lineno

    def __str__(self):
        r"""
        Display the config entry.

        >>> print(ConfigEntry("the-key", "value",
        ...                   filename="foo.cfg", lineno=17))
        foo.cfg: 17: the-key = value
        """
        return '{filename}: {lineno}: {key} = {value}'.format(
            filename=self.filename or '<config>',
            lineno=self.lineno or '??',
            key=self.key,
            value=self.value or "# empty")

    @property
    def value_as_bool(self):
        r"""
        The value converted to a boolean.

        >>> ConfigEntry("k", "yes").value_as_bool
        True

        >>> ConfigEntry("k", "no").value_as_bool
        False

        >>> ConfigEntry("k", "foo").value_as_bool
        Traceback (most recent call last):
        ValueError: <config>: ??: k: boolean option must be "yes" or "no"
        """
        value = self.value
        if value == 'yes':
            return True
        if value == 'no':
            return False
        raise self.error('boolean option must be "yes" or "no"')

    def error(self, pattern, *args, **kwargs):
        r"""
        Format but NOT RAISE a ValueError.

        >>> entry = ConfigEntry('jobs', 'nun', lineno=3)
        >>> raise entry.error("expected number but got {value!r}")
        Traceback (most recent call last):
        ValueError: <config>: 3: jobs: expected number but got 'nun'
        """
        filename = self.filename or '<config>'
        lineno = str(self.lineno or '??')
        kwargs.update(key=self.key, value=self.value)
        message = pattern.format(*args, **kwargs)
        return ValueError(': '.join([filename, lineno, self.key, message]))<|MERGE_RESOLUTION|>--- conflicted
+++ resolved
@@ -421,12 +421,10 @@
              "Coverage files contains source files structure relative "
              "to root directory. Those structures are combined "
              "in the output relative to the current root directory. "
-<<<<<<< HEAD
-=======
              "Unix style wildcards can be used to add the pathnames "
              "matching a specified pattern. In this case pattern "
              "must be set in double quotation marks. "
->>>>>>> 39b1e373
+
              "Option can be specified multiple times. "
              "When option is used gcov is not run to collect "
              "the new coverage data.",
@@ -614,7 +612,6 @@
         const=OutputOrDefault(None),
     ),
     GcovrConfigOption(
-<<<<<<< HEAD
         "json_summary", ["--json-summary"],
         group="output_options",
         metavar='OUTPUT',
@@ -626,8 +623,6 @@
         const=OutputOrDefault(None),
     ),
     GcovrConfigOption(
-=======
->>>>>>> 39b1e373
         "prettyjson", ["--json-pretty"],
         group="output_options",
         help="Pretty-print the JSON report. Implies --json. Default: {default!s}.",
