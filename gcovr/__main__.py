--- conflicted
+++ resolved
@@ -261,26 +261,17 @@
 def collect_coverage_from_tracefiles(covdata, options, logger):
     datafiles = set()
 
-<<<<<<< HEAD
-    for trace_file in options.add_tracefile:
-        if not os.path.exists(normpath(trace_file)):
-=======
     for trace_files_regex in options.add_tracefile:
         trace_files = glob(trace_files_regex, recursive=True)
         if not trace_files:
->>>>>>> 39b1e373
             logger.error(
                 "Bad --add-tracefile option.\n"
                 "\tThe specified file does not exist.")
             sys.exit(1)
-<<<<<<< HEAD
-        datafiles.add(trace_file)
-=======
         else:
             for trace_file in trace_files:
                 datafiles.add(normpath(trace_file))
 
->>>>>>> 39b1e373
     options.root_dir = os.path.abspath(options.root)
     gcovr_json_files_to_coverage(datafiles, covdata, options)
 
@@ -352,17 +343,6 @@
             "consider providing an output file with `--html=OUTPUT`.")))
 
     generators.append((
-<<<<<<< HEAD
-        lambda: options.json_summary,
-        [options.json_summary],
-        print_json_report,
-        lambda: logger.warn(
-            "JSON summary output skipped - "
-            "consider providing an output file with `--json-summary=OUTPUT`.")))
-
-    generators.append((
-=======
->>>>>>> 39b1e373
         lambda: options.sonarqube,
         [options.sonarqube],
         print_sonarqube_report,
@@ -379,7 +359,6 @@
             "consider providing output file with `--json=OUTPUT`.")))
 
     generators.append((
-<<<<<<< HEAD
         lambda: options.json_summary,
         [options.json_summary],
         print_json_summary_report,
@@ -388,8 +367,6 @@
             "consider providing output file with `--json-summary=OUTPUT`.")))
 
     generators.append((
-=======
->>>>>>> 39b1e373
         lambda: not reports_were_written,
         [],
         print_text_report,
