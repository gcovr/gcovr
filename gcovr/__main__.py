--- conflicted
+++ resolved
@@ -258,28 +258,16 @@
 
     if options.exclude_dirs is not None:
         options.exclude_dirs = [
-<<<<<<< HEAD
-            f.build_filter(logger, options.use_canonical_paths) for f in options.exclude_dirs]
-
-    options.exclude = [f.build_filter(logger, options.use_canonical_paths) for f in options.exclude]
-    options.filter = [f.build_filter(logger, options.use_canonical_paths) for f in options.filter]
-=======
-            f.build_filter() for f in options.exclude_dirs]
-
-    options.exclude = [f.build_filter() for f in options.exclude]
-    options.filter = [f.build_filter() for f in options.filter]
->>>>>>> a64bdeba
+            f.build_filter(options.use_canonical_paths) for f in options.exclude_dirs]
+
+    options.exclude = [f.build_filter(options.use_canonical_paths) for f in options.exclude]
+    options.filter = [f.build_filter(options.use_canonical_paths) for f in options.filter]
     if not options.filter:
         options.filter = [DirectoryPrefixFilter(options.root_dir)]
 
     options.gcov_exclude = [
-<<<<<<< HEAD
-        f.build_filter(logger, options.use_canonical_paths) for f in options.gcov_exclude]
-    options.gcov_filter = [f.build_filter(logger, options.use_canonical_paths) for f in options.gcov_filter]
-=======
-        f.build_filter() for f in options.gcov_exclude]
-    options.gcov_filter = [f.build_filter() for f in options.gcov_filter]
->>>>>>> a64bdeba
+        f.build_filter(options.use_canonical_paths) for f in options.gcov_exclude]
+    options.gcov_filter = [f.build_filter(options.use_canonical_paths) for f in options.gcov_filter]
     if not options.gcov_filter:
         options.gcov_filter = [AlwaysMatchFilter()]
 
