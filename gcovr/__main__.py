# -*- coding:utf-8 -*-

#  ************************** Copyrights and license ***************************
#
# This file is part of gcovr 5.0, a parsing and reporting tool for gcov.
# https://gcovr.com/en/stable
#
# _____________________________________________________________________________
#
# Copyright (c) 2013-2021 the gcovr authors
# Copyright (c) 2013 Sandia Corporation.
# This software is distributed under the BSD License.
# Under the terms of Contract DE-AC04-94AL85000 with Sandia Corporation,
# the U.S. Government retains certain rights in this software.
# For more information, see the README.rst file.
#
# ****************************************************************************
import logging
import os
import re
import sys
import io

from argparse import ArgumentParser
from os.path import normpath
from glob import glob

from .configuration import (
    argument_parser_setup, merge_options_and_set_defaults,
    parse_config_file, parse_config_into_dict, OutputOrDefault)
from .gcov import (find_existing_gcov_files, find_datafiles,
                   process_existing_gcov_file, process_datafile)
from .utils import (get_global_stats, AlwaysMatchFilter,
<<<<<<< HEAD
                    DirectoryPrefixFilter, configure_logging)
=======
                    DirectoryPrefixFilter, Logger, configure_logging)
>>>>>>> edcb5601
from .version import __version__
from .workers import Workers

# generators
from .writer.json import (gcovr_json_files_to_coverage)
from .writer.cobertura import print_xml_report
from .writer.html import print_html_report
from .writer.json import print_json_report, print_json_summary_report
from .writer.txt import print_text_report
from .writer.csv import print_csv_report
from .writer.summary import print_summary
from .writer.sonarqube import print_sonarqube_report
from .writer.coveralls import print_coveralls_report


logger = logging.getLogger('gcovr')


#
# Exits with status 2 if below threshold
#
def fail_under(covdata, threshold_line, threshold_branch):
    (lines_total, lines_covered, percent_lines,
        functions_total, functions_covered, percent_functions,
        branches_total, branches_covered,
        percent_branches) = get_global_stats(covdata)

    if branches_total == 0:
        percent_branches = 100.0

    line_nok = False
    branch_nok = False
    if percent_lines < threshold_line:
        line_nok = True
        logger.error(f"failed minimum line coverage (got {percent_lines}%, minimum {threshold_line}%)")
    if percent_branches < threshold_branch:
        branch_nok = True
        logger.error(f"failed minimum branch coverage (got {percent_branches}%, minimum {threshold_branch}%)")
    if line_nok and branch_nok:
        sys.exit(6)
    if line_nok:
        sys.exit(2)
    if branch_nok:
        sys.exit(4)


def create_argument_parser():
    """Create the argument parser."""

    parser = ArgumentParser(add_help=False)
    parser.usage = "gcovr [options] [search_paths...]"
    parser.description = \
        "A utility to run gcov and summarize the coverage in simple reports."

    parser.epilog = "See <http://gcovr.com/> for the full manual."

    options = parser.add_argument_group('Options')
    options.add_argument(
        "-h", "--help",
        help="Show this help message, then exit.",
        action="help"
    )
    options.add_argument(
        "--version",
        help="Print the version number, then exit.",
        action="store_true",
        dest="version",
        default=False
    )

    argument_parser_setup(parser, options)

    return parser


COPYRIGHT = (
    "Copyright 2013-2018 the gcovr authors\n"
    "Copyright 2013 Sandia Corporation\n"
    "Under the terms of Contract DE-AC04-94AL85000 with Sandia Corporation,\n"
    "the U.S. Government retains certain rights in this software."
)


def find_config_name(partial_options):
    cfg_name = getattr(partial_options, 'config', None)
    if cfg_name is not None:
        return cfg_name

    root = getattr(partial_options, 'root', '')
    if root:
        cfg_name = os.path.join(root, 'gcovr.cfg')
    else:
        cfg_name = 'gcovr.cfg'

    if os.path.isfile(cfg_name):
        return cfg_name

    return None


class Options(object):
    def __init__(self, **kwargs):
        self.__dict__.update(kwargs)


def main(args=None):
    parser = create_argument_parser()
    cli_options = parser.parse_args(args=args)

    # load the config
    cfg_name = find_config_name(cli_options)
    cfg_options = {}
    if cfg_name is not None:
        with io.open(cfg_name, encoding='UTF-8') as cfg_file:
            cfg_options = parse_config_into_dict(
                parse_config_file(cfg_file, filename=cfg_name))

    options_dict = merge_options_and_set_defaults(
        [cfg_options, cli_options.__dict__])
    options = Options(**options_dict)

<<<<<<< HEAD
    configure_logging(logger, logging.DEBUG if options.verbose else logging.INFO)
=======
    python_logger = configure_logging(logging.DEBUG if options.verbose else logging.INFO)
    logger = Logger(python_logger, options.verbose)
>>>>>>> edcb5601

    if cli_options.version:
        logger.info(
            "gcovr {version}\n"
            "\n"
            "{copyright}",
            version=__version__, copyright=COPYRIGHT)
        sys.exit(0)

    if options.html_title == '':
        logger.error(
            "an empty --html_title= is not allowed.")
        sys.exit(1)

    if options.html_medium_threshold == 0:
        logger.error(
            "value of --html-medium-threshold= should not be zero.")
        sys.exit(1)

    if options.html_medium_threshold > options.html_high_threshold:
        logger.error(
            "value of --html-medium-threshold={} should be\n"
            "lower than or equal to the value of --html-high-threshold={}.",
            options.html_medium_threshold, options.html_high_threshold)
        sys.exit(1)

    if options.html_tab_size < 1:
        logger.error(
            "value of --html-tab-size= should be greater 0.")
        sys.exit(1)

    potential_html_output = (
        (options.html and options.html.value)
        or (options.html_details and options.html_details.value)
        or (options.output and options.output.value))
    if options.html_details and not potential_html_output:
        logger.error(
            "a named output must be given, if the option --html-details\n"
            "is used.")
        sys.exit(1)

    if options.html_self_contained is False and not potential_html_output:
        logger.error(
            "can only disable --html-self-contained when a named output is given.")
        sys.exit(1)

    if options.objdir is not None:
        if not options.objdir:
            logger.error(
                "empty --object-directory option.\n"
                "\tThis option specifies the path to the object file "
                "directory of your project.\n"
                "\tThis option cannot be an empty string.")
            sys.exit(1)
        tmp = options.objdir.replace('/', os.sep).replace('\\', os.sep)
        while os.sep + os.sep in tmp:
            tmp = tmp.replace(os.sep + os.sep, os.sep)
        if normpath(options.objdir) != tmp:
            logger.warning(
                "relative referencing in --object-directory.\n"
                "\tthis could cause strange errors when gcovr attempts to\n"
                "\tidentify the original gcc working directory.")
        if not os.path.exists(normpath(options.objdir)):
            logger.error(
                "Bad --object-directory option.\n"
                "\tThe specified directory does not exist.")
            sys.exit(1)

    options.starting_dir = os.path.abspath(os.getcwd())
    if not options.root:
        logger.error(
            "empty --root option.\n"
            "\tRoot specifies the path to the root "
            "directory of your project.\n"
            "\tThis option cannot be an empty string.")
        sys.exit(1)
    options.root_dir = os.path.abspath(options.root)

    #
    # Setup filters
    #

    # The root filter isn't technically a filter,
    # but is used to turn absolute paths into relative paths
    options.root_filter = re.compile('^' + re.escape(options.root_dir + os.sep))

    if options.exclude_dirs is not None:
        options.exclude_dirs = [
            f.build_filter() for f in options.exclude_dirs]

    options.exclude = [f.build_filter() for f in options.exclude]
    options.filter = [f.build_filter() for f in options.filter]
    if not options.filter:
        options.filter = [DirectoryPrefixFilter(options.root_dir)]

    options.gcov_exclude = [
        f.build_filter() for f in options.gcov_exclude]
    options.gcov_filter = [f.build_filter() for f in options.gcov_filter]
    if not options.gcov_filter:
        options.gcov_filter = [AlwaysMatchFilter()]

    # Output the filters for debugging
    for name, filters in [
        ('--root', [options.root_filter]),
        ('--filter', options.filter),
        ('--exclude', options.exclude),
        ('--gcov-filter', options.gcov_filter),
        ('--gcov-exclude', options.gcov_exclude),
        ('--exclude-directories', options.exclude_dirs),
    ]:
        logger.debug(f'Filters for {name}: ({len(filters)})')
        for f in filters:
            logger.debug(f'- {f}')

    if options.exclude_lines_by_pattern:
        try:
            re.compile(options.exclude_lines_by_pattern)
        except re.error as e:
            logger.error(
                "--exclude-lines-by-pattern: "
                "Invalid regular expression: {}, error: {}",
                repr(options.exclude_lines_by_pattern), e)
            sys.exit(1)

    covdata = dict()
    if options.add_tracefile:
        collect_coverage_from_tracefiles(covdata, options)
    else:
        collect_coverage_from_gcov(covdata, options)

    logger.debug(f"Gathered coveraged data for {len(covdata)} files")

    # Print reports
    error_occurred = print_reports(covdata, options)
    if error_occurred:
        logger.error(
            "Error occurred while printing reports"
        )
        sys.exit(7)

    if options.fail_under_line > 0.0 or options.fail_under_branch > 0.0:
        fail_under(covdata, options.fail_under_line, options.fail_under_branch)


def collect_coverage_from_tracefiles(covdata, options):
    datafiles = set()

    for trace_files_regex in options.add_tracefile:
        trace_files = glob(trace_files_regex, recursive=True)
        if not trace_files:
            logger.error(
                "Bad --add-tracefile option.\n"
                "\tThe specified file does not exist.")
            sys.exit(1)
        else:
            for trace_file in trace_files:
                datafiles.add(normpath(trace_file))

    options.root_dir = os.path.abspath(options.root)
    gcovr_json_files_to_coverage(datafiles, covdata, options, logger)


def collect_coverage_from_gcov(covdata, options):
    datafiles = set()

    find_files = find_datafiles
    process_file = process_datafile
    if options.gcov_files:
        find_files = find_existing_gcov_files
        process_file = process_existing_gcov_file

    # Get data files
    if not options.search_paths:
        options.search_paths = [options.root]

        if options.objdir is not None:
            options.search_paths.append(options.objdir)

    for search_path in options.search_paths:
        datafiles.update(find_files(search_path, options.exclude_dirs))

    # Get coverage data
    with Workers(options.gcov_parallel, lambda: {
                 'covdata': dict(),
                 'logger': logger,
                 'toerase': set(),
                 'options': options}) as pool:
        logger.debug(f"Pool started with {pool.size()} threads")
        for file_ in datafiles:
            pool.add(process_file, file_)
        contexts = pool.wait()

    toerase = set()
    for context in contexts:
        for fname, cov in context['covdata'].items():
            if fname not in covdata:
                covdata[fname] = cov
            else:
                covdata[fname].update(cov)
        toerase.update(context['toerase'])
    for filepath in toerase:
        if os.path.exists(filepath):
            os.remove(filepath)


def print_reports(covdata, options):
    generators = []

    if options.txt:
        generators.append((
            [options.txt],
            print_text_report,
            lambda: logger.warning(
                "Text output skipped - "
                "consider providing an output file with `--txt=OUTPUT`.")))

    if options.xml or options.prettyxml:
        generators.append((
            [options.xml],
            print_xml_report,
            lambda: logger.warning(
                "Cobertura output skipped - "
                "consider providing an output file with `--xml=OUTPUT`.")))

    if options.html or options.html_details:
        generators.append((
            [options.html, options.html_details],
            print_html_report,
            lambda: logger.warning(
                "HTML output skipped - "
                "consider providing an output file with `--html=OUTPUT`.")))

    if options.sonarqube:
        generators.append((
            [options.sonarqube],
            print_sonarqube_report,
            lambda: logger.warning(
                "Sonarqube output skipped - "
                "consider providing output file with `--sonarqube=OUTPUT`.")))

    if options.json or options.json_pretty:
        generators.append((
            [options.json],
            print_json_report,
            lambda: logger.warning(
                "JSON output skipped - "
                "consider providing output file with `--json=OUTPUT`.")))

    if options.json_summary or options.json_summary_pretty:
        generators.append((
            [options.json_summary],
            print_json_summary_report,
            lambda: logger.warning(
                "JSON summary output skipped - "
                "consider providing output file with `--json-summary=OUTPUT`.")))

    if options.csv:
        generators.append((
            [options.csv],
            print_csv_report,
            lambda: logger.warning(
                "CSV output skipped - "
                "consider providing output file with `--csv=OUTPUT`.")))

    if options.coveralls or options.coveralls_pretty:
        generators.append((
            [options.coveralls],
            print_coveralls_report,
            lambda: logger.warning(
                "Coveralls output skipped - "
                "consider providing output file with `--coveralls=OUTPUT`.")))

    generator_error_occurred = False
    reports_were_written = False
    default_output_used = False
    default_output = OutputOrDefault(None) if options.output is None else options.output

    for output_choices, generator, on_no_output in generators:
        output = OutputOrDefault.choose(output_choices, default=default_output)
        if output is not None and output is default_output:
            default_output_used = True
            if not output.is_dir:
                default_output = None
        if output is not None:
            if generator(covdata, output.abspath, options, logger):
                generator_error_occurred = True
            reports_were_written = True
        else:
            on_no_output()

    if not reports_were_written:
        print_text_report(covdata, '-' if default_output is None else default_output.abspath, options, logger)
        default_output = None

    if default_output is not None and default_output.value is not None and not default_output_used:
        logger.warning(f"--output={repr(default_output.value)} option was provided but not used.")

    if options.print_summary:
<<<<<<< HEAD
        print_summary(covdata, options.log_summary)
=======
        print_summary(covdata, logger)
>>>>>>> edcb5601

    return generator_error_occurred


if __name__ == '__main__':
    main()<|MERGE_RESOLUTION|>--- conflicted
+++ resolved
@@ -31,11 +31,7 @@
 from .gcov import (find_existing_gcov_files, find_datafiles,
                    process_existing_gcov_file, process_datafile)
 from .utils import (get_global_stats, AlwaysMatchFilter,
-<<<<<<< HEAD
                     DirectoryPrefixFilter, configure_logging)
-=======
-                    DirectoryPrefixFilter, Logger, configure_logging)
->>>>>>> edcb5601
 from .version import __version__
 from .workers import Workers
 
@@ -157,12 +153,7 @@
         [cfg_options, cli_options.__dict__])
     options = Options(**options_dict)
 
-<<<<<<< HEAD
     configure_logging(logger, logging.DEBUG if options.verbose else logging.INFO)
-=======
-    python_logger = configure_logging(logging.DEBUG if options.verbose else logging.INFO)
-    logger = Logger(python_logger, options.verbose)
->>>>>>> edcb5601
 
     if cli_options.version:
         logger.info(
@@ -461,11 +452,7 @@
         logger.warning(f"--output={repr(default_output.value)} option was provided but not used.")
 
     if options.print_summary:
-<<<<<<< HEAD
         print_summary(covdata, options.log_summary)
-=======
-        print_summary(covdata, logger)
->>>>>>> edcb5601
 
     return generator_error_occurred
 
